(function(f){if(typeof exports==="object"&&typeof module!=="undefined"){module.exports=f()}else if(typeof define==="function"&&define.amd){define([],f)}else{var g;if(typeof window!=="undefined"){g=window}else if(typeof global!=="undefined"){g=global}else if(typeof self!=="undefined"){g=self}else{g=this}g.deepstream = f()}})(function(){var define,module,exports;return (function e(t,n,r){function s(o,u){if(!n[o]){if(!t[o]){var a=typeof require=="function"&&require;if(!u&&a)return a(o,!0);if(i)return i(o,!0);var f=new Error("Cannot find module '"+o+"'");throw f.code="MODULE_NOT_FOUND",f}var l=n[o]={exports:{}};t[o][0].call(l.exports,function(e){var n=t[o][1][e];return s(n?n:e)},l,l.exports,e,t,n,r)}return n[o].exports}var i=typeof require=="function"&&require;for(var o=0;o<r.length;o++)s(r[o]);return s})({1:[function(_dereq_,module,exports){
module.exports = after

function after(count, callback, err_cb) {
    var bail = false
    err_cb = err_cb || noop
    proxy.count = count

    return (count === 0) ? callback() : proxy

    function proxy(err, result) {
        if (proxy.count <= 0) {
            throw new Error('after called too many times')
        }
        --proxy.count

        // after first error, rest are passed to err_cb
        if (err) {
            bail = true
            callback(err)
            // future error callbacks will go to error handler
            callback = err_cb
        } else if (proxy.count === 0 && !bail) {
            callback(null, result)
        }
    }
}

function noop() {}

},{}],2:[function(_dereq_,module,exports){
/**
 * An abstraction for slicing an arraybuffer even when
 * ArrayBuffer.prototype.slice is not supported
 *
 * @api public
 */

module.exports = function(arraybuffer, start, end) {
  var bytes = arraybuffer.byteLength;
  start = start || 0;
  end = end || bytes;

  if (arraybuffer.slice) { return arraybuffer.slice(start, end); }

  if (start < 0) { start += bytes; }
  if (end < 0) { end += bytes; }
  if (end > bytes) { end = bytes; }

  if (start >= bytes || start >= end || bytes === 0) {
    return new ArrayBuffer(0);
  }

  var abv = new Uint8Array(arraybuffer);
  var result = new Uint8Array(end - start);
  for (var i = start, ii = 0; i < end; i++, ii++) {
    result[ii] = abv[i];
  }
  return result.buffer;
};

},{}],3:[function(_dereq_,module,exports){
/*
 * base64-arraybuffer
 * https://github.com/niklasvh/base64-arraybuffer
 *
 * Copyright (c) 2012 Niklas von Hertzen
 * Licensed under the MIT license.
 */
(function(chars){
  "use strict";

  exports.encode = function(arraybuffer) {
    var bytes = new Uint8Array(arraybuffer),
    i, len = bytes.length, base64 = "";

    for (i = 0; i < len; i+=3) {
      base64 += chars[bytes[i] >> 2];
      base64 += chars[((bytes[i] & 3) << 4) | (bytes[i + 1] >> 4)];
      base64 += chars[((bytes[i + 1] & 15) << 2) | (bytes[i + 2] >> 6)];
      base64 += chars[bytes[i + 2] & 63];
    }

    if ((len % 3) === 2) {
      base64 = base64.substring(0, base64.length - 1) + "=";
    } else if (len % 3 === 1) {
      base64 = base64.substring(0, base64.length - 2) + "==";
    }

    return base64;
  };

  exports.decode =  function(base64) {
    var bufferLength = base64.length * 0.75,
    len = base64.length, i, p = 0,
    encoded1, encoded2, encoded3, encoded4;

    if (base64[base64.length - 1] === "=") {
      bufferLength--;
      if (base64[base64.length - 2] === "=") {
        bufferLength--;
      }
    }

    var arraybuffer = new ArrayBuffer(bufferLength),
    bytes = new Uint8Array(arraybuffer);

    for (i = 0; i < len; i+=4) {
      encoded1 = chars.indexOf(base64[i]);
      encoded2 = chars.indexOf(base64[i+1]);
      encoded3 = chars.indexOf(base64[i+2]);
      encoded4 = chars.indexOf(base64[i+3]);

      bytes[p++] = (encoded1 << 2) | (encoded2 >> 4);
      bytes[p++] = ((encoded2 & 15) << 4) | (encoded3 >> 2);
      bytes[p++] = ((encoded3 & 3) << 6) | (encoded4 & 63);
    }

    return arraybuffer;
  };
})("ABCDEFGHIJKLMNOPQRSTUVWXYZabcdefghijklmnopqrstuvwxyz0123456789+/");

},{}],4:[function(_dereq_,module,exports){
(function (global){
/**
 * Create a blob builder even when vendor prefixes exist
 */

var BlobBuilder = global.BlobBuilder
  || global.WebKitBlobBuilder
  || global.MSBlobBuilder
  || global.MozBlobBuilder;

/**
 * Check if Blob constructor is supported
 */

var blobSupported = (function() {
  try {
    var a = new Blob(['hi']);
    return a.size === 2;
  } catch(e) {
    return false;
  }
})();

/**
 * Check if Blob constructor supports ArrayBufferViews
 * Fails in Safari 6, so we need to map to ArrayBuffers there.
 */

var blobSupportsArrayBufferView = blobSupported && (function() {
  try {
    var b = new Blob([new Uint8Array([1,2])]);
    return b.size === 2;
  } catch(e) {
    return false;
  }
})();

/**
 * Check if BlobBuilder is supported
 */

var blobBuilderSupported = BlobBuilder
  && BlobBuilder.prototype.append
  && BlobBuilder.prototype.getBlob;

/**
 * Helper function that maps ArrayBufferViews to ArrayBuffers
 * Used by BlobBuilder constructor and old browsers that didn't
 * support it in the Blob constructor.
 */

function mapArrayBufferViews(ary) {
  for (var i = 0; i < ary.length; i++) {
    var chunk = ary[i];
    if (chunk.buffer instanceof ArrayBuffer) {
      var buf = chunk.buffer;

      // if this is a subarray, make a copy so we only
      // include the subarray region from the underlying buffer
      if (chunk.byteLength !== buf.byteLength) {
        var copy = new Uint8Array(chunk.byteLength);
        copy.set(new Uint8Array(buf, chunk.byteOffset, chunk.byteLength));
        buf = copy.buffer;
      }

      ary[i] = buf;
    }
  }
}

function BlobBuilderConstructor(ary, options) {
  options = options || {};

  var bb = new BlobBuilder();
  mapArrayBufferViews(ary);

  for (var i = 0; i < ary.length; i++) {
    bb.append(ary[i]);
  }

  return (options.type) ? bb.getBlob(options.type) : bb.getBlob();
};

function BlobConstructor(ary, options) {
  mapArrayBufferViews(ary);
  return new Blob(ary, options || {});
};

module.exports = (function() {
  if (blobSupported) {
    return blobSupportsArrayBufferView ? global.Blob : BlobConstructor;
  } else if (blobBuilderSupported) {
    return BlobBuilderConstructor;
  } else {
    return undefined;
  }
})();

}).call(this,typeof global !== "undefined" ? global : typeof self !== "undefined" ? self : typeof window !== "undefined" ? window : {})
},{}],5:[function(_dereq_,module,exports){

},{}],6:[function(_dereq_,module,exports){

/**
 * Expose `Emitter`.
 */

module.exports = Emitter;

/**
 * Initialize a new `Emitter`.
 *
 * @api public
 */

function Emitter(obj) {
  if (obj) return mixin(obj);
};

/**
 * Mixin the emitter properties.
 *
 * @param {Object} obj
 * @return {Object}
 * @api private
 */

function mixin(obj) {
  for (var key in Emitter.prototype) {
    obj[key] = Emitter.prototype[key];
  }
  return obj;
}

/**
 * Listen on the given `event` with `fn`.
 *
 * @param {String} event
 * @param {Function} fn
 * @return {Emitter}
 * @api public
 */

Emitter.prototype.on =
Emitter.prototype.addEventListener = function(event, fn){
  this._callbacks = this._callbacks || {};
  (this._callbacks[event] = this._callbacks[event] || [])
    .push(fn);
  return this;
};

/**
 * Adds an `event` listener that will be invoked a single
 * time then automatically removed.
 *
 * @param {String} event
 * @param {Function} fn
 * @return {Emitter}
 * @api public
 */

Emitter.prototype.once = function(event, fn){
  var self = this;
  this._callbacks = this._callbacks || {};

  function on() {
    self.off(event, on);
    fn.apply(this, arguments);
  }

  on.fn = fn;
  this.on(event, on);
  return this;
};

/**
 * Remove the given callback for `event` or all
 * registered callbacks.
 *
 * @param {String} event
 * @param {Function} fn
 * @return {Emitter}
 * @api public
 */

Emitter.prototype.off =
Emitter.prototype.removeListener =
Emitter.prototype.removeAllListeners =
Emitter.prototype.removeEventListener = function(event, fn){
  this._callbacks = this._callbacks || {};

  // all
  if (0 == arguments.length) {
    this._callbacks = {};
    return this;
  }

  // specific event
  var callbacks = this._callbacks[event];
  if (!callbacks) return this;

  // remove all handlers
  if (1 == arguments.length) {
    delete this._callbacks[event];
    return this;
  }

  // remove specific handler
  var cb;
  for (var i = 0; i < callbacks.length; i++) {
    cb = callbacks[i];
    if (cb === fn || cb.fn === fn) {
      callbacks.splice(i, 1);
      break;
    }
  }
  return this;
};

/**
 * Emit `event` with the given args.
 *
 * @param {String} event
 * @param {Mixed} ...
 * @return {Emitter}
 */

Emitter.prototype.emit = function(event){
  this._callbacks = this._callbacks || {};
  var args = [].slice.call(arguments, 1)
    , callbacks = this._callbacks[event];

  if (callbacks) {
    callbacks = callbacks.slice(0);
    for (var i = 0, len = callbacks.length; i < len; ++i) {
      callbacks[i].apply(this, args);
    }
  }

  return this;
};

/**
 * Return array of callbacks for `event`.
 *
 * @param {String} event
 * @return {Array}
 * @api public
 */

Emitter.prototype.listeners = function(event){
  this._callbacks = this._callbacks || {};
  return this._callbacks[event] || [];
};

/**
 * Check if this emitter has `event` handlers.
 *
 * @param {String} event
 * @return {Boolean}
 * @api public
 */

Emitter.prototype.hasListeners = function(event){
  return !! this.listeners(event).length;
};

},{}],7:[function(_dereq_,module,exports){

module.exports = function(a, b){
  var fn = function(){};
  fn.prototype = b.prototype;
  a.prototype = new fn;
  a.prototype.constructor = a;
};
},{}],8:[function(_dereq_,module,exports){

/**
 * This is the web browser implementation of `debug()`.
 *
 * Expose `debug()` as the module.
 */

exports = module.exports = _dereq_('./debug');
exports.log = log;
exports.formatArgs = formatArgs;
exports.save = save;
exports.load = load;
exports.useColors = useColors;
exports.storage = 'undefined' != typeof chrome
               && 'undefined' != typeof chrome.storage
                  ? chrome.storage.local
                  : localstorage();

/**
 * Colors.
 */

exports.colors = [
  'lightseagreen',
  'forestgreen',
  'goldenrod',
  'dodgerblue',
  'darkorchid',
  'crimson'
];

/**
 * Currently only WebKit-based Web Inspectors, Firefox >= v31,
 * and the Firebug extension (any Firefox version) are known
 * to support "%c" CSS customizations.
 *
 * TODO: add a `localStorage` variable to explicitly enable/disable colors
 */

function useColors() {
  // is webkit? http://stackoverflow.com/a/16459606/376773
  return ('WebkitAppearance' in document.documentElement.style) ||
    // is firebug? http://stackoverflow.com/a/398120/376773
    (window.console && (console.firebug || (console.exception && console.table))) ||
    // is firefox >= v31?
    // https://developer.mozilla.org/en-US/docs/Tools/Web_Console#Styling_messages
    (navigator.userAgent.toLowerCase().match(/firefox\/(\d+)/) && parseInt(RegExp.$1, 10) >= 31);
}

/**
 * Map %j to `JSON.stringify()`, since no Web Inspectors do that by default.
 */

exports.formatters.j = function(v) {
  return JSON.stringify(v);
};


/**
 * Colorize log arguments if enabled.
 *
 * @api public
 */

function formatArgs() {
  var args = arguments;
  var useColors = this.useColors;

  args[0] = (useColors ? '%c' : '')
    + this.namespace
    + (useColors ? ' %c' : ' ')
    + args[0]
    + (useColors ? '%c ' : ' ')
    + '+' + exports.humanize(this.diff);

  if (!useColors) return args;

  var c = 'color: ' + this.color;
  args = [args[0], c, 'color: inherit'].concat(Array.prototype.slice.call(args, 1));

  // the final "%c" is somewhat tricky, because there could be other
  // arguments passed either before or after the %c, so we need to
  // figure out the correct index to insert the CSS into
  var index = 0;
  var lastC = 0;
  args[0].replace(/%[a-z%]/g, function(match) {
    if ('%%' === match) return;
    index++;
    if ('%c' === match) {
      // we only are interested in the *last* %c
      // (the user may have provided their own)
      lastC = index;
    }
  });

  args.splice(lastC, 0, c);
  return args;
}

/**
 * Invokes `console.log()` when available.
 * No-op when `console.log` is not a "function".
 *
 * @api public
 */

function log() {
  // this hackery is required for IE8/9, where
  // the `console.log` function doesn't have 'apply'
  return 'object' === typeof console
    && console.log
    && Function.prototype.apply.call(console.log, console, arguments);
}

/**
 * Save `namespaces`.
 *
 * @param {String} namespaces
 * @api private
 */

function save(namespaces) {
  try {
    if (null == namespaces) {
      exports.storage.removeItem('debug');
    } else {
      exports.storage.debug = namespaces;
    }
  } catch(e) {}
}

/**
 * Load `namespaces`.
 *
 * @return {String} returns the previously persisted debug modes
 * @api private
 */

function load() {
  var r;
  try {
    r = exports.storage.debug;
  } catch(e) {}
  return r;
}

/**
 * Enable namespaces listed in `localStorage.debug` initially.
 */

exports.enable(load());

/**
 * Localstorage attempts to return the localstorage.
 *
 * This is necessary because safari throws
 * when a user disables cookies/localstorage
 * and you attempt to access it.
 *
 * @return {LocalStorage}
 * @api private
 */

function localstorage(){
  try {
    return window.localStorage;
  } catch (e) {}
}

},{"./debug":9}],9:[function(_dereq_,module,exports){

/**
 * This is the common logic for both the Node.js and web browser
 * implementations of `debug()`.
 *
 * Expose `debug()` as the module.
 */

exports = module.exports = debug;
exports.coerce = coerce;
exports.disable = disable;
exports.enable = enable;
exports.enabled = enabled;
exports.humanize = _dereq_('ms');

/**
 * The currently active debug mode names, and names to skip.
 */

exports.names = [];
exports.skips = [];

/**
 * Map of special "%n" handling functions, for the debug "format" argument.
 *
 * Valid key names are a single, lowercased letter, i.e. "n".
 */

exports.formatters = {};

/**
 * Previously assigned color.
 */

var prevColor = 0;

/**
 * Previous log timestamp.
 */

var prevTime;

/**
 * Select a color.
 *
 * @return {Number}
 * @api private
 */

function selectColor() {
  return exports.colors[prevColor++ % exports.colors.length];
}

/**
 * Create a debugger with the given `namespace`.
 *
 * @param {String} namespace
 * @return {Function}
 * @api public
 */

function debug(namespace) {

  // define the `disabled` version
  function disabled() {
  }
  disabled.enabled = false;

  // define the `enabled` version
  function enabled() {

    var self = enabled;

    // set `diff` timestamp
    var curr = +new Date();
    var ms = curr - (prevTime || curr);
    self.diff = ms;
    self.prev = prevTime;
    self.curr = curr;
    prevTime = curr;

    // add the `color` if not set
    if (null == self.useColors) self.useColors = exports.useColors();
    if (null == self.color && self.useColors) self.color = selectColor();

    var args = Array.prototype.slice.call(arguments);

    args[0] = exports.coerce(args[0]);

    if ('string' !== typeof args[0]) {
      // anything else let's inspect with %o
      args = ['%o'].concat(args);
    }

    // apply any `formatters` transformations
    var index = 0;
    args[0] = args[0].replace(/%([a-z%])/g, function(match, format) {
      // if we encounter an escaped % then don't increase the array index
      if (match === '%%') return match;
      index++;
      var formatter = exports.formatters[format];
      if ('function' === typeof formatter) {
        var val = args[index];
        match = formatter.call(self, val);

        // now we need to remove `args[index]` since it's inlined in the `format`
        args.splice(index, 1);
        index--;
      }
      return match;
    });

    if ('function' === typeof exports.formatArgs) {
      args = exports.formatArgs.apply(self, args);
    }
    var logFn = enabled.log || exports.log || console.log.bind(console);
    logFn.apply(self, args);
  }
  enabled.enabled = true;

  var fn = exports.enabled(namespace) ? enabled : disabled;

  fn.namespace = namespace;

  return fn;
}

/**
 * Enables a debug mode by namespaces. This can include modes
 * separated by a colon and wildcards.
 *
 * @param {String} namespaces
 * @api public
 */

function enable(namespaces) {
  exports.save(namespaces);

  var split = (namespaces || '').split(/[\s,]+/);
  var len = split.length;

  for (var i = 0; i < len; i++) {
    if (!split[i]) continue; // ignore empty strings
    namespaces = split[i].replace(/\*/g, '.*?');
    if (namespaces[0] === '-') {
      exports.skips.push(new RegExp('^' + namespaces.substr(1) + '$'));
    } else {
      exports.names.push(new RegExp('^' + namespaces + '$'));
    }
  }
}

/**
 * Disable debug output.
 *
 * @api public
 */

function disable() {
  exports.enable('');
}

/**
 * Returns true if the given mode name is enabled, false otherwise.
 *
 * @param {String} name
 * @return {Boolean}
 * @api public
 */

function enabled(name) {
  var i, len;
  for (i = 0, len = exports.skips.length; i < len; i++) {
    if (exports.skips[i].test(name)) {
      return false;
    }
  }
  for (i = 0, len = exports.names.length; i < len; i++) {
    if (exports.names[i].test(name)) {
      return true;
    }
  }
  return false;
}

/**
 * Coerce `val`.
 *
 * @param {Mixed} val
 * @return {Mixed}
 * @api private
 */

function coerce(val) {
  if (val instanceof Error) return val.stack || val.message;
  return val;
}

},{"ms":29}],10:[function(_dereq_,module,exports){

module.exports =  _dereq_('./lib/');

},{"./lib/":11}],11:[function(_dereq_,module,exports){

module.exports = _dereq_('./socket');

/**
 * Exports parser
 *
 * @api public
 *
 */
module.exports.parser = _dereq_('engine.io-parser');

},{"./socket":12,"engine.io-parser":20}],12:[function(_dereq_,module,exports){
(function (global){
/**
 * Module dependencies.
 */

var transports = _dereq_('./transports');
var Emitter = _dereq_('component-emitter');
var debug = _dereq_('debug')('engine.io-client:socket');
var index = _dereq_('indexof');
var parser = _dereq_('engine.io-parser');
var parseuri = _dereq_('parseuri');
var parsejson = _dereq_('parsejson');
var parseqs = _dereq_('parseqs');

/**
 * Module exports.
 */

module.exports = Socket;

/**
 * Noop function.
 *
 * @api private
 */

function noop(){}

/**
 * Socket constructor.
 *
 * @param {String|Object} uri or options
 * @param {Object} options
 * @api public
 */

function Socket(uri, opts){
  if (!(this instanceof Socket)) return new Socket(uri, opts);

  opts = opts || {};

  if (uri && 'object' == typeof uri) {
    opts = uri;
    uri = null;
  }

  if (uri) {
    uri = parseuri(uri);
    opts.hostname = uri.host;
    opts.secure = uri.protocol == 'https' || uri.protocol == 'wss';
    opts.port = uri.port;
    if (uri.query) opts.query = uri.query;
  } else if (opts.host) {
    opts.hostname = parseuri(opts.host).host;
  }

  this.secure = null != opts.secure ? opts.secure :
    (global.location && 'https:' == location.protocol);

  if (opts.hostname && !opts.port) {
    // if no port is specified manually, use the protocol default
    opts.port = this.secure ? '443' : '80';
  }

  this.agent = opts.agent || false;
  this.hostname = opts.hostname ||
    (global.location ? location.hostname : 'localhost');
  this.port = opts.port || (global.location && location.port ?
       location.port :
       (this.secure ? 443 : 80));
  this.query = opts.query || {};
  if ('string' == typeof this.query) this.query = parseqs.decode(this.query);
  this.upgrade = false !== opts.upgrade;
  this.path = (opts.path || '/engine.io').replace(/\/$/, '') + '/';
  this.forceJSONP = !!opts.forceJSONP;
  this.jsonp = false !== opts.jsonp;
  this.forceBase64 = !!opts.forceBase64;
  this.enablesXDR = !!opts.enablesXDR;
  this.timestampParam = opts.timestampParam || 't';
  this.timestampRequests = opts.timestampRequests;
  this.transports = opts.transports || ['polling', 'websocket'];
  this.readyState = '';
  this.writeBuffer = [];
  this.policyPort = opts.policyPort || 843;
  this.rememberUpgrade = opts.rememberUpgrade || false;
  this.binaryType = null;
  this.onlyBinaryUpgrades = opts.onlyBinaryUpgrades;
  this.perMessageDeflate = false !== opts.perMessageDeflate ? (opts.perMessageDeflate || {}) : false;

  if (true === this.perMessageDeflate) this.perMessageDeflate = {};
  if (this.perMessageDeflate && null == this.perMessageDeflate.threshold) {
    this.perMessageDeflate.threshold = 1024;
  }

  // SSL options for Node.js client
  this.pfx = opts.pfx || null;
  this.key = opts.key || null;
  this.passphrase = opts.passphrase || null;
  this.cert = opts.cert || null;
  this.ca = opts.ca || null;
  this.ciphers = opts.ciphers || null;
  this.rejectUnauthorized = opts.rejectUnauthorized === undefined ? null : opts.rejectUnauthorized;

  // other options for Node.js client
  var freeGlobal = typeof global == 'object' && global;
  if (freeGlobal.global === freeGlobal) {
    if (opts.extraHeaders && Object.keys(opts.extraHeaders).length > 0) {
      this.extraHeaders = opts.extraHeaders;
    }
  }

  this.open();
}

Socket.priorWebsocketSuccess = false;

/**
 * Mix in `Emitter`.
 */

Emitter(Socket.prototype);

/**
 * Protocol version.
 *
 * @api public
 */

Socket.protocol = parser.protocol; // this is an int

/**
 * Expose deps for legacy compatibility
 * and standalone browser access.
 */

Socket.Socket = Socket;
Socket.Transport = _dereq_('./transport');
Socket.transports = _dereq_('./transports');
Socket.parser = _dereq_('engine.io-parser');

/**
 * Creates transport of the given type.
 *
 * @param {String} transport name
 * @return {Transport}
 * @api private
 */

Socket.prototype.createTransport = function (name) {
  debug('creating transport "%s"', name);
  var query = clone(this.query);

  // append engine.io protocol identifier
  query.EIO = parser.protocol;

  // transport name
  query.transport = name;

  // session id if we already have one
  if (this.id) query.sid = this.id;

  var transport = new transports[name]({
    agent: this.agent,
    hostname: this.hostname,
    port: this.port,
    secure: this.secure,
    path: this.path,
    query: query,
    forceJSONP: this.forceJSONP,
    jsonp: this.jsonp,
    forceBase64: this.forceBase64,
    enablesXDR: this.enablesXDR,
    timestampRequests: this.timestampRequests,
    timestampParam: this.timestampParam,
    policyPort: this.policyPort,
    socket: this,
    pfx: this.pfx,
    key: this.key,
    passphrase: this.passphrase,
    cert: this.cert,
    ca: this.ca,
    ciphers: this.ciphers,
    rejectUnauthorized: this.rejectUnauthorized,
    perMessageDeflate: this.perMessageDeflate,
    extraHeaders: this.extraHeaders
  });

  return transport;
};

function clone (obj) {
  var o = {};
  for (var i in obj) {
    if (obj.hasOwnProperty(i)) {
      o[i] = obj[i];
    }
  }
  return o;
}

/**
 * Initializes transport to use and starts probe.
 *
 * @api private
 */
Socket.prototype.open = function () {
  var transport;
  if (this.rememberUpgrade && Socket.priorWebsocketSuccess && this.transports.indexOf('websocket') != -1) {
    transport = 'websocket';
  } else if (0 === this.transports.length) {
    // Emit error on next tick so it can be listened to
    var self = this;
    setTimeout(function() {
      self.emit('error', 'No transports available');
    }, 0);
    return;
  } else {
    transport = this.transports[0];
  }
  this.readyState = 'opening';

  // Retry with the next transport if the transport is disabled (jsonp: false)
  try {
    transport = this.createTransport(transport);
  } catch (e) {
    this.transports.shift();
    this.open();
    return;
  }

  transport.open();
  this.setTransport(transport);
};

/**
 * Sets the current transport. Disables the existing one (if any).
 *
 * @api private
 */

Socket.prototype.setTransport = function(transport){
  debug('setting transport %s', transport.name);
  var self = this;

  if (this.transport) {
    debug('clearing existing transport %s', this.transport.name);
    this.transport.removeAllListeners();
  }

  // set up transport
  this.transport = transport;

  // set up transport listeners
  transport
  .on('drain', function(){
    self.onDrain();
  })
  .on('packet', function(packet){
    self.onPacket(packet);
  })
  .on('error', function(e){
    self.onError(e);
  })
  .on('close', function(){
    self.onClose('transport close');
  });
};

/**
 * Probes a transport.
 *
 * @param {String} transport name
 * @api private
 */

Socket.prototype.probe = function (name) {
  debug('probing transport "%s"', name);
  var transport = this.createTransport(name, { probe: 1 })
    , failed = false
    , self = this;

  Socket.priorWebsocketSuccess = false;

  function onTransportOpen(){
    if (self.onlyBinaryUpgrades) {
      var upgradeLosesBinary = !this.supportsBinary && self.transport.supportsBinary;
      failed = failed || upgradeLosesBinary;
    }
    if (failed) return;

    debug('probe transport "%s" opened', name);
    transport.send([{ type: 'ping', data: 'probe' }]);
    transport.once('packet', function (msg) {
      if (failed) return;
      if ('pong' == msg.type && 'probe' == msg.data) {
        debug('probe transport "%s" pong', name);
        self.upgrading = true;
        self.emit('upgrading', transport);
        if (!transport) return;
        Socket.priorWebsocketSuccess = 'websocket' == transport.name;

        debug('pausing current transport "%s"', self.transport.name);
        self.transport.pause(function () {
          if (failed) return;
          if ('closed' == self.readyState) return;
          debug('changing transport and sending upgrade packet');

          cleanup();

          self.setTransport(transport);
          transport.send([{ type: 'upgrade' }]);
          self.emit('upgrade', transport);
          transport = null;
          self.upgrading = false;
          self.flush();
        });
      } else {
        debug('probe transport "%s" failed', name);
        var err = new Error('probe error');
        err.transport = transport.name;
        self.emit('upgradeError', err);
      }
    });
  }

  function freezeTransport() {
    if (failed) return;

    // Any callback called by transport should be ignored since now
    failed = true;

    cleanup();

    transport.close();
    transport = null;
  }

  //Handle any error that happens while probing
  function onerror(err) {
    var error = new Error('probe error: ' + err);
    error.transport = transport.name;

    freezeTransport();

    debug('probe transport "%s" failed because of error: %s', name, err);

    self.emit('upgradeError', error);
  }

  function onTransportClose(){
    onerror("transport closed");
  }

  //When the socket is closed while we're probing
  function onclose(){
    onerror("socket closed");
  }

  //When the socket is upgraded while we're probing
  function onupgrade(to){
    if (transport && to.name != transport.name) {
      debug('"%s" works - aborting "%s"', to.name, transport.name);
      freezeTransport();
    }
  }

  //Remove all listeners on the transport and on self
  function cleanup(){
    transport.removeListener('open', onTransportOpen);
    transport.removeListener('error', onerror);
    transport.removeListener('close', onTransportClose);
    self.removeListener('close', onclose);
    self.removeListener('upgrading', onupgrade);
  }

  transport.once('open', onTransportOpen);
  transport.once('error', onerror);
  transport.once('close', onTransportClose);

  this.once('close', onclose);
  this.once('upgrading', onupgrade);

  transport.open();

};

/**
 * Called when connection is deemed open.
 *
 * @api public
 */

Socket.prototype.onOpen = function () {
  debug('socket open');
  this.readyState = 'open';
  Socket.priorWebsocketSuccess = 'websocket' == this.transport.name;
  this.emit('open');
  this.flush();

  // we check for `readyState` in case an `open`
  // listener already closed the socket
  if ('open' == this.readyState && this.upgrade && this.transport.pause) {
    debug('starting upgrade probes');
    for (var i = 0, l = this.upgrades.length; i < l; i++) {
      this.probe(this.upgrades[i]);
    }
  }
};

/**
 * Handles a packet.
 *
 * @api private
 */

Socket.prototype.onPacket = function (packet) {
  if ('opening' == this.readyState || 'open' == this.readyState) {
    debug('socket receive: type "%s", data "%s"', packet.type, packet.data);

    this.emit('packet', packet);

    // Socket is live - any packet counts
    this.emit('heartbeat');

    switch (packet.type) {
      case 'open':
        this.onHandshake(parsejson(packet.data));
        break;

      case 'pong':
        this.setPing();
        this.emit('pong');
        break;

      case 'error':
        var err = new Error('server error');
        err.code = packet.data;
        this.onError(err);
        break;

      case 'message':
        this.emit('data', packet.data);
        this.emit('message', packet.data);
        break;
    }
  } else {
    debug('packet received with socket readyState "%s"', this.readyState);
  }
};

/**
 * Called upon handshake completion.
 *
 * @param {Object} handshake obj
 * @api private
 */

Socket.prototype.onHandshake = function (data) {
  this.emit('handshake', data);
  this.id = data.sid;
  this.transport.query.sid = data.sid;
  this.upgrades = this.filterUpgrades(data.upgrades);
  this.pingInterval = data.pingInterval;
  this.pingTimeout = data.pingTimeout;
  this.onOpen();
  // In case open handler closes socket
  if  ('closed' == this.readyState) return;
  this.setPing();

  // Prolong liveness of socket on heartbeat
  this.removeListener('heartbeat', this.onHeartbeat);
  this.on('heartbeat', this.onHeartbeat);
};

/**
 * Resets ping timeout.
 *
 * @api private
 */

Socket.prototype.onHeartbeat = function (timeout) {
  clearTimeout(this.pingTimeoutTimer);
  var self = this;
  self.pingTimeoutTimer = setTimeout(function () {
    if ('closed' == self.readyState) return;
    self.onClose('ping timeout');
  }, timeout || (self.pingInterval + self.pingTimeout));
};

/**
 * Pings server every `this.pingInterval` and expects response
 * within `this.pingTimeout` or closes connection.
 *
 * @api private
 */

Socket.prototype.setPing = function () {
  var self = this;
  clearTimeout(self.pingIntervalTimer);
  self.pingIntervalTimer = setTimeout(function () {
    debug('writing ping packet - expecting pong within %sms', self.pingTimeout);
    self.ping();
    self.onHeartbeat(self.pingTimeout);
  }, self.pingInterval);
};

/**
* Sends a ping packet.
*
* @api private
*/

Socket.prototype.ping = function () {
  var self = this;
  this.sendPacket('ping', function(){
    self.emit('ping');
  });
};

/**
 * Called on `drain` event
 *
 * @api private
 */

Socket.prototype.onDrain = function() {
  this.writeBuffer.splice(0, this.prevBufferLen);

  // setting prevBufferLen = 0 is very important
  // for example, when upgrading, upgrade packet is sent over,
  // and a nonzero prevBufferLen could cause problems on `drain`
  this.prevBufferLen = 0;

  if (0 === this.writeBuffer.length) {
    this.emit('drain');
  } else {
    this.flush();
  }
};

/**
 * Flush write buffers.
 *
 * @api private
 */

Socket.prototype.flush = function () {
  if ('closed' != this.readyState && this.transport.writable &&
    !this.upgrading && this.writeBuffer.length) {
    debug('flushing %d packets in socket', this.writeBuffer.length);
    this.transport.send(this.writeBuffer);
    // keep track of current length of writeBuffer
    // splice writeBuffer and callbackBuffer on `drain`
    this.prevBufferLen = this.writeBuffer.length;
    this.emit('flush');
  }
};

/**
 * Sends a message.
 *
 * @param {String} message.
 * @param {Function} callback function.
 * @param {Object} options.
 * @return {Socket} for chaining.
 * @api public
 */

Socket.prototype.write =
Socket.prototype.send = function (msg, options, fn) {
  this.sendPacket('message', msg, options, fn);
  return this;
};

/**
 * Sends a packet.
 *
 * @param {String} packet type.
 * @param {String} data.
 * @param {Object} options.
 * @param {Function} callback function.
 * @api private
 */

Socket.prototype.sendPacket = function (type, data, options, fn) {
  if('function' == typeof data) {
    fn = data;
    data = undefined;
  }

  if ('function' == typeof options) {
    fn = options;
    options = null;
  }

  if ('closing' == this.readyState || 'closed' == this.readyState) {
    return;
  }

  options = options || {};
  options.compress = false !== options.compress;

  var packet = {
    type: type,
    data: data,
    options: options
  };
  this.emit('packetCreate', packet);
  this.writeBuffer.push(packet);
  if (fn) this.once('flush', fn);
  this.flush();
};

/**
 * Closes the connection.
 *
 * @api private
 */

Socket.prototype.close = function () {
  if ('opening' == this.readyState || 'open' == this.readyState) {
    this.readyState = 'closing';

    var self = this;

    if (this.writeBuffer.length) {
      this.once('drain', function() {
        if (this.upgrading) {
          waitForUpgrade();
        } else {
          close();
        }
      });
    } else if (this.upgrading) {
      waitForUpgrade();
    } else {
      close();
    }
  }

  function close() {
    self.onClose('forced close');
    debug('socket closing - telling transport to close');
    self.transport.close();
  }

  function cleanupAndClose() {
    self.removeListener('upgrade', cleanupAndClose);
    self.removeListener('upgradeError', cleanupAndClose);
    close();
  }

  function waitForUpgrade() {
    // wait for upgrade to finish since we can't send packets while pausing a transport
    self.once('upgrade', cleanupAndClose);
    self.once('upgradeError', cleanupAndClose);
  }

  return this;
};

/**
 * Called upon transport error
 *
 * @api private
 */

Socket.prototype.onError = function (err) {
  debug('socket error %j', err);
  Socket.priorWebsocketSuccess = false;
  this.emit('error', err);
  this.onClose('transport error', err);
};

/**
 * Called upon transport close.
 *
 * @api private
 */

Socket.prototype.onClose = function (reason, desc) {
  if ('opening' == this.readyState || 'open' == this.readyState || 'closing' == this.readyState) {
    debug('socket close with reason: "%s"', reason);
    var self = this;

    // clear timers
    clearTimeout(this.pingIntervalTimer);
    clearTimeout(this.pingTimeoutTimer);

    // stop event from firing again for transport
    this.transport.removeAllListeners('close');

    // ensure transport won't stay open
    this.transport.close();

    // ignore further transport communication
    this.transport.removeAllListeners();

    // set ready state
    this.readyState = 'closed';

    // clear session id
    this.id = null;

    // emit close event
    this.emit('close', reason, desc);

    // clean buffers after, so users can still
    // grab the buffers on `close` event
    self.writeBuffer = [];
    self.prevBufferLen = 0;
  }
};

/**
 * Filters upgrades, returning only those matching client transports.
 *
 * @param {Array} server upgrades
 * @api private
 *
 */

Socket.prototype.filterUpgrades = function (upgrades) {
  var filteredUpgrades = [];
  for (var i = 0, j = upgrades.length; i<j; i++) {
    if (~index(this.transports, upgrades[i])) filteredUpgrades.push(upgrades[i]);
  }
  return filteredUpgrades;
};

}).call(this,typeof global !== "undefined" ? global : typeof self !== "undefined" ? self : typeof window !== "undefined" ? window : {})
},{"./transport":13,"./transports":14,"component-emitter":6,"debug":8,"engine.io-parser":20,"indexof":26,"parsejson":30,"parseqs":31,"parseuri":32}],13:[function(_dereq_,module,exports){
/**
 * Module dependencies.
 */

var parser = _dereq_('engine.io-parser');
var Emitter = _dereq_('component-emitter');

/**
 * Module exports.
 */

module.exports = Transport;

/**
 * Transport abstract constructor.
 *
 * @param {Object} options.
 * @api private
 */

function Transport (opts) {
  this.path = opts.path;
  this.hostname = opts.hostname;
  this.port = opts.port;
  this.secure = opts.secure;
  this.query = opts.query;
  this.timestampParam = opts.timestampParam;
  this.timestampRequests = opts.timestampRequests;
  this.readyState = '';
  this.agent = opts.agent || false;
  this.socket = opts.socket;
  this.enablesXDR = opts.enablesXDR;

  // SSL options for Node.js client
  this.pfx = opts.pfx;
  this.key = opts.key;
  this.passphrase = opts.passphrase;
  this.cert = opts.cert;
  this.ca = opts.ca;
  this.ciphers = opts.ciphers;
  this.rejectUnauthorized = opts.rejectUnauthorized;

  // other options for Node.js client
  this.extraHeaders = opts.extraHeaders;
}

/**
 * Mix in `Emitter`.
 */

Emitter(Transport.prototype);

/**
 * Emits an error.
 *
 * @param {String} str
 * @return {Transport} for chaining
 * @api public
 */

Transport.prototype.onError = function (msg, desc) {
  var err = new Error(msg);
  err.type = 'TransportError';
  err.description = desc;
  this.emit('error', err);
  return this;
};

/**
 * Opens the transport.
 *
 * @api public
 */

Transport.prototype.open = function () {
  if ('closed' == this.readyState || '' == this.readyState) {
    this.readyState = 'opening';
    this.doOpen();
  }

  return this;
};

/**
 * Closes the transport.
 *
 * @api private
 */

Transport.prototype.close = function () {
  if ('opening' == this.readyState || 'open' == this.readyState) {
    this.doClose();
    this.onClose();
  }

  return this;
};

/**
 * Sends multiple packets.
 *
 * @param {Array} packets
 * @api private
 */

Transport.prototype.send = function(packets){
  if ('open' == this.readyState) {
    this.write(packets);
  } else {
    throw new Error('Transport not open');
  }
};

/**
 * Called upon open
 *
 * @api private
 */

Transport.prototype.onOpen = function () {
  this.readyState = 'open';
  this.writable = true;
  this.emit('open');
};

/**
 * Called with data.
 *
 * @param {String} data
 * @api private
 */

Transport.prototype.onData = function(data){
  var packet = parser.decodePacket(data, this.socket.binaryType);
  this.onPacket(packet);
};

/**
 * Called with a decoded packet.
 */

Transport.prototype.onPacket = function (packet) {
  this.emit('packet', packet);
};

/**
 * Called upon close.
 *
 * @api private
 */

Transport.prototype.onClose = function () {
  this.readyState = 'closed';
  this.emit('close');
};

},{"component-emitter":6,"engine.io-parser":20}],14:[function(_dereq_,module,exports){
(function (global){
/**
 * Module dependencies
 */

var XMLHttpRequest = _dereq_('xmlhttprequest-ssl');
var XHR = _dereq_('./polling-xhr');
var JSONP = _dereq_('./polling-jsonp');
var websocket = _dereq_('./websocket');

/**
 * Export transports.
 */

exports.polling = polling;
exports.websocket = websocket;

/**
 * Polling transport polymorphic constructor.
 * Decides on xhr vs jsonp based on feature detection.
 *
 * @api private
 */

function polling(opts){
  var xhr;
  var xd = false;
  var xs = false;
  var jsonp = false !== opts.jsonp;

  if (global.location) {
    var isSSL = 'https:' == location.protocol;
    var port = location.port;

    // some user agents have empty `location.port`
    if (!port) {
      port = isSSL ? 443 : 80;
    }

    xd = opts.hostname != location.hostname || port != opts.port;
    xs = opts.secure != isSSL;
  }

  opts.xdomain = xd;
  opts.xscheme = xs;
  xhr = new XMLHttpRequest(opts);

  if ('open' in xhr && !opts.forceJSONP) {
    return new XHR(opts);
  } else {
    if (!jsonp) throw new Error('JSONP disabled');
    return new JSONP(opts);
  }
}

}).call(this,typeof global !== "undefined" ? global : typeof self !== "undefined" ? self : typeof window !== "undefined" ? window : {})
},{"./polling-jsonp":15,"./polling-xhr":16,"./websocket":18,"xmlhttprequest-ssl":19}],15:[function(_dereq_,module,exports){
(function (global){

/**
 * Module requirements.
 */

var Polling = _dereq_('./polling');
var inherit = _dereq_('component-inherit');

/**
 * Module exports.
 */

module.exports = JSONPPolling;

/**
 * Cached regular expressions.
 */

var rNewline = /\n/g;
var rEscapedNewline = /\\n/g;

/**
 * Global JSONP callbacks.
 */

var callbacks;

/**
 * Callbacks count.
 */

var index = 0;

/**
 * Noop.
 */

function empty () { }

/**
 * JSONP Polling constructor.
 *
 * @param {Object} opts.
 * @api public
 */

function JSONPPolling (opts) {
  Polling.call(this, opts);

  this.query = this.query || {};

  // define global callbacks array if not present
  // we do this here (lazily) to avoid unneeded global pollution
  if (!callbacks) {
    // we need to consider multiple engines in the same page
    if (!global.___eio) global.___eio = [];
    callbacks = global.___eio;
  }

  // callback identifier
  this.index = callbacks.length;

  // add callback to jsonp global
  var self = this;
  callbacks.push(function (msg) {
    self.onData(msg);
  });

  // append to query string
  this.query.j = this.index;

  // prevent spurious errors from being emitted when the window is unloaded
  if (global.document && global.addEventListener) {
    global.addEventListener('beforeunload', function () {
      if (self.script) self.script.onerror = empty;
    }, false);
  }
}

/**
 * Inherits from Polling.
 */

inherit(JSONPPolling, Polling);

/*
 * JSONP only supports binary as base64 encoded strings
 */

JSONPPolling.prototype.supportsBinary = false;

/**
 * Closes the socket.
 *
 * @api private
 */

JSONPPolling.prototype.doClose = function () {
  if (this.script) {
    this.script.parentNode.removeChild(this.script);
    this.script = null;
  }

  if (this.form) {
    this.form.parentNode.removeChild(this.form);
    this.form = null;
    this.iframe = null;
  }

  Polling.prototype.doClose.call(this);
};

/**
 * Starts a poll cycle.
 *
 * @api private
 */

JSONPPolling.prototype.doPoll = function () {
  var self = this;
  var script = document.createElement('script');

  if (this.script) {
    this.script.parentNode.removeChild(this.script);
    this.script = null;
  }

  script.async = true;
  script.src = this.uri();
  script.onerror = function(e){
    self.onError('jsonp poll error',e);
  };

  var insertAt = document.getElementsByTagName('script')[0];
  if (insertAt) {
    insertAt.parentNode.insertBefore(script, insertAt);
  }
  else {
    (document.head || document.body).appendChild(script);
  }
  this.script = script;

  var isUAgecko = 'undefined' != typeof navigator && /gecko/i.test(navigator.userAgent);
  
  if (isUAgecko) {
    setTimeout(function () {
      var iframe = document.createElement('iframe');
      document.body.appendChild(iframe);
      document.body.removeChild(iframe);
    }, 100);
  }
};

/**
 * Writes with a hidden iframe.
 *
 * @param {String} data to send
 * @param {Function} called upon flush.
 * @api private
 */

JSONPPolling.prototype.doWrite = function (data, fn) {
  var self = this;

  if (!this.form) {
    var form = document.createElement('form');
    var area = document.createElement('textarea');
    var id = this.iframeId = 'eio_iframe_' + this.index;
    var iframe;

    form.className = 'socketio';
    form.style.position = 'absolute';
    form.style.top = '-1000px';
    form.style.left = '-1000px';
    form.target = id;
    form.method = 'POST';
    form.setAttribute('accept-charset', 'utf-8');
    area.name = 'd';
    form.appendChild(area);
    document.body.appendChild(form);

    this.form = form;
    this.area = area;
  }

  this.form.action = this.uri();

  function complete () {
    initIframe();
    fn();
  }

  function initIframe () {
    if (self.iframe) {
      try {
        self.form.removeChild(self.iframe);
      } catch (e) {
        self.onError('jsonp polling iframe removal error', e);
      }
    }

    try {
      // ie6 dynamic iframes with target="" support (thanks Chris Lambacher)
      var html = '<iframe src="javascript:0" name="'+ self.iframeId +'">';
      iframe = document.createElement(html);
    } catch (e) {
      iframe = document.createElement('iframe');
      iframe.name = self.iframeId;
      iframe.src = 'javascript:0';
    }

    iframe.id = self.iframeId;

    self.form.appendChild(iframe);
    self.iframe = iframe;
  }

  initIframe();

  // escape \n to prevent it from being converted into \r\n by some UAs
  // double escaping is required for escaped new lines because unescaping of new lines can be done safely on server-side
  data = data.replace(rEscapedNewline, '\\\n');
  this.area.value = data.replace(rNewline, '\\n');

  try {
    this.form.submit();
  } catch(e) {}

  if (this.iframe.attachEvent) {
    this.iframe.onreadystatechange = function(){
      if (self.iframe.readyState == 'complete') {
        complete();
      }
    };
  } else {
    this.iframe.onload = complete;
  }
};

}).call(this,typeof global !== "undefined" ? global : typeof self !== "undefined" ? self : typeof window !== "undefined" ? window : {})
},{"./polling":17,"component-inherit":7}],16:[function(_dereq_,module,exports){
(function (global){
/**
 * Module requirements.
 */

var XMLHttpRequest = _dereq_('xmlhttprequest-ssl');
var Polling = _dereq_('./polling');
var Emitter = _dereq_('component-emitter');
var inherit = _dereq_('component-inherit');
var debug = _dereq_('debug')('engine.io-client:polling-xhr');

/**
 * Module exports.
 */

module.exports = XHR;
module.exports.Request = Request;

/**
 * Empty function
 */

function empty(){}

/**
 * XHR Polling constructor.
 *
 * @param {Object} opts
 * @api public
 */

function XHR(opts){
  Polling.call(this, opts);

  if (global.location) {
    var isSSL = 'https:' == location.protocol;
    var port = location.port;

    // some user agents have empty `location.port`
    if (!port) {
      port = isSSL ? 443 : 80;
    }

    this.xd = opts.hostname != global.location.hostname ||
      port != opts.port;
    this.xs = opts.secure != isSSL;
  } else {
    this.extraHeaders = opts.extraHeaders;
  }
}

/**
 * Inherits from Polling.
 */

inherit(XHR, Polling);

/**
 * XHR supports binary
 */

XHR.prototype.supportsBinary = true;

/**
 * Creates a request.
 *
 * @param {String} method
 * @api private
 */

XHR.prototype.request = function(opts){
  opts = opts || {};
  opts.uri = this.uri();
  opts.xd = this.xd;
  opts.xs = this.xs;
  opts.agent = this.agent || false;
  opts.supportsBinary = this.supportsBinary;
  opts.enablesXDR = this.enablesXDR;

  // SSL options for Node.js client
  opts.pfx = this.pfx;
  opts.key = this.key;
  opts.passphrase = this.passphrase;
  opts.cert = this.cert;
  opts.ca = this.ca;
  opts.ciphers = this.ciphers;
  opts.rejectUnauthorized = this.rejectUnauthorized;

  // other options for Node.js client
  opts.extraHeaders = this.extraHeaders;

  return new Request(opts);
};

/**
 * Sends data.
 *
 * @param {String} data to send.
 * @param {Function} called upon flush.
 * @api private
 */

XHR.prototype.doWrite = function(data, fn){
  var isBinary = typeof data !== 'string' && data !== undefined;
  var req = this.request({ method: 'POST', data: data, isBinary: isBinary });
  var self = this;
  req.on('success', fn);
  req.on('error', function(err){
    self.onError('xhr post error', err);
  });
  this.sendXhr = req;
};

/**
 * Starts a poll cycle.
 *
 * @api private
 */

XHR.prototype.doPoll = function(){
  debug('xhr poll');
  var req = this.request();
  var self = this;
  req.on('data', function(data){
    self.onData(data);
  });
  req.on('error', function(err){
    self.onError('xhr poll error', err);
  });
  this.pollXhr = req;
};

/**
 * Request constructor
 *
 * @param {Object} options
 * @api public
 */

function Request(opts){
  this.method = opts.method || 'GET';
  this.uri = opts.uri;
  this.xd = !!opts.xd;
  this.xs = !!opts.xs;
  this.async = false !== opts.async;
  this.data = undefined != opts.data ? opts.data : null;
  this.agent = opts.agent;
  this.isBinary = opts.isBinary;
  this.supportsBinary = opts.supportsBinary;
  this.enablesXDR = opts.enablesXDR;

  // SSL options for Node.js client
  this.pfx = opts.pfx;
  this.key = opts.key;
  this.passphrase = opts.passphrase;
  this.cert = opts.cert;
  this.ca = opts.ca;
  this.ciphers = opts.ciphers;
  this.rejectUnauthorized = opts.rejectUnauthorized;

  // other options for Node.js client
  this.extraHeaders = opts.extraHeaders;

  this.create();
}

/**
 * Mix in `Emitter`.
 */

Emitter(Request.prototype);

/**
 * Creates the XHR object and sends the request.
 *
 * @api private
 */

Request.prototype.create = function(){
  var opts = { agent: this.agent, xdomain: this.xd, xscheme: this.xs, enablesXDR: this.enablesXDR };

  // SSL options for Node.js client
  opts.pfx = this.pfx;
  opts.key = this.key;
  opts.passphrase = this.passphrase;
  opts.cert = this.cert;
  opts.ca = this.ca;
  opts.ciphers = this.ciphers;
  opts.rejectUnauthorized = this.rejectUnauthorized;

  var xhr = this.xhr = new XMLHttpRequest(opts);
  var self = this;

  try {
    debug('xhr open %s: %s', this.method, this.uri);
    xhr.open(this.method, this.uri, this.async);
    try {
      if (this.extraHeaders) {
        xhr.setDisableHeaderCheck(true);
        for (var i in this.extraHeaders) {
          if (this.extraHeaders.hasOwnProperty(i)) {
            xhr.setRequestHeader(i, this.extraHeaders[i]);
          }
        }
      }
    } catch (e) {}
    if (this.supportsBinary) {
      // This has to be done after open because Firefox is stupid
      // http://stackoverflow.com/questions/13216903/get-binary-data-with-xmlhttprequest-in-a-firefox-extension
      xhr.responseType = 'arraybuffer';
    }

    if ('POST' == this.method) {
      try {
        if (this.isBinary) {
          xhr.setRequestHeader('Content-type', 'application/octet-stream');
        } else {
          xhr.setRequestHeader('Content-type', 'text/plain;charset=UTF-8');
        }
      } catch (e) {}
    }

    // ie6 check
    if ('withCredentials' in xhr) {
      xhr.withCredentials = true;
    }

    if (this.hasXDR()) {
      xhr.onload = function(){
        self.onLoad();
      };
      xhr.onerror = function(){
        self.onError(xhr.responseText);
      };
    } else {
      xhr.onreadystatechange = function(){
        if (4 != xhr.readyState) return;
        if (200 == xhr.status || 1223 == xhr.status) {
          self.onLoad();
        } else {
          // make sure the `error` event handler that's user-set
          // does not throw in the same tick and gets caught here
          setTimeout(function(){
            self.onError(xhr.status);
          }, 0);
        }
      };
    }

    debug('xhr data %s', this.data);
    xhr.send(this.data);
  } catch (e) {
    // Need to defer since .create() is called directly fhrom the constructor
    // and thus the 'error' event can only be only bound *after* this exception
    // occurs.  Therefore, also, we cannot throw here at all.
    setTimeout(function() {
      self.onError(e);
    }, 0);
    return;
  }

  if (global.document) {
    this.index = Request.requestsCount++;
    Request.requests[this.index] = this;
  }
};

/**
 * Called upon successful response.
 *
 * @api private
 */

Request.prototype.onSuccess = function(){
  this.emit('success');
  this.cleanup();
};

/**
 * Called if we have data.
 *
 * @api private
 */

Request.prototype.onData = function(data){
  this.emit('data', data);
  this.onSuccess();
};

/**
 * Called upon error.
 *
 * @api private
 */

Request.prototype.onError = function(err){
  this.emit('error', err);
  this.cleanup(true);
};

/**
 * Cleans up house.
 *
 * @api private
 */

Request.prototype.cleanup = function(fromError){
  if ('undefined' == typeof this.xhr || null === this.xhr) {
    return;
  }
  // xmlhttprequest
  if (this.hasXDR()) {
    this.xhr.onload = this.xhr.onerror = empty;
  } else {
    this.xhr.onreadystatechange = empty;
  }

  if (fromError) {
    try {
      this.xhr.abort();
    } catch(e) {}
  }

  if (global.document) {
    delete Request.requests[this.index];
  }

  this.xhr = null;
};

/**
 * Called upon load.
 *
 * @api private
 */

Request.prototype.onLoad = function(){
  var data;
  try {
    var contentType;
    try {
      contentType = this.xhr.getResponseHeader('Content-Type').split(';')[0];
    } catch (e) {}
    if (contentType === 'application/octet-stream') {
      data = this.xhr.response;
    } else {
      if (!this.supportsBinary) {
        data = this.xhr.responseText;
      } else {
        try {
          data = String.fromCharCode.apply(null, new Uint8Array(this.xhr.response));
        } catch (e) {
          var ui8Arr = new Uint8Array(this.xhr.response);
          var dataArray = [];
          for (var idx = 0, length = ui8Arr.length; idx < length; idx++) {
            dataArray.push(ui8Arr[idx]);
          }

          data = String.fromCharCode.apply(null, dataArray);
        }
      }
    }
  } catch (e) {
    this.onError(e);
  }
  if (null != data) {
    this.onData(data);
  }
};

/**
 * Check if it has XDomainRequest.
 *
 * @api private
 */

Request.prototype.hasXDR = function(){
  return 'undefined' !== typeof global.XDomainRequest && !this.xs && this.enablesXDR;
};

/**
 * Aborts the request.
 *
 * @api public
 */

Request.prototype.abort = function(){
  this.cleanup();
};

/**
 * Aborts pending requests when unloading the window. This is needed to prevent
 * memory leaks (e.g. when using IE) and to ensure that no spurious error is
 * emitted.
 */

if (global.document) {
  Request.requestsCount = 0;
  Request.requests = {};
  if (global.attachEvent) {
    global.attachEvent('onunload', unloadHandler);
  } else if (global.addEventListener) {
    global.addEventListener('beforeunload', unloadHandler, false);
  }
}

function unloadHandler() {
  for (var i in Request.requests) {
    if (Request.requests.hasOwnProperty(i)) {
      Request.requests[i].abort();
    }
  }
}

}).call(this,typeof global !== "undefined" ? global : typeof self !== "undefined" ? self : typeof window !== "undefined" ? window : {})
},{"./polling":17,"component-emitter":6,"component-inherit":7,"debug":8,"xmlhttprequest-ssl":19}],17:[function(_dereq_,module,exports){
/**
 * Module dependencies.
 */

var Transport = _dereq_('../transport');
var parseqs = _dereq_('parseqs');
var parser = _dereq_('engine.io-parser');
var inherit = _dereq_('component-inherit');
var yeast = _dereq_('yeast');
var debug = _dereq_('debug')('engine.io-client:polling');

/**
 * Module exports.
 */

module.exports = Polling;

/**
 * Is XHR2 supported?
 */

var hasXHR2 = (function() {
  var XMLHttpRequest = _dereq_('xmlhttprequest-ssl');
  var xhr = new XMLHttpRequest({ xdomain: false });
  return null != xhr.responseType;
})();

/**
 * Polling interface.
 *
 * @param {Object} opts
 * @api private
 */

function Polling(opts){
  var forceBase64 = (opts && opts.forceBase64);
  if (!hasXHR2 || forceBase64) {
    this.supportsBinary = false;
  }
  Transport.call(this, opts);
}

/**
 * Inherits from Transport.
 */

inherit(Polling, Transport);

/**
 * Transport name.
 */

Polling.prototype.name = 'polling';

/**
 * Opens the socket (triggers polling). We write a PING message to determine
 * when the transport is open.
 *
 * @api private
 */

Polling.prototype.doOpen = function(){
  this.poll();
};

<<<<<<< HEAD
}).call(this,typeof global !== "undefined" ? global : typeof self !== "undefined" ? self : typeof window !== "undefined" ? window : {})
},{"../transport":5,"component-inherit":12,"debug":13,"engine.io-parser":16,"parseqs":28,"ws":31,"yeast":30}],11:[function(_dereq_,module,exports){
// browser shim for xmlhttprequest module
var hasCORS = _dereq_('has-cors');
=======
/**
 * Pauses polling.
 *
 * @param {Function} callback upon buffers are flushed and transport is paused
 * @api private
 */
>>>>>>> 9f44da17

Polling.prototype.pause = function(onPause){
  var pending = 0;
  var self = this;

  this.readyState = 'pausing';

  function pause(){
    debug('paused');
    self.readyState = 'paused';
    onPause();
  }

  if (this.polling || !this.writable) {
    var total = 0;

    if (this.polling) {
      debug('we are currently polling - waiting to pause');
      total++;
      this.once('pollComplete', function(){
        debug('pre-pause polling complete');
        --total || pause();
      });
    }

    if (!this.writable) {
      debug('we are currently writing - waiting to pause');
      total++;
      this.once('drain', function(){
        debug('pre-pause writing complete');
        --total || pause();
      });
    }
  } else {
    pause();
  }
};

/**
 * Starts polling cycle.
 *
 * @api public
 */

Polling.prototype.poll = function(){
  debug('polling');
  this.polling = true;
  this.doPoll();
  this.emit('poll');
};

/**
 * Overloads onData to detect payloads.
 *
 * @api private
 */

Polling.prototype.onData = function(data){
  var self = this;
  debug('polling got data %s', data);
  var callback = function(packet, index, total) {
    // if its the first message we consider the transport open
    if ('opening' == self.readyState) {
      self.onOpen();
    }

    // if its a close packet, we close the ongoing requests
    if ('close' == packet.type) {
      self.onClose();
      return false;
    }

    // otherwise bypass onData and handle the message
    self.onPacket(packet);
  };

  // decode payload
  parser.decodePayload(data, this.socket.binaryType, callback);

  // if an event did not trigger closing
  if ('closed' != this.readyState) {
    // if we got data we're not polling
    this.polling = false;
    this.emit('pollComplete');

    if ('open' == this.readyState) {
      this.poll();
    } else {
      debug('ignoring poll - transport state "%s"', this.readyState);
    }
  }
};

/**
 * For polling, send a close packet.
 *
 * @api private
 */

Polling.prototype.doClose = function(){
  var self = this;

  function close(){
    debug('writing close packet');
    self.write([{ type: 'close' }]);
  }

  if ('open' == this.readyState) {
    debug('transport open - closing');
    close();
  } else {
    // in case we're trying to close while
    // handshaking is in progress (GH-164)
    debug('transport not open - deferring close');
    this.once('open', close);
  }
};

/**
 * Writes a packets payload.
 *
 * @param {Array} data packets
 * @param {Function} drain callback
 * @api private
 */

Polling.prototype.write = function(packets){
  var self = this;
  this.writable = false;
  var callbackfn = function() {
    self.writable = true;
    self.emit('drain');
  };

  var self = this;
  parser.encodePayload(packets, this.supportsBinary, function(data) {
    self.doWrite(data, callbackfn);
  });
};

/**
 * Generates uri for connection.
 *
 * @api private
 */

Polling.prototype.uri = function(){
  var query = this.query || {};
  var schema = this.secure ? 'https' : 'http';
  var port = '';

  // cache busting is forced
  if (false !== this.timestampRequests) {
    query[this.timestampParam] = yeast();
  }

  if (!this.supportsBinary && !query.sid) {
    query.b64 = 1;
  }

  query = parseqs.encode(query);

  // avoid port if default for schema
  if (this.port && (('https' == schema && this.port != 443) ||
     ('http' == schema && this.port != 80))) {
    port = ':' + this.port;
  }

  // prepend ? to query
  if (query.length) {
    query = '?' + query;
  }

  var ipv6 = this.hostname.indexOf(':') !== -1;
  return schema + '://' + (ipv6 ? '[' + this.hostname + ']' : this.hostname) + port + this.path + query;
};

},{"../transport":13,"component-inherit":7,"debug":8,"engine.io-parser":20,"parseqs":31,"xmlhttprequest-ssl":19,"yeast":41}],18:[function(_dereq_,module,exports){
(function (global){
/**
 * Module dependencies.
 */

var Transport = _dereq_('../transport');
var parser = _dereq_('engine.io-parser');
var parseqs = _dereq_('parseqs');
var inherit = _dereq_('component-inherit');
var yeast = _dereq_('yeast');
var debug = _dereq_('debug')('engine.io-client:websocket');
var BrowserWebSocket = global.WebSocket || global.MozWebSocket;

/**
 * Get either the `WebSocket` or `MozWebSocket` globals
 * in the browser or try to resolve WebSocket-compatible
 * interface exposed by `ws` for Node-like environment.
 */

var WebSocket = BrowserWebSocket;
if (!WebSocket && typeof window === 'undefined') {
  try {
    WebSocket = _dereq_('ws');
  } catch (e) { }
}

/**
 * Module exports.
 */

module.exports = WS;

/**
 * WebSocket transport constructor.
 *
 * @api {Object} connection options
 * @api public
 */

function WS(opts){
  var forceBase64 = (opts && opts.forceBase64);
  if (forceBase64) {
    this.supportsBinary = false;
  }
  this.perMessageDeflate = opts.perMessageDeflate;
  Transport.call(this, opts);
}

/**
 * Inherits from Transport.
 */

inherit(WS, Transport);

/**
 * Transport name.
 *
 * @api public
 */

WS.prototype.name = 'websocket';

/*
 * WebSockets support binary
 */

WS.prototype.supportsBinary = true;

/**
 * Opens socket.
 *
 * @api private
 */

WS.prototype.doOpen = function(){
  if (!this.check()) {
    // let probe timeout
    return;
  }

  var self = this;
  var uri = this.uri();
  var protocols = void(0);
  var opts = {
    agent: this.agent,
    perMessageDeflate: this.perMessageDeflate
  };

  // SSL options for Node.js client
  opts.pfx = this.pfx;
  opts.key = this.key;
  opts.passphrase = this.passphrase;
  opts.cert = this.cert;
  opts.ca = this.ca;
  opts.ciphers = this.ciphers;
  opts.rejectUnauthorized = this.rejectUnauthorized;
  if (this.extraHeaders) {
    opts.headers = this.extraHeaders;
  }

  this.ws = BrowserWebSocket ? new WebSocket(uri) : new WebSocket(uri, protocols, opts);

  if (this.ws.binaryType === undefined) {
    this.supportsBinary = false;
  }

  if (this.ws.supports && this.ws.supports.binary) {
    this.supportsBinary = true;
    this.ws.binaryType = 'buffer';
  } else {
    this.ws.binaryType = 'arraybuffer';
  }

  this.addEventListeners();
};

/**
 * Adds event listeners to the socket
 *
 * @api private
 */

WS.prototype.addEventListeners = function(){
  var self = this;

  this.ws.onopen = function(){
    self.onOpen();
  };
  this.ws.onclose = function(){
    self.onClose();
  };
  this.ws.onmessage = function(ev){
    self.onData(ev.data);
  };
  this.ws.onerror = function(e){
    self.onError('websocket error', e);
  };
};

/**
 * Override `onData` to use a timer on iOS.
 * See: https://gist.github.com/mloughran/2052006
 *
 * @api private
 */

if ('undefined' != typeof navigator
  && /iPad|iPhone|iPod/i.test(navigator.userAgent)) {
  WS.prototype.onData = function(data){
    var self = this;
    setTimeout(function(){
      Transport.prototype.onData.call(self, data);
    }, 0);
  };
}

/**
 * Writes data to socket.
 *
 * @param {Array} array of packets.
 * @api private
 */

WS.prototype.write = function(packets){
  var self = this;
  this.writable = false;

  // encodePacket efficient as it uses WS framing
  // no need for encodePayload
  var total = packets.length;
  for (var i = 0, l = total; i < l; i++) {
    (function(packet) {
      parser.encodePacket(packet, self.supportsBinary, function(data) {
        if (!BrowserWebSocket) {
          // always create a new object (GH-437)
          var opts = {};
          if (packet.options) {
            opts.compress = packet.options.compress;
          }

          if (self.perMessageDeflate) {
            var len = 'string' == typeof data ? global.Buffer.byteLength(data) : data.length;
            if (len < self.perMessageDeflate.threshold) {
              opts.compress = false;
            }
          }
        }

        //Sometimes the websocket has already been closed but the browser didn't
        //have a chance of informing us about it yet, in that case send will
        //throw an error
        try {
          if (BrowserWebSocket) {
            // TypeError is thrown when passing the second argument on Safari
            self.ws.send(data);
          } else {
            self.ws.send(data, opts);
          }
        } catch (e){
          debug('websocket closed before onclose event');
        }

        --total || done();
      });
    })(packets[i]);
  }

  function done(){
    self.emit('flush');

    // fake drain
    // defer to next tick to allow Socket to clear writeBuffer
    setTimeout(function(){
      self.writable = true;
      self.emit('drain');
    }, 0);
  }
};

/**
 * Called upon close
 *
 * @api private
 */

WS.prototype.onClose = function(){
  Transport.prototype.onClose.call(this);
};

/**
 * Closes socket.
 *
 * @api private
 */

WS.prototype.doClose = function(){
  if (typeof this.ws !== 'undefined') {
    this.ws.close();
  }
};

/**
 * Generates uri for connection.
 *
 * @api private
 */

WS.prototype.uri = function(){
  var query = this.query || {};
  var schema = this.secure ? 'wss' : 'ws';
  var port = '';

  // avoid port if default for schema
  if (this.port && (('wss' == schema && this.port != 443)
    || ('ws' == schema && this.port != 80))) {
    port = ':' + this.port;
  }

  // append timestamp to URI
  if (this.timestampRequests) {
    query[this.timestampParam] = yeast();
  }

  // communicate binary support capabilities
  if (!this.supportsBinary) {
    query.b64 = 1;
  }

  query = parseqs.encode(query);

  // prepend ? to query
  if (query.length) {
    query = '?' + query;
  }

  var ipv6 = this.hostname.indexOf(':') !== -1;
  return schema + '://' + (ipv6 ? '[' + this.hostname + ']' : this.hostname) + port + this.path + query;
};

/**
 * Feature detection for WebSocket.
 *
 * @return {Boolean} whether this transport is available.
 * @api public
 */

WS.prototype.check = function(){
  return !!WebSocket && !('__initialize' in WebSocket && this.name === WS.prototype.name);
};

}).call(this,typeof global !== "undefined" ? global : typeof self !== "undefined" ? self : typeof window !== "undefined" ? window : {})
},{"../transport":13,"component-inherit":7,"debug":8,"engine.io-parser":20,"parseqs":31,"ws":5,"yeast":41}],19:[function(_dereq_,module,exports){
// browser shim for xmlhttprequest module
var hasCORS = _dereq_('has-cors');

module.exports = function(opts) {
  var xdomain = opts.xdomain;

  // scheme must be same when usign XDomainRequest
  // http://blogs.msdn.com/b/ieinternals/archive/2010/05/13/xdomainrequest-restrictions-limitations-and-workarounds.aspx
  var xscheme = opts.xscheme;

  // XDomainRequest has a flow of not sending cookie, therefore it should be disabled as a default.
  // https://github.com/Automattic/engine.io-client/pull/217
  var enablesXDR = opts.enablesXDR;

  // XMLHttpRequest can be disabled on IE
  try {
    if ('undefined' != typeof XMLHttpRequest && (!xdomain || hasCORS)) {
      return new XMLHttpRequest();
    }
  } catch (e) { }

  // Use XDomainRequest for IE8 if enablesXDR is true
  // because loading bar keeps flashing when using jsonp-polling
  // https://github.com/yujiosaka/socke.io-ie8-loading-example
  try {
    if ('undefined' != typeof XDomainRequest && !xscheme && enablesXDR) {
      return new XDomainRequest();
    }
  } catch (e) { }

  if (!xdomain) {
    try {
      return new ActiveXObject('Microsoft.XMLHTTP');
    } catch(e) { }
  }
}

},{"has-cors":25}],20:[function(_dereq_,module,exports){
(function (global){
/**
 * Module dependencies.
 */

var keys = _dereq_('./keys');
var hasBinary = _dereq_('has-binary');
var sliceBuffer = _dereq_('arraybuffer.slice');
var base64encoder = _dereq_('base64-arraybuffer');
var after = _dereq_('after');
var utf8 = _dereq_('utf8');

/**
 * Check if we are running an android browser. That requires us to use
 * ArrayBuffer with polling transports...
 *
 * http://ghinda.net/jpeg-blob-ajax-android/
 */

var isAndroid = navigator.userAgent.match(/Android/i);

/**
 * Check if we are running in PhantomJS.
 * Uploading a Blob with PhantomJS does not work correctly, as reported here:
 * https://github.com/ariya/phantomjs/issues/11395
 * @type boolean
 */
var isPhantomJS = /PhantomJS/i.test(navigator.userAgent);

/**
 * When true, avoids using Blobs to encode payloads.
 * @type boolean
 */
var dontSendBlobs = isAndroid || isPhantomJS;

/**
 * Current protocol version.
 */

exports.protocol = 3;

/**
 * Packet types.
 */

var packets = exports.packets = {
    open:     0    // non-ws
  , close:    1    // non-ws
  , ping:     2
  , pong:     3
  , message:  4
  , upgrade:  5
  , noop:     6
};

var packetslist = keys(packets);

/**
 * Premade error packet.
 */

var err = { type: 'error', data: 'parser error' };

/**
 * Create a blob api even for blob builder when vendor prefixes exist
 */

var Blob = _dereq_('blob');

/**
 * Encodes a packet.
 *
 *     <packet type id> [ <data> ]
 *
 * Example:
 *
 *     5hello world
 *     3
 *     4
 *
 * Binary is encoded in an identical principle
 *
 * @api private
 */

exports.encodePacket = function (packet, supportsBinary, utf8encode, callback) {
  if ('function' == typeof supportsBinary) {
    callback = supportsBinary;
    supportsBinary = false;
  }

  if ('function' == typeof utf8encode) {
    callback = utf8encode;
    utf8encode = null;
  }

  var data = (packet.data === undefined)
    ? undefined
    : packet.data.buffer || packet.data;

  if (global.ArrayBuffer && data instanceof ArrayBuffer) {
    return encodeArrayBuffer(packet, supportsBinary, callback);
  } else if (Blob && data instanceof global.Blob) {
    return encodeBlob(packet, supportsBinary, callback);
  }

  // might be an object with { base64: true, data: dataAsBase64String }
  if (data && data.base64) {
    return encodeBase64Object(packet, callback);
  }

  // Sending data as a utf-8 string
  var encoded = packets[packet.type];

  // data fragment is optional
  if (undefined !== packet.data) {
    encoded += utf8encode ? utf8.encode(String(packet.data)) : String(packet.data);
  }

  return callback('' + encoded);

};

function encodeBase64Object(packet, callback) {
  // packet data is an object { base64: true, data: dataAsBase64String }
  var message = 'b' + exports.packets[packet.type] + packet.data.data;
  return callback(message);
}

/**
 * Encode packet helpers for binary types
 */

function encodeArrayBuffer(packet, supportsBinary, callback) {
  if (!supportsBinary) {
    return exports.encodeBase64Packet(packet, callback);
  }

  var data = packet.data;
  var contentArray = new Uint8Array(data);
  var resultBuffer = new Uint8Array(1 + data.byteLength);

  resultBuffer[0] = packets[packet.type];
  for (var i = 0; i < contentArray.length; i++) {
    resultBuffer[i+1] = contentArray[i];
  }

  return callback(resultBuffer.buffer);
}

function encodeBlobAsArrayBuffer(packet, supportsBinary, callback) {
  if (!supportsBinary) {
    return exports.encodeBase64Packet(packet, callback);
  }

  var fr = new FileReader();
  fr.onload = function() {
    packet.data = fr.result;
    exports.encodePacket(packet, supportsBinary, true, callback);
  };
  return fr.readAsArrayBuffer(packet.data);
}

function encodeBlob(packet, supportsBinary, callback) {
  if (!supportsBinary) {
    return exports.encodeBase64Packet(packet, callback);
  }

  if (dontSendBlobs) {
    return encodeBlobAsArrayBuffer(packet, supportsBinary, callback);
  }

  var length = new Uint8Array(1);
  length[0] = packets[packet.type];
  var blob = new Blob([length.buffer, packet.data]);

  return callback(blob);
}

/**
 * Encodes a packet with binary data in a base64 string
 *
 * @param {Object} packet, has `type` and `data`
 * @return {String} base64 encoded message
 */

exports.encodeBase64Packet = function(packet, callback) {
  var message = 'b' + exports.packets[packet.type];
  if (Blob && packet.data instanceof global.Blob) {
    var fr = new FileReader();
    fr.onload = function() {
      var b64 = fr.result.split(',')[1];
      callback(message + b64);
    };
    return fr.readAsDataURL(packet.data);
  }

  var b64data;
  try {
    b64data = String.fromCharCode.apply(null, new Uint8Array(packet.data));
  } catch (e) {
    // iPhone Safari doesn't let you apply with typed arrays
    var typed = new Uint8Array(packet.data);
    var basic = new Array(typed.length);
    for (var i = 0; i < typed.length; i++) {
      basic[i] = typed[i];
    }
    b64data = String.fromCharCode.apply(null, basic);
  }
  message += global.btoa(b64data);
  return callback(message);
};

/**
 * Decodes a packet. Changes format to Blob if requested.
 *
 * @return {Object} with `type` and `data` (if any)
 * @api private
 */

exports.decodePacket = function (data, binaryType, utf8decode) {
  // String data
  if (typeof data == 'string' || data === undefined) {
    if (data.charAt(0) == 'b') {
      return exports.decodeBase64Packet(data.substr(1), binaryType);
    }

    if (utf8decode) {
      try {
        data = utf8.decode(data);
      } catch (e) {
        return err;
      }
    }
    var type = data.charAt(0);

    if (Number(type) != type || !packetslist[type]) {
      return err;
    }

    if (data.length > 1) {
      return { type: packetslist[type], data: data.substring(1) };
    } else {
      return { type: packetslist[type] };
    }
  }

  var asArray = new Uint8Array(data);
  var type = asArray[0];
  var rest = sliceBuffer(data, 1);
  if (Blob && binaryType === 'blob') {
    rest = new Blob([rest]);
  }
  return { type: packetslist[type], data: rest };
};

/**
 * Decodes a packet encoded in a base64 string
 *
 * @param {String} base64 encoded message
 * @return {Object} with `type` and `data` (if any)
 */

exports.decodeBase64Packet = function(msg, binaryType) {
  var type = packetslist[msg.charAt(0)];
  if (!global.ArrayBuffer) {
    return { type: type, data: { base64: true, data: msg.substr(1) } };
  }

  var data = base64encoder.decode(msg.substr(1));

  if (binaryType === 'blob' && Blob) {
    data = new Blob([data]);
  }

  return { type: type, data: data };
};

/**
 * Encodes multiple messages (payload).
 *
 *     <length>:data
 *
 * Example:
 *
 *     11:hello world2:hi
 *
 * If any contents are binary, they will be encoded as base64 strings. Base64
 * encoded strings are marked with a b before the length specifier
 *
 * @param {Array} packets
 * @api private
 */

exports.encodePayload = function (packets, supportsBinary, callback) {
  if (typeof supportsBinary == 'function') {
    callback = supportsBinary;
    supportsBinary = null;
  }

  var isBinary = hasBinary(packets);

  if (supportsBinary && isBinary) {
    if (Blob && !dontSendBlobs) {
      return exports.encodePayloadAsBlob(packets, callback);
    }

    return exports.encodePayloadAsArrayBuffer(packets, callback);
  }

  if (!packets.length) {
    return callback('0:');
  }

  function setLengthHeader(message) {
    return message.length + ':' + message;
  }

  function encodeOne(packet, doneCallback) {
    exports.encodePacket(packet, !isBinary ? false : supportsBinary, true, function(message) {
      doneCallback(null, setLengthHeader(message));
    });
  }

  map(packets, encodeOne, function(err, results) {
    return callback(results.join(''));
  });
};

/**
 * Async array map using after
 */

function map(ary, each, done) {
  var result = new Array(ary.length);
  var next = after(ary.length, done);

  var eachWithIndex = function(i, el, cb) {
    each(el, function(error, msg) {
      result[i] = msg;
      cb(error, result);
    });
  };

  for (var i = 0; i < ary.length; i++) {
    eachWithIndex(i, ary[i], next);
  }
}

/*
 * Decodes data when a payload is maybe expected. Possible binary contents are
 * decoded from their base64 representation
 *
 * @param {String} data, callback method
 * @api public
 */

exports.decodePayload = function (data, binaryType, callback) {
  if (typeof data != 'string') {
    return exports.decodePayloadAsBinary(data, binaryType, callback);
  }

  if (typeof binaryType === 'function') {
    callback = binaryType;
    binaryType = null;
  }

  var packet;
  if (data == '') {
    // parser error - ignoring payload
    return callback(err, 0, 1);
  }

  var length = ''
    , n, msg;

  for (var i = 0, l = data.length; i < l; i++) {
    var chr = data.charAt(i);

    if (':' != chr) {
      length += chr;
    } else {
      if ('' == length || (length != (n = Number(length)))) {
        // parser error - ignoring payload
        return callback(err, 0, 1);
      }

      msg = data.substr(i + 1, n);

      if (length != msg.length) {
        // parser error - ignoring payload
        return callback(err, 0, 1);
      }

      if (msg.length) {
        packet = exports.decodePacket(msg, binaryType, true);

        if (err.type == packet.type && err.data == packet.data) {
          // parser error in individual packet - ignoring payload
          return callback(err, 0, 1);
        }

        var ret = callback(packet, i + n, l);
        if (false === ret) return;
      }

      // advance cursor
      i += n;
      length = '';
    }
  }

  if (length != '') {
    // parser error - ignoring payload
    return callback(err, 0, 1);
  }

};

/**
 * Encodes multiple messages (payload) as binary.
 *
 * <1 = binary, 0 = string><number from 0-9><number from 0-9>[...]<number
 * 255><data>
 *
 * Example:
 * 1 3 255 1 2 3, if the binary contents are interpreted as 8 bit integers
 *
 * @param {Array} packets
 * @return {ArrayBuffer} encoded payload
 * @api private
 */

exports.encodePayloadAsArrayBuffer = function(packets, callback) {
  if (!packets.length) {
    return callback(new ArrayBuffer(0));
  }

  function encodeOne(packet, doneCallback) {
    exports.encodePacket(packet, true, true, function(data) {
      return doneCallback(null, data);
    });
  }

  map(packets, encodeOne, function(err, encodedPackets) {
    var totalLength = encodedPackets.reduce(function(acc, p) {
      var len;
      if (typeof p === 'string'){
        len = p.length;
      } else {
        len = p.byteLength;
      }
      return acc + len.toString().length + len + 2; // string/binary identifier + separator = 2
    }, 0);

    var resultArray = new Uint8Array(totalLength);

    var bufferIndex = 0;
    encodedPackets.forEach(function(p) {
      var isString = typeof p === 'string';
      var ab = p;
      if (isString) {
        var view = new Uint8Array(p.length);
        for (var i = 0; i < p.length; i++) {
          view[i] = p.charCodeAt(i);
        }
        ab = view.buffer;
      }

      if (isString) { // not true binary
        resultArray[bufferIndex++] = 0;
      } else { // true binary
        resultArray[bufferIndex++] = 1;
      }

      var lenStr = ab.byteLength.toString();
      for (var i = 0; i < lenStr.length; i++) {
        resultArray[bufferIndex++] = parseInt(lenStr[i]);
      }
      resultArray[bufferIndex++] = 255;

      var view = new Uint8Array(ab);
      for (var i = 0; i < view.length; i++) {
        resultArray[bufferIndex++] = view[i];
      }
    });

    return callback(resultArray.buffer);
  });
};

/**
 * Encode as Blob
 */

exports.encodePayloadAsBlob = function(packets, callback) {
  function encodeOne(packet, doneCallback) {
    exports.encodePacket(packet, true, true, function(encoded) {
      var binaryIdentifier = new Uint8Array(1);
      binaryIdentifier[0] = 1;
      if (typeof encoded === 'string') {
        var view = new Uint8Array(encoded.length);
        for (var i = 0; i < encoded.length; i++) {
          view[i] = encoded.charCodeAt(i);
        }
        encoded = view.buffer;
        binaryIdentifier[0] = 0;
      }

      var len = (encoded instanceof ArrayBuffer)
        ? encoded.byteLength
        : encoded.size;

      var lenStr = len.toString();
      var lengthAry = new Uint8Array(lenStr.length + 1);
      for (var i = 0; i < lenStr.length; i++) {
        lengthAry[i] = parseInt(lenStr[i]);
      }
      lengthAry[lenStr.length] = 255;

      if (Blob) {
        var blob = new Blob([binaryIdentifier.buffer, lengthAry.buffer, encoded]);
        doneCallback(null, blob);
      }
    });
  }

  map(packets, encodeOne, function(err, results) {
    return callback(new Blob(results));
  });
};

/*
 * Decodes data when a payload is maybe expected. Strings are decoded by
 * interpreting each byte as a key code for entries marked to start with 0. See
 * description of encodePayloadAsBinary
 *
 * @param {ArrayBuffer} data, callback method
 * @api public
 */

exports.decodePayloadAsBinary = function (data, binaryType, callback) {
  if (typeof binaryType === 'function') {
    callback = binaryType;
    binaryType = null;
  }

  var bufferTail = data;
  var buffers = [];

  var numberTooLong = false;
  while (bufferTail.byteLength > 0) {
    var tailArray = new Uint8Array(bufferTail);
    var isString = tailArray[0] === 0;
    var msgLength = '';

    for (var i = 1; ; i++) {
      if (tailArray[i] == 255) break;

      if (msgLength.length > 310) {
        numberTooLong = true;
        break;
      }

      msgLength += tailArray[i];
    }

    if(numberTooLong) return callback(err, 0, 1);

    bufferTail = sliceBuffer(bufferTail, 2 + msgLength.length);
    msgLength = parseInt(msgLength);

    var msg = sliceBuffer(bufferTail, 0, msgLength);
    if (isString) {
      try {
        msg = String.fromCharCode.apply(null, new Uint8Array(msg));
      } catch (e) {
        // iPhone Safari doesn't let you apply to typed arrays
        var typed = new Uint8Array(msg);
        msg = '';
        for (var i = 0; i < typed.length; i++) {
          msg += String.fromCharCode(typed[i]);
        }
      }
    }

    buffers.push(msg);
    bufferTail = sliceBuffer(bufferTail, msgLength);
  }

  var total = buffers.length;
  buffers.forEach(function(buffer, i) {
    callback(exports.decodePacket(buffer, binaryType, true), i, total);
  });
};

}).call(this,typeof global !== "undefined" ? global : typeof self !== "undefined" ? self : typeof window !== "undefined" ? window : {})
},{"./keys":21,"after":1,"arraybuffer.slice":2,"base64-arraybuffer":3,"blob":4,"has-binary":24,"utf8":38}],21:[function(_dereq_,module,exports){

/**
 * Gets the keys for an object.
 *
 * @return {Array} keys
 * @api private
 */

module.exports = Object.keys || function keys (obj){
  var arr = [];
  var has = Object.prototype.hasOwnProperty;

  for (var i in obj) {
    if (has.call(obj, i)) {
      arr.push(i);
    }
  }
  return arr;
};

},{}],22:[function(_dereq_,module,exports){
// Copyright Joyent, Inc. and other Node contributors.
//
// Permission is hereby granted, free of charge, to any person obtaining a
// copy of this software and associated documentation files (the
// "Software"), to deal in the Software without restriction, including
// without limitation the rights to use, copy, modify, merge, publish,
// distribute, sublicense, and/or sell copies of the Software, and to permit
// persons to whom the Software is furnished to do so, subject to the
// following conditions:
//
// The above copyright notice and this permission notice shall be included
// in all copies or substantial portions of the Software.
//
// THE SOFTWARE IS PROVIDED "AS IS", WITHOUT WARRANTY OF ANY KIND, EXPRESS
// OR IMPLIED, INCLUDING BUT NOT LIMITED TO THE WARRANTIES OF
// MERCHANTABILITY, FITNESS FOR A PARTICULAR PURPOSE AND NONINFRINGEMENT. IN
// NO EVENT SHALL THE AUTHORS OR COPYRIGHT HOLDERS BE LIABLE FOR ANY CLAIM,
// DAMAGES OR OTHER LIABILITY, WHETHER IN AN ACTION OF CONTRACT, TORT OR
// OTHERWISE, ARISING FROM, OUT OF OR IN CONNECTION WITH THE SOFTWARE OR THE
// USE OR OTHER DEALINGS IN THE SOFTWARE.

function EventEmitter() {
  this._events = this._events || {};
  this._maxListeners = this._maxListeners || undefined;
}
module.exports = EventEmitter;

// Backwards-compat with node 0.10.x
EventEmitter.EventEmitter = EventEmitter;

EventEmitter.prototype._events = undefined;
EventEmitter.prototype._maxListeners = undefined;

// By default EventEmitters will print a warning if more than 10 listeners are
// added to it. This is a useful default which helps finding memory leaks.
EventEmitter.defaultMaxListeners = 10;

// Obviously not all Emitters should be limited to 10. This function allows
// that to be increased. Set to zero for unlimited.
EventEmitter.prototype.setMaxListeners = function(n) {
  if (!isNumber(n) || n < 0 || isNaN(n))
    throw TypeError('n must be a positive number');
  this._maxListeners = n;
  return this;
};

EventEmitter.prototype.emit = function(type) {
  var er, handler, len, args, i, listeners;

  if (!this._events)
    this._events = {};

  // If there is no 'error' event listener then throw.
  if (type === 'error') {
    if (!this._events.error ||
        (isObject(this._events.error) && !this._events.error.length)) {
      er = arguments[1];
      if (er instanceof Error) {
        throw er; // Unhandled 'error' event
      }
      throw TypeError('Uncaught, unspecified "error" event.');
    }
  }

  handler = this._events[type];

  if (isUndefined(handler))
    return false;

  if (isFunction(handler)) {
    switch (arguments.length) {
      // fast cases
      case 1:
        handler.call(this);
        break;
      case 2:
        handler.call(this, arguments[1]);
        break;
      case 3:
        handler.call(this, arguments[1], arguments[2]);
        break;
      // slower
      default:
        len = arguments.length;
        args = new Array(len - 1);
        for (i = 1; i < len; i++)
          args[i - 1] = arguments[i];
        handler.apply(this, args);
    }
  } else if (isObject(handler)) {
    len = arguments.length;
    args = new Array(len - 1);
    for (i = 1; i < len; i++)
      args[i - 1] = arguments[i];

    listeners = handler.slice();
    len = listeners.length;
    for (i = 0; i < len; i++)
      listeners[i].apply(this, args);
  }

  return true;
};

EventEmitter.prototype.addListener = function(type, listener) {
  var m;

  if (!isFunction(listener))
    throw TypeError('listener must be a function');

  if (!this._events)
    this._events = {};

  // To avoid recursion in the case that type === "newListener"! Before
  // adding it to the listeners, first emit "newListener".
  if (this._events.newListener)
    this.emit('newListener', type,
              isFunction(listener.listener) ?
              listener.listener : listener);

  if (!this._events[type])
    // Optimize the case of one listener. Don't need the extra array object.
    this._events[type] = listener;
  else if (isObject(this._events[type]))
    // If we've already got an array, just append.
    this._events[type].push(listener);
  else
    // Adding the second element, need to change to array.
    this._events[type] = [this._events[type], listener];

  // Check for listener leak
  if (isObject(this._events[type]) && !this._events[type].warned) {
    var m;
    if (!isUndefined(this._maxListeners)) {
      m = this._maxListeners;
    } else {
      m = EventEmitter.defaultMaxListeners;
    }

    if (m && m > 0 && this._events[type].length > m) {
      this._events[type].warned = true;
      console.error('(node) warning: possible EventEmitter memory ' +
                    'leak detected. %d listeners added. ' +
                    'Use emitter.setMaxListeners() to increase limit.',
                    this._events[type].length);
      if (typeof console.trace === 'function') {
        // not supported in IE 10
        console.trace();
      }
    }
  }

  return this;
};

EventEmitter.prototype.on = EventEmitter.prototype.addListener;

EventEmitter.prototype.once = function(type, listener) {
  if (!isFunction(listener))
    throw TypeError('listener must be a function');

  var fired = false;

  function g() {
    this.removeListener(type, g);

    if (!fired) {
      fired = true;
      listener.apply(this, arguments);
    }
  }

  g.listener = listener;
  this.on(type, g);

  return this;
};

// emits a 'removeListener' event iff the listener was removed
EventEmitter.prototype.removeListener = function(type, listener) {
  var list, position, length, i;

  if (!isFunction(listener))
    throw TypeError('listener must be a function');

  if (!this._events || !this._events[type])
    return this;

  list = this._events[type];
  length = list.length;
  position = -1;

  if (list === listener ||
      (isFunction(list.listener) && list.listener === listener)) {
    delete this._events[type];
    if (this._events.removeListener)
      this.emit('removeListener', type, listener);

  } else if (isObject(list)) {
    for (i = length; i-- > 0;) {
      if (list[i] === listener ||
          (list[i].listener && list[i].listener === listener)) {
        position = i;
        break;
      }
    }

    if (position < 0)
      return this;

    if (list.length === 1) {
      list.length = 0;
      delete this._events[type];
    } else {
      list.splice(position, 1);
    }

    if (this._events.removeListener)
      this.emit('removeListener', type, listener);
  }

  return this;
};

EventEmitter.prototype.removeAllListeners = function(type) {
  var key, listeners;

  if (!this._events)
    return this;

  // not listening for removeListener, no need to emit
  if (!this._events.removeListener) {
    if (arguments.length === 0)
      this._events = {};
    else if (this._events[type])
      delete this._events[type];
    return this;
  }

  // emit removeListener for all listeners on all events
  if (arguments.length === 0) {
    for (key in this._events) {
      if (key === 'removeListener') continue;
      this.removeAllListeners(key);
    }
    this.removeAllListeners('removeListener');
    this._events = {};
    return this;
  }

  listeners = this._events[type];

  if (isFunction(listeners)) {
    this.removeListener(type, listeners);
  } else {
    // LIFO order
    while (listeners.length)
      this.removeListener(type, listeners[listeners.length - 1]);
  }
  delete this._events[type];

  return this;
};

EventEmitter.prototype.listeners = function(type) {
  var ret;
  if (!this._events || !this._events[type])
    ret = [];
  else if (isFunction(this._events[type]))
    ret = [this._events[type]];
  else
    ret = this._events[type].slice();
  return ret;
};

EventEmitter.listenerCount = function(emitter, type) {
  var ret;
  if (!emitter._events || !emitter._events[type])
    ret = 0;
  else if (isFunction(emitter._events[type]))
    ret = 1;
  else
    ret = emitter._events[type].length;
  return ret;
};

function isFunction(arg) {
  return typeof arg === 'function';
}

function isNumber(arg) {
  return typeof arg === 'number';
}

function isObject(arg) {
  return typeof arg === 'object' && arg !== null;
}

function isUndefined(arg) {
  return arg === void 0;
}

},{}],23:[function(_dereq_,module,exports){
// Copyright Joyent, Inc. and other Node contributors.
//
// Permission is hereby granted, free of charge, to any person obtaining a
// copy of this software and associated documentation files (the
// "Software"), to deal in the Software without restriction, including
// without limitation the rights to use, copy, modify, merge, publish,
// distribute, sublicense, and/or sell copies of the Software, and to permit
// persons to whom the Software is furnished to do so, subject to the
// following conditions:
//
// The above copyright notice and this permission notice shall be included
// in all copies or substantial portions of the Software.
//
// THE SOFTWARE IS PROVIDED "AS IS", WITHOUT WARRANTY OF ANY KIND, EXPRESS
// OR IMPLIED, INCLUDING BUT NOT LIMITED TO THE WARRANTIES OF
// MERCHANTABILITY, FITNESS FOR A PARTICULAR PURPOSE AND NONINFRINGEMENT. IN
// NO EVENT SHALL THE AUTHORS OR COPYRIGHT HOLDERS BE LIABLE FOR ANY CLAIM,
// DAMAGES OR OTHER LIABILITY, WHETHER IN AN ACTION OF CONTRACT, TORT OR
// OTHERWISE, ARISING FROM, OUT OF OR IN CONNECTION WITH THE SOFTWARE OR THE
// USE OR OTHER DEALINGS IN THE SOFTWARE.

var punycode = _dereq_('punycode');

exports.parse = urlParse;
exports.resolve = urlResolve;
exports.resolveObject = urlResolveObject;
exports.format = urlFormat;

exports.Url = Url;

function Url() {
  this.protocol = null;
  this.slashes = null;
  this.auth = null;
  this.host = null;
  this.port = null;
  this.hostname = null;
  this.hash = null;
  this.search = null;
  this.query = null;
  this.pathname = null;
  this.path = null;
  this.href = null;
}

// Reference: RFC 3986, RFC 1808, RFC 2396

// define these here so at least they only have to be
// compiled once on the first module load.
var protocolPattern = /^([a-z0-9.+-]+:)/i,
    portPattern = /:[0-9]*$/,

    // RFC 2396: characters reserved for delimiting URLs.
    // We actually just auto-escape these.
    delims = ['<', '>', '"', '`', ' ', '\r', '\n', '\t'],

    // RFC 2396: characters not allowed for various reasons.
    unwise = ['{', '}', '|', '\\', '^', '`'].concat(delims),

    // Allowed by RFCs, but cause of XSS attacks.  Always escape these.
    autoEscape = ['\''].concat(unwise),
    // Characters that are never ever allowed in a hostname.
    // Note that any invalid chars are also handled, but these
    // are the ones that are *expected* to be seen, so we fast-path
    // them.
    nonHostChars = ['%', '/', '?', ';', '#'].concat(autoEscape),
    hostEndingChars = ['/', '?', '#'],
    hostnameMaxLen = 255,
    hostnamePartPattern = /^[a-z0-9A-Z_-]{0,63}$/,
    hostnamePartStart = /^([a-z0-9A-Z_-]{0,63})(.*)$/,
    // protocols that can allow "unsafe" and "unwise" chars.
    unsafeProtocol = {
      'javascript': true,
      'javascript:': true
    },
    // protocols that never have a hostname.
    hostlessProtocol = {
      'javascript': true,
      'javascript:': true
    },
    // protocols that always contain a // bit.
    slashedProtocol = {
      'http': true,
      'https': true,
      'ftp': true,
      'gopher': true,
      'file': true,
      'http:': true,
      'https:': true,
      'ftp:': true,
      'gopher:': true,
      'file:': true
    },
    querystring = _dereq_('querystring');

function urlParse(url, parseQueryString, slashesDenoteHost) {
  if (url && isObject(url) && url instanceof Url) return url;

  var u = new Url;
  u.parse(url, parseQueryString, slashesDenoteHost);
  return u;
}

Url.prototype.parse = function(url, parseQueryString, slashesDenoteHost) {
  if (!isString(url)) {
    throw new TypeError("Parameter 'url' must be a string, not " + typeof url);
  }

  var rest = url;

  // trim before proceeding.
  // This is to support parse stuff like "  http://foo.com  \n"
  rest = rest.trim();

  var proto = protocolPattern.exec(rest);
  if (proto) {
    proto = proto[0];
    var lowerProto = proto.toLowerCase();
    this.protocol = lowerProto;
    rest = rest.substr(proto.length);
  }

  // figure out if it's got a host
  // user@server is *always* interpreted as a hostname, and url
  // resolution will treat //foo/bar as host=foo,path=bar because that's
  // how the browser resolves relative URLs.
  if (slashesDenoteHost || proto || rest.match(/^\/\/[^@\/]+@[^@\/]+/)) {
    var slashes = rest.substr(0, 2) === '//';
    if (slashes && !(proto && hostlessProtocol[proto])) {
      rest = rest.substr(2);
      this.slashes = true;
    }
  }

  if (!hostlessProtocol[proto] &&
      (slashes || (proto && !slashedProtocol[proto]))) {

    // there's a hostname.
    // the first instance of /, ?, ;, or # ends the host.
    //
    // If there is an @ in the hostname, then non-host chars *are* allowed
    // to the left of the last @ sign, unless some host-ending character
    // comes *before* the @-sign.
    // URLs are obnoxious.
    //
    // ex:
    // http://a@b@c/ => user:a@b host:c
    // http://a@b?@c => user:a host:c path:/?@c

    // v0.12 TODO(isaacs): This is not quite how Chrome does things.
    // Review our test case against browsers more comprehensively.

    // find the first instance of any hostEndingChars
    var hostEnd = -1;
    for (var i = 0; i < hostEndingChars.length; i++) {
      var hec = rest.indexOf(hostEndingChars[i]);
      if (hec !== -1 && (hostEnd === -1 || hec < hostEnd))
        hostEnd = hec;
    }

    // at this point, either we have an explicit point where the
    // auth portion cannot go past, or the last @ char is the decider.
    var auth, atSign;
    if (hostEnd === -1) {
      // atSign can be anywhere.
      atSign = rest.lastIndexOf('@');
    } else {
      // atSign must be in auth portion.
      // http://a@b/c@d => host:b auth:a path:/c@d
      atSign = rest.lastIndexOf('@', hostEnd);
    }

    // Now we have a portion which is definitely the auth.
    // Pull that off.
    if (atSign !== -1) {
      auth = rest.slice(0, atSign);
      rest = rest.slice(atSign + 1);
      this.auth = decodeURIComponent(auth);
    }

    // the host is the remaining to the left of the first non-host char
    hostEnd = -1;
    for (var i = 0; i < nonHostChars.length; i++) {
      var hec = rest.indexOf(nonHostChars[i]);
      if (hec !== -1 && (hostEnd === -1 || hec < hostEnd))
        hostEnd = hec;
    }
    // if we still have not hit it, then the entire thing is a host.
    if (hostEnd === -1)
      hostEnd = rest.length;

    this.host = rest.slice(0, hostEnd);
    rest = rest.slice(hostEnd);

    // pull out port.
    this.parseHost();

    // we've indicated that there is a hostname,
    // so even if it's empty, it has to be present.
    this.hostname = this.hostname || '';

    // if hostname begins with [ and ends with ]
    // assume that it's an IPv6 address.
    var ipv6Hostname = this.hostname[0] === '[' &&
        this.hostname[this.hostname.length - 1] === ']';

    // validate a little.
    if (!ipv6Hostname) {
      var hostparts = this.hostname.split(/\./);
      for (var i = 0, l = hostparts.length; i < l; i++) {
        var part = hostparts[i];
        if (!part) continue;
        if (!part.match(hostnamePartPattern)) {
          var newpart = '';
          for (var j = 0, k = part.length; j < k; j++) {
            if (part.charCodeAt(j) > 127) {
              // we replace non-ASCII char with a temporary placeholder
              // we need this to make sure size of hostname is not
              // broken by replacing non-ASCII by nothing
              newpart += 'x';
            } else {
              newpart += part[j];
            }
          }
          // we test again with ASCII char only
          if (!newpart.match(hostnamePartPattern)) {
            var validParts = hostparts.slice(0, i);
            var notHost = hostparts.slice(i + 1);
            var bit = part.match(hostnamePartStart);
            if (bit) {
              validParts.push(bit[1]);
              notHost.unshift(bit[2]);
            }
            if (notHost.length) {
              rest = '/' + notHost.join('.') + rest;
            }
            this.hostname = validParts.join('.');
            break;
          }
        }
      }
    }

    if (this.hostname.length > hostnameMaxLen) {
      this.hostname = '';
    } else {
      // hostnames are always lower case.
      this.hostname = this.hostname.toLowerCase();
    }

    if (!ipv6Hostname) {
      // IDNA Support: Returns a puny coded representation of "domain".
      // It only converts the part of the domain name that
      // has non ASCII characters. I.e. it dosent matter if
      // you call it with a domain that already is in ASCII.
      var domainArray = this.hostname.split('.');
      var newOut = [];
      for (var i = 0; i < domainArray.length; ++i) {
        var s = domainArray[i];
        newOut.push(s.match(/[^A-Za-z0-9_-]/) ?
            'xn--' + punycode.encode(s) : s);
      }
      this.hostname = newOut.join('.');
    }

    var p = this.port ? ':' + this.port : '';
    var h = this.hostname || '';
    this.host = h + p;
    this.href += this.host;

    // strip [ and ] from the hostname
    // the host field still retains them, though
    if (ipv6Hostname) {
      this.hostname = this.hostname.substr(1, this.hostname.length - 2);
      if (rest[0] !== '/') {
        rest = '/' + rest;
      }
    }
  }

  // now rest is set to the post-host stuff.
  // chop off any delim chars.
  if (!unsafeProtocol[lowerProto]) {

    // First, make 100% sure that any "autoEscape" chars get
    // escaped, even if encodeURIComponent doesn't think they
    // need to be.
    for (var i = 0, l = autoEscape.length; i < l; i++) {
      var ae = autoEscape[i];
      var esc = encodeURIComponent(ae);
      if (esc === ae) {
        esc = escape(ae);
      }
      rest = rest.split(ae).join(esc);
    }
  }


  // chop off from the tail first.
  var hash = rest.indexOf('#');
  if (hash !== -1) {
    // got a fragment string.
    this.hash = rest.substr(hash);
    rest = rest.slice(0, hash);
  }
  var qm = rest.indexOf('?');
  if (qm !== -1) {
    this.search = rest.substr(qm);
    this.query = rest.substr(qm + 1);
    if (parseQueryString) {
      this.query = querystring.parse(this.query);
    }
    rest = rest.slice(0, qm);
  } else if (parseQueryString) {
    // no query string, but parseQueryString still requested
    this.search = '';
    this.query = {};
  }
  if (rest) this.pathname = rest;
  if (slashedProtocol[lowerProto] &&
      this.hostname && !this.pathname) {
    this.pathname = '/';
  }

  //to support http.request
  if (this.pathname || this.search) {
    var p = this.pathname || '';
    var s = this.search || '';
    this.path = p + s;
  }

  // finally, reconstruct the href based on what has been validated.
  this.href = this.format();
  return this;
};

// format a parsed object into a url string
function urlFormat(obj) {
  // ensure it's an object, and not a string url.
  // If it's an obj, this is a no-op.
  // this way, you can call url_format() on strings
  // to clean up potentially wonky urls.
  if (isString(obj)) obj = urlParse(obj);
  if (!(obj instanceof Url)) return Url.prototype.format.call(obj);
  return obj.format();
}

Url.prototype.format = function() {
  var auth = this.auth || '';
  if (auth) {
    auth = encodeURIComponent(auth);
    auth = auth.replace(/%3A/i, ':');
    auth += '@';
  }

  var protocol = this.protocol || '',
      pathname = this.pathname || '',
      hash = this.hash || '',
      host = false,
      query = '';

  if (this.host) {
    host = auth + this.host;
  } else if (this.hostname) {
    host = auth + (this.hostname.indexOf(':') === -1 ?
        this.hostname :
        '[' + this.hostname + ']');
    if (this.port) {
      host += ':' + this.port;
    }
  }

  if (this.query &&
      isObject(this.query) &&
      Object.keys(this.query).length) {
    query = querystring.stringify(this.query);
  }

  var search = this.search || (query && ('?' + query)) || '';

  if (protocol && protocol.substr(-1) !== ':') protocol += ':';

  // only the slashedProtocols get the //.  Not mailto:, xmpp:, etc.
  // unless they had them to begin with.
  if (this.slashes ||
      (!protocol || slashedProtocol[protocol]) && host !== false) {
    host = '//' + (host || '');
    if (pathname && pathname.charAt(0) !== '/') pathname = '/' + pathname;
  } else if (!host) {
    host = '';
  }

  if (hash && hash.charAt(0) !== '#') hash = '#' + hash;
  if (search && search.charAt(0) !== '?') search = '?' + search;

  pathname = pathname.replace(/[?#]/g, function(match) {
    return encodeURIComponent(match);
  });
  search = search.replace('#', '%23');

  return protocol + host + pathname + search + hash;
};

function urlResolve(source, relative) {
  return urlParse(source, false, true).resolve(relative);
}

Url.prototype.resolve = function(relative) {
  return this.resolveObject(urlParse(relative, false, true)).format();
};

function urlResolveObject(source, relative) {
  if (!source) return relative;
  return urlParse(source, false, true).resolveObject(relative);
}

Url.prototype.resolveObject = function(relative) {
  if (isString(relative)) {
    var rel = new Url();
    rel.parse(relative, false, true);
    relative = rel;
  }

  var result = new Url();
  Object.keys(this).forEach(function(k) {
    result[k] = this[k];
  }, this);

  // hash is always overridden, no matter what.
  // even href="" will remove it.
  result.hash = relative.hash;

  // if the relative url is empty, then there's nothing left to do here.
  if (relative.href === '') {
    result.href = result.format();
    return result;
  }

  // hrefs like //foo/bar always cut to the protocol.
  if (relative.slashes && !relative.protocol) {
    // take everything except the protocol from relative
    Object.keys(relative).forEach(function(k) {
      if (k !== 'protocol')
        result[k] = relative[k];
    });

    //urlParse appends trailing / to urls like http://www.example.com
    if (slashedProtocol[result.protocol] &&
        result.hostname && !result.pathname) {
      result.path = result.pathname = '/';
    }

    result.href = result.format();
    return result;
  }

  if (relative.protocol && relative.protocol !== result.protocol) {
    // if it's a known url protocol, then changing
    // the protocol does weird things
    // first, if it's not file:, then we MUST have a host,
    // and if there was a path
    // to begin with, then we MUST have a path.
    // if it is file:, then the host is dropped,
    // because that's known to be hostless.
    // anything else is assumed to be absolute.
    if (!slashedProtocol[relative.protocol]) {
      Object.keys(relative).forEach(function(k) {
        result[k] = relative[k];
      });
      result.href = result.format();
      return result;
    }

    result.protocol = relative.protocol;
    if (!relative.host && !hostlessProtocol[relative.protocol]) {
      var relPath = (relative.pathname || '').split('/');
      while (relPath.length && !(relative.host = relPath.shift()));
      if (!relative.host) relative.host = '';
      if (!relative.hostname) relative.hostname = '';
      if (relPath[0] !== '') relPath.unshift('');
      if (relPath.length < 2) relPath.unshift('');
      result.pathname = relPath.join('/');
    } else {
      result.pathname = relative.pathname;
    }
    result.search = relative.search;
    result.query = relative.query;
    result.host = relative.host || '';
    result.auth = relative.auth;
    result.hostname = relative.hostname || relative.host;
    result.port = relative.port;
    // to support http.request
    if (result.pathname || result.search) {
      var p = result.pathname || '';
      var s = result.search || '';
      result.path = p + s;
    }
    result.slashes = result.slashes || relative.slashes;
    result.href = result.format();
    return result;
  }

  var isSourceAbs = (result.pathname && result.pathname.charAt(0) === '/'),
      isRelAbs = (
          relative.host ||
          relative.pathname && relative.pathname.charAt(0) === '/'
      ),
      mustEndAbs = (isRelAbs || isSourceAbs ||
                    (result.host && relative.pathname)),
      removeAllDots = mustEndAbs,
      srcPath = result.pathname && result.pathname.split('/') || [],
      relPath = relative.pathname && relative.pathname.split('/') || [],
      psychotic = result.protocol && !slashedProtocol[result.protocol];

  // if the url is a non-slashed url, then relative
  // links like ../.. should be able
  // to crawl up to the hostname, as well.  This is strange.
  // result.protocol has already been set by now.
  // Later on, put the first path part into the host field.
  if (psychotic) {
    result.hostname = '';
    result.port = null;
    if (result.host) {
      if (srcPath[0] === '') srcPath[0] = result.host;
      else srcPath.unshift(result.host);
    }
    result.host = '';
    if (relative.protocol) {
      relative.hostname = null;
      relative.port = null;
      if (relative.host) {
        if (relPath[0] === '') relPath[0] = relative.host;
        else relPath.unshift(relative.host);
      }
      relative.host = null;
    }
    mustEndAbs = mustEndAbs && (relPath[0] === '' || srcPath[0] === '');
  }

  if (isRelAbs) {
    // it's absolute.
    result.host = (relative.host || relative.host === '') ?
                  relative.host : result.host;
    result.hostname = (relative.hostname || relative.hostname === '') ?
                      relative.hostname : result.hostname;
    result.search = relative.search;
    result.query = relative.query;
    srcPath = relPath;
    // fall through to the dot-handling below.
  } else if (relPath.length) {
    // it's relative
    // throw away the existing file, and take the new path instead.
    if (!srcPath) srcPath = [];
    srcPath.pop();
    srcPath = srcPath.concat(relPath);
    result.search = relative.search;
    result.query = relative.query;
  } else if (!isNullOrUndefined(relative.search)) {
    // just pull out the search.
    // like href='?foo'.
    // Put this after the other two cases because it simplifies the booleans
    if (psychotic) {
      result.hostname = result.host = srcPath.shift();
      //occationaly the auth can get stuck only in host
      //this especialy happens in cases like
      //url.resolveObject('mailto:local1@domain1', 'local2@domain2')
      var authInHost = result.host && result.host.indexOf('@') > 0 ?
                       result.host.split('@') : false;
      if (authInHost) {
        result.auth = authInHost.shift();
        result.host = result.hostname = authInHost.shift();
      }
    }
    result.search = relative.search;
    result.query = relative.query;
    //to support http.request
    if (!isNull(result.pathname) || !isNull(result.search)) {
      result.path = (result.pathname ? result.pathname : '') +
                    (result.search ? result.search : '');
    }
    result.href = result.format();
    return result;
  }

  if (!srcPath.length) {
    // no path at all.  easy.
    // we've already handled the other stuff above.
    result.pathname = null;
    //to support http.request
    if (result.search) {
      result.path = '/' + result.search;
    } else {
      result.path = null;
    }
    result.href = result.format();
    return result;
  }

  // if a url ENDs in . or .., then it must get a trailing slash.
  // however, if it ends in anything else non-slashy,
  // then it must NOT get a trailing slash.
  var last = srcPath.slice(-1)[0];
  var hasTrailingSlash = (
      (result.host || relative.host) && (last === '.' || last === '..') ||
      last === '');

  // strip single dots, resolve double dots to parent dir
  // if the path tries to go above the root, `up` ends up > 0
  var up = 0;
  for (var i = srcPath.length; i >= 0; i--) {
    last = srcPath[i];
    if (last == '.') {
      srcPath.splice(i, 1);
    } else if (last === '..') {
      srcPath.splice(i, 1);
      up++;
    } else if (up) {
      srcPath.splice(i, 1);
      up--;
    }
  }

  // if the path is allowed to go above the root, restore leading ..s
  if (!mustEndAbs && !removeAllDots) {
    for (; up--; up) {
      srcPath.unshift('..');
    }
  }

  if (mustEndAbs && srcPath[0] !== '' &&
      (!srcPath[0] || srcPath[0].charAt(0) !== '/')) {
    srcPath.unshift('');
  }

  if (hasTrailingSlash && (srcPath.join('/').substr(-1) !== '/')) {
    srcPath.push('');
  }

<<<<<<< HEAD
},{}],32:[function(_dereq_,module,exports){
// Copyright Joyent, Inc. and other Node contributors.
//
// Permission is hereby granted, free of charge, to any person obtaining a
// copy of this software and associated documentation files (the
// "Software"), to deal in the Software without restriction, including
// without limitation the rights to use, copy, modify, merge, publish,
// distribute, sublicense, and/or sell copies of the Software, and to permit
// persons to whom the Software is furnished to do so, subject to the
// following conditions:
//
// The above copyright notice and this permission notice shall be included
// in all copies or substantial portions of the Software.
//
// THE SOFTWARE IS PROVIDED "AS IS", WITHOUT WARRANTY OF ANY KIND, EXPRESS
// OR IMPLIED, INCLUDING BUT NOT LIMITED TO THE WARRANTIES OF
// MERCHANTABILITY, FITNESS FOR A PARTICULAR PURPOSE AND NONINFRINGEMENT. IN
// NO EVENT SHALL THE AUTHORS OR COPYRIGHT HOLDERS BE LIABLE FOR ANY CLAIM,
// DAMAGES OR OTHER LIABILITY, WHETHER IN AN ACTION OF CONTRACT, TORT OR
// OTHERWISE, ARISING FROM, OUT OF OR IN CONNECTION WITH THE SOFTWARE OR THE
// USE OR OTHER DEALINGS IN THE SOFTWARE.
=======
  var isAbsolute = srcPath[0] === '' ||
      (srcPath[0] && srcPath[0].charAt(0) === '/');
>>>>>>> 9f44da17

  // put the host back
  if (psychotic) {
    result.hostname = result.host = isAbsolute ? '' :
                                    srcPath.length ? srcPath.shift() : '';
    //occationaly the auth can get stuck only in host
    //this especialy happens in cases like
    //url.resolveObject('mailto:local1@domain1', 'local2@domain2')
    var authInHost = result.host && result.host.indexOf('@') > 0 ?
                     result.host.split('@') : false;
    if (authInHost) {
      result.auth = authInHost.shift();
      result.host = result.hostname = authInHost.shift();
    }
  }

  mustEndAbs = mustEndAbs || (result.host && srcPath.length);

  if (mustEndAbs && !isAbsolute) {
    srcPath.unshift('');
  }

  if (!srcPath.length) {
    result.pathname = null;
    result.path = null;
  } else {
    result.pathname = srcPath.join('/');
  }

  //to support request.http
  if (!isNull(result.pathname) || !isNull(result.search)) {
    result.path = (result.pathname ? result.pathname : '') +
                  (result.search ? result.search : '');
  }
  result.auth = relative.auth || result.auth;
  result.slashes = result.slashes || relative.slashes;
  result.href = result.format();
  return result;
};

Url.prototype.parseHost = function() {
  var host = this.host;
  var port = portPattern.exec(host);
  if (port) {
    port = port[0];
    if (port !== ':') {
      this.port = port.substr(1);
    }
    host = host.substr(0, host.length - port.length);
  }
  if (host) this.hostname = host;
};

function isString(arg) {
  return typeof arg === "string";
}

function isObject(arg) {
  return typeof arg === 'object' && arg !== null;
}

function isNull(arg) {
  return arg === null;
}
function isNullOrUndefined(arg) {
  return  arg == null;
}

},{"punycode":34,"querystring":37}],24:[function(_dereq_,module,exports){
(function (global){

/*
 * Module requirements.
 */

var isArray = _dereq_('isarray');

/**
 * Module exports.
 */

module.exports = hasBinary;

/**
 * Checks for binary data.
 *
 * Right now only Buffer and ArrayBuffer are supported..
 *
 * @param {Object} anything
 * @api public
 */

function hasBinary(data) {

  function _hasBinary(obj) {
    if (!obj) return false;

    if ( (global.Buffer && global.Buffer.isBuffer(obj)) ||
         (global.ArrayBuffer && obj instanceof ArrayBuffer) ||
         (global.Blob && obj instanceof Blob) ||
         (global.File && obj instanceof File)
        ) {
      return true;
    }

    if (isArray(obj)) {
      for (var i = 0; i < obj.length; i++) {
          if (_hasBinary(obj[i])) {
              return true;
          }
      }
    } else if (obj && 'object' == typeof obj) {
      if (obj.toJSON) {
        obj = obj.toJSON();
      }

      for (var key in obj) {
        if (Object.prototype.hasOwnProperty.call(obj, key) && _hasBinary(obj[key])) {
          return true;
        }
      }
    }

    return false;
  }

  return _hasBinary(data);
}

}).call(this,typeof global !== "undefined" ? global : typeof self !== "undefined" ? self : typeof window !== "undefined" ? window : {})
},{"isarray":28}],25:[function(_dereq_,module,exports){

/**
 * Module exports.
 *
 * Logic borrowed from Modernizr:
 *
 *   - https://github.com/Modernizr/Modernizr/blob/master/feature-detects/cors.js
 */

try {
  module.exports = typeof XMLHttpRequest !== 'undefined' &&
    'withCredentials' in new XMLHttpRequest();
} catch (err) {
  // if XMLHttp support is disabled in IE then it will throw
  // when trying to create
  module.exports = false;
}

},{}],26:[function(_dereq_,module,exports){

var indexOf = [].indexOf;

module.exports = function(arr, obj){
  if (indexOf) return arr.indexOf(obj);
  for (var i = 0; i < arr.length; ++i) {
    if (arr[i] === obj) return i;
  }
  return -1;
};
<<<<<<< HEAD

function isFunction(arg) {
  return typeof arg === 'function';
}

function isNumber(arg) {
  return typeof arg === 'number';
}

function isObject(arg) {
  return typeof arg === 'object' && arg !== null;
}

function isUndefined(arg) {
  return arg === void 0;
}

},{}],33:[function(_dereq_,module,exports){
=======
},{}],27:[function(_dereq_,module,exports){
>>>>>>> 9f44da17
if (typeof Object.create === 'function') {
  // implementation from standard node.js 'util' module
  module.exports = function inherits(ctor, superCtor) {
    ctor.super_ = superCtor
    ctor.prototype = Object.create(superCtor.prototype, {
      constructor: {
        value: ctor,
        enumerable: false,
        writable: true,
        configurable: true
      }
    });
  };
} else {
  // old school shim for old browsers
  module.exports = function inherits(ctor, superCtor) {
    ctor.super_ = superCtor
    var TempCtor = function () {}
    TempCtor.prototype = superCtor.prototype
    ctor.prototype = new TempCtor()
    ctor.prototype.constructor = ctor
  }
}

<<<<<<< HEAD
},{}],34:[function(_dereq_,module,exports){
// shim for using process in browser

var process = module.exports = {};
var queue = [];
var draining = false;
var currentQueue;
var queueIndex = -1;
=======
},{}],28:[function(_dereq_,module,exports){
module.exports = Array.isArray || function (arr) {
  return Object.prototype.toString.call(arr) == '[object Array]';
};
>>>>>>> 9f44da17

},{}],29:[function(_dereq_,module,exports){
/**
 * Helpers.
 */

var s = 1000;
var m = s * 60;
var h = m * 60;
var d = h * 24;
var y = d * 365.25;

/**
 * Parse or format the given `val`.
 *
 * Options:
 *
 *  - `long` verbose formatting [false]
 *
 * @param {String|Number} val
 * @param {Object} options
 * @return {String|Number}
 * @api public
 */

module.exports = function(val, options){
  options = options || {};
  if ('string' == typeof val) return parse(val);
  return options.long
    ? long(val)
    : short(val);
};

/**
 * Parse the given `str` and return milliseconds.
 *
 * @param {String} str
 * @return {Number}
 * @api private
 */

function parse(str) {
  str = '' + str;
  if (str.length > 10000) return;
  var match = /^((?:\d+)?\.?\d+) *(milliseconds?|msecs?|ms|seconds?|secs?|s|minutes?|mins?|m|hours?|hrs?|h|days?|d|years?|yrs?|y)?$/i.exec(str);
  if (!match) return;
  var n = parseFloat(match[1]);
  var type = (match[2] || 'ms').toLowerCase();
  switch (type) {
    case 'years':
    case 'year':
    case 'yrs':
    case 'yr':
    case 'y':
      return n * y;
    case 'days':
    case 'day':
    case 'd':
      return n * d;
    case 'hours':
    case 'hour':
    case 'hrs':
    case 'hr':
    case 'h':
      return n * h;
    case 'minutes':
    case 'minute':
    case 'mins':
    case 'min':
    case 'm':
      return n * m;
    case 'seconds':
    case 'second':
    case 'secs':
    case 'sec':
    case 's':
      return n * s;
    case 'milliseconds':
    case 'millisecond':
    case 'msecs':
    case 'msec':
    case 'ms':
      return n;
  }
}

/**
 * Short format for `ms`.
 *
 * @param {Number} ms
 * @return {String}
 * @api private
 */

function short(ms) {
  if (ms >= d) return Math.round(ms / d) + 'd';
  if (ms >= h) return Math.round(ms / h) + 'h';
  if (ms >= m) return Math.round(ms / m) + 'm';
  if (ms >= s) return Math.round(ms / s) + 's';
  return ms + 'ms';
}

/**
 * Long format for `ms`.
 *
 * @param {Number} ms
 * @return {String}
 * @api private
 */

function long(ms) {
  return plural(ms, d, 'day')
    || plural(ms, h, 'hour')
    || plural(ms, m, 'minute')
    || plural(ms, s, 'second')
    || ms + ' ms';
}

<<<<<<< HEAD
},{}],35:[function(_dereq_,module,exports){
=======
/**
 * Pluralization helper.
 */

function plural(ms, n, name) {
  if (ms < n) return;
  if (ms < n * 1.5) return Math.floor(ms / n) + ' ' + name;
  return Math.ceil(ms / n) + ' ' + name + 's';
}

},{}],30:[function(_dereq_,module,exports){
>>>>>>> 9f44da17
(function (global){
/**
 * JSON parse.
 *
 * @see Based on jQuery#parseJSON (MIT) and JSON2
 * @api private
 */

var rvalidchars = /^[\],:{}\s]*$/;
var rvalidescape = /\\(?:["\\\/bfnrt]|u[0-9a-fA-F]{4})/g;
var rvalidtokens = /"[^"\\\n\r]*"|true|false|null|-?\d+(?:\.\d*)?(?:[eE][+\-]?\d+)?/g;
var rvalidbraces = /(?:^|:|,)(?:\s*\[)+/g;
var rtrimLeft = /^\s+/;
var rtrimRight = /\s+$/;

module.exports = function parsejson(data) {
  if ('string' != typeof data || !data) {
    return null;
  }

  data = data.replace(rtrimLeft, '').replace(rtrimRight, '');

  // Attempt to parse using the native JSON parser first
  if (global.JSON && JSON.parse) {
    return JSON.parse(data);
  }

  if (rvalidchars.test(data.replace(rvalidescape, '@')
      .replace(rvalidtokens, ']')
      .replace(rvalidbraces, ''))) {
    return (new Function('return ' + data))();
  }
};
}).call(this,typeof global !== "undefined" ? global : typeof self !== "undefined" ? self : typeof window !== "undefined" ? window : {})
},{}],31:[function(_dereq_,module,exports){
/**
 * Compiles a querystring
 * Returns string representation of the object
 *
 * @param {Object}
 * @api private
 */

exports.encode = function (obj) {
  var str = '';

  for (var i in obj) {
    if (obj.hasOwnProperty(i)) {
      if (str.length) str += '&';
      str += encodeURIComponent(i) + '=' + encodeURIComponent(obj[i]);
    }
  }

  return str;
};

/**
 * Parses a simple querystring into an object
 *
 * @param {String} qs
 * @api private
 */

exports.decode = function(qs){
  var qry = {};
  var pairs = qs.split('&');
  for (var i = 0, l = pairs.length; i < l; i++) {
    var pair = pairs[i].split('=');
    qry[decodeURIComponent(pair[0])] = decodeURIComponent(pair[1]);
  }
  return qry;
};

},{}],32:[function(_dereq_,module,exports){
/**
 * Parses an URI
 *
 * @author Steven Levithan <stevenlevithan.com> (MIT license)
 * @api private
 */

var re = /^(?:(?![^:@]+:[^:@\/]*@)(http|https|ws|wss):\/\/)?((?:(([^:@]*)(?::([^:@]*))?)?@)?((?:[a-f0-9]{0,4}:){2,7}[a-f0-9]{0,4}|[^:\/?#]*)(?::(\d*))?)(((\/(?:[^?#](?![^?#\/]*\.[^?#\/.]+(?:[?#]|$)))*\/?)?([^?#\/]*))(?:\?([^#]*))?(?:#(.*))?)/;

var parts = [
    'source', 'protocol', 'authority', 'userInfo', 'user', 'password', 'host', 'port', 'relative', 'path', 'directory', 'file', 'query', 'anchor'
];

module.exports = function parseuri(str) {
    var src = str,
        b = str.indexOf('['),
        e = str.indexOf(']');

    if (b != -1 && e != -1) {
        str = str.substring(0, b) + str.substring(b, e).replace(/:/g, ';') + str.substring(e, str.length);
    }

    var m = re.exec(str || ''),
        uri = {},
        i = 14;

    while (i--) {
        uri[parts[i]] = m[i] || '';
    }

    if (b != -1 && e != -1) {
        uri.source = src;
        uri.host = uri.host.substring(1, uri.host.length - 1).replace(/;/g, ':');
        uri.authority = uri.authority.replace('[', '').replace(']', '').replace(/;/g, ':');
        uri.ipv6uri = true;
    }

    return uri;
};

},{}],33:[function(_dereq_,module,exports){
// shim for using process in browser

var process = module.exports = {};
var queue = [];
var draining = false;
var currentQueue;
var queueIndex = -1;

function cleanUpNextTick() {
    draining = false;
    if (currentQueue.length) {
        queue = currentQueue.concat(queue);
    } else {
        queueIndex = -1;
    }
    if (queue.length) {
        drainQueue();
    }
}

function drainQueue() {
    if (draining) {
        return;
    }
    var timeout = setTimeout(cleanUpNextTick);
    draining = true;

    var len = queue.length;
    while(len) {
        currentQueue = queue;
        queue = [];
        while (++queueIndex < len) {
            if (currentQueue) {
                currentQueue[queueIndex].run();
            }
        }
        queueIndex = -1;
        len = queue.length;
    }
    currentQueue = null;
    draining = false;
    clearTimeout(timeout);
}

process.nextTick = function (fun) {
    var args = new Array(arguments.length - 1);
    if (arguments.length > 1) {
        for (var i = 1; i < arguments.length; i++) {
            args[i - 1] = arguments[i];
        }
    }
    queue.push(new Item(fun, args));
    if (queue.length === 1 && !draining) {
        setTimeout(drainQueue, 0);
    }
};

// v8 likes predictible objects
function Item(fun, array) {
    this.fun = fun;
    this.array = array;
}
Item.prototype.run = function () {
    this.fun.apply(null, this.array);
};
process.title = 'browser';
process.browser = true;
process.env = {};
process.argv = [];
process.version = ''; // empty string to avoid regexp issues
process.versions = {};

function noop() {}

process.on = noop;
process.addListener = noop;
process.once = noop;
process.off = noop;
process.removeListener = noop;
process.removeAllListeners = noop;
process.emit = noop;

process.binding = function (name) {
    throw new Error('process.binding is not supported');
};

process.cwd = function () { return '/' };
process.chdir = function (dir) {
    throw new Error('process.chdir is not supported');
};
process.umask = function() { return 0; };

},{}],34:[function(_dereq_,module,exports){
(function (global){
/*! https://mths.be/punycode v1.4.1 by @mathias */
;(function(root) {

	/** Detect free variables */
	var freeExports = typeof exports == 'object' && exports &&
		!exports.nodeType && exports;
	var freeModule = typeof module == 'object' && module &&
		!module.nodeType && module;
	var freeGlobal = typeof global == 'object' && global;
	if (
		freeGlobal.global === freeGlobal ||
		freeGlobal.window === freeGlobal ||
		freeGlobal.self === freeGlobal
	) {
		root = freeGlobal;
	}

	/**
	 * The `punycode` object.
	 * @name punycode
	 * @type Object
	 */
	var punycode,

	/** Highest positive signed 32-bit float value */
	maxInt = 2147483647, // aka. 0x7FFFFFFF or 2^31-1

	/** Bootstring parameters */
	base = 36,
	tMin = 1,
	tMax = 26,
	skew = 38,
	damp = 700,
	initialBias = 72,
	initialN = 128, // 0x80
	delimiter = '-', // '\x2D'

	/** Regular expressions */
	regexPunycode = /^xn--/,
	regexNonASCII = /[^\x20-\x7E]/, // unprintable ASCII chars + non-ASCII chars
	regexSeparators = /[\x2E\u3002\uFF0E\uFF61]/g, // RFC 3490 separators

	/** Error messages */
	errors = {
		'overflow': 'Overflow: input needs wider integers to process',
		'not-basic': 'Illegal input >= 0x80 (not a basic code point)',
		'invalid-input': 'Invalid input'
	},

	/** Convenience shortcuts */
	baseMinusTMin = base - tMin,
	floor = Math.floor,
	stringFromCharCode = String.fromCharCode,

	/** Temporary variable */
	key;

	/*--------------------------------------------------------------------------*/

	/**
	 * A generic error utility function.
	 * @private
	 * @param {String} type The error type.
	 * @returns {Error} Throws a `RangeError` with the applicable error message.
	 */
	function error(type) {
		throw new RangeError(errors[type]);
	}

	/**
	 * A generic `Array#map` utility function.
	 * @private
	 * @param {Array} array The array to iterate over.
	 * @param {Function} callback The function that gets called for every array
	 * item.
	 * @returns {Array} A new array of values returned by the callback function.
	 */
	function map(array, fn) {
		var length = array.length;
		var result = [];
		while (length--) {
			result[length] = fn(array[length]);
		}
		return result;
	}

	/**
	 * A simple `Array#map`-like wrapper to work with domain name strings or email
	 * addresses.
	 * @private
	 * @param {String} domain The domain name or email address.
	 * @param {Function} callback The function that gets called for every
	 * character.
	 * @returns {Array} A new string of characters returned by the callback
	 * function.
	 */
	function mapDomain(string, fn) {
		var parts = string.split('@');
		var result = '';
		if (parts.length > 1) {
			// In email addresses, only the domain name should be punycoded. Leave
			// the local part (i.e. everything up to `@`) intact.
			result = parts[0] + '@';
			string = parts[1];
		}
		// Avoid `split(regex)` for IE8 compatibility. See #17.
		string = string.replace(regexSeparators, '\x2E');
		var labels = string.split('.');
		var encoded = map(labels, fn).join('.');
		return result + encoded;
	}

	/**
	 * Creates an array containing the numeric code points of each Unicode
	 * character in the string. While JavaScript uses UCS-2 internally,
	 * this function will convert a pair of surrogate halves (each of which
	 * UCS-2 exposes as separate characters) into a single code point,
	 * matching UTF-16.
	 * @see `punycode.ucs2.encode`
	 * @see <https://mathiasbynens.be/notes/javascript-encoding>
	 * @memberOf punycode.ucs2
	 * @name decode
	 * @param {String} string The Unicode input string (UCS-2).
	 * @returns {Array} The new array of code points.
	 */
	function ucs2decode(string) {
		var output = [],
		    counter = 0,
		    length = string.length,
		    value,
		    extra;
		while (counter < length) {
			value = string.charCodeAt(counter++);
			if (value >= 0xD800 && value <= 0xDBFF && counter < length) {
				// high surrogate, and there is a next character
				extra = string.charCodeAt(counter++);
				if ((extra & 0xFC00) == 0xDC00) { // low surrogate
					output.push(((value & 0x3FF) << 10) + (extra & 0x3FF) + 0x10000);
				} else {
					// unmatched surrogate; only append this code unit, in case the next
					// code unit is the high surrogate of a surrogate pair
					output.push(value);
					counter--;
				}
			} else {
				output.push(value);
			}
		}
		return output;
	}

	/**
	 * Creates a string based on an array of numeric code points.
	 * @see `punycode.ucs2.decode`
	 * @memberOf punycode.ucs2
	 * @name encode
	 * @param {Array} codePoints The array of numeric code points.
	 * @returns {String} The new Unicode string (UCS-2).
	 */
	function ucs2encode(array) {
		return map(array, function(value) {
			var output = '';
			if (value > 0xFFFF) {
				value -= 0x10000;
				output += stringFromCharCode(value >>> 10 & 0x3FF | 0xD800);
				value = 0xDC00 | value & 0x3FF;
			}
			output += stringFromCharCode(value);
			return output;
		}).join('');
	}

	/**
	 * Converts a basic code point into a digit/integer.
	 * @see `digitToBasic()`
	 * @private
	 * @param {Number} codePoint The basic numeric code point value.
	 * @returns {Number} The numeric value of a basic code point (for use in
	 * representing integers) in the range `0` to `base - 1`, or `base` if
	 * the code point does not represent a value.
	 */
	function basicToDigit(codePoint) {
		if (codePoint - 48 < 10) {
			return codePoint - 22;
		}
		if (codePoint - 65 < 26) {
			return codePoint - 65;
		}
		if (codePoint - 97 < 26) {
			return codePoint - 97;
		}
		return base;
	}

	/**
	 * Converts a digit/integer into a basic code point.
	 * @see `basicToDigit()`
	 * @private
	 * @param {Number} digit The numeric value of a basic code point.
	 * @returns {Number} The basic code point whose value (when used for
	 * representing integers) is `digit`, which needs to be in the range
	 * `0` to `base - 1`. If `flag` is non-zero, the uppercase form is
	 * used; else, the lowercase form is used. The behavior is undefined
	 * if `flag` is non-zero and `digit` has no uppercase form.
	 */
	function digitToBasic(digit, flag) {
		//  0..25 map to ASCII a..z or A..Z
		// 26..35 map to ASCII 0..9
		return digit + 22 + 75 * (digit < 26) - ((flag != 0) << 5);
	}

	/**
	 * Bias adaptation function as per section 3.4 of RFC 3492.
	 * https://tools.ietf.org/html/rfc3492#section-3.4
	 * @private
	 */
	function adapt(delta, numPoints, firstTime) {
		var k = 0;
		delta = firstTime ? floor(delta / damp) : delta >> 1;
		delta += floor(delta / numPoints);
		for (/* no initialization */; delta > baseMinusTMin * tMax >> 1; k += base) {
			delta = floor(delta / baseMinusTMin);
		}
		return floor(k + (baseMinusTMin + 1) * delta / (delta + skew));
	}

	/**
	 * Converts a Punycode string of ASCII-only symbols to a string of Unicode
	 * symbols.
	 * @memberOf punycode
	 * @param {String} input The Punycode string of ASCII-only symbols.
	 * @returns {String} The resulting string of Unicode symbols.
	 */
	function decode(input) {
		// Don't use UCS-2
		var output = [],
		    inputLength = input.length,
		    out,
		    i = 0,
		    n = initialN,
		    bias = initialBias,
		    basic,
		    j,
		    index,
		    oldi,
		    w,
		    k,
		    digit,
		    t,
		    /** Cached calculation results */
		    baseMinusT;

		// Handle the basic code points: let `basic` be the number of input code
		// points before the last delimiter, or `0` if there is none, then copy
		// the first basic code points to the output.

		basic = input.lastIndexOf(delimiter);
		if (basic < 0) {
			basic = 0;
		}

		for (j = 0; j < basic; ++j) {
			// if it's not a basic code point
			if (input.charCodeAt(j) >= 0x80) {
				error('not-basic');
			}
			output.push(input.charCodeAt(j));
		}

		// Main decoding loop: start just after the last delimiter if any basic code
		// points were copied; start at the beginning otherwise.

		for (index = basic > 0 ? basic + 1 : 0; index < inputLength; /* no final expression */) {

			// `index` is the index of the next character to be consumed.
			// Decode a generalized variable-length integer into `delta`,
			// which gets added to `i`. The overflow checking is easier
			// if we increase `i` as we go, then subtract off its starting
			// value at the end to obtain `delta`.
			for (oldi = i, w = 1, k = base; /* no condition */; k += base) {

				if (index >= inputLength) {
					error('invalid-input');
				}

				digit = basicToDigit(input.charCodeAt(index++));

				if (digit >= base || digit > floor((maxInt - i) / w)) {
					error('overflow');
				}

				i += digit * w;
				t = k <= bias ? tMin : (k >= bias + tMax ? tMax : k - bias);

				if (digit < t) {
					break;
				}

				baseMinusT = base - t;
				if (w > floor(maxInt / baseMinusT)) {
					error('overflow');
				}

				w *= baseMinusT;

			}

			out = output.length + 1;
			bias = adapt(i - oldi, out, oldi == 0);

			// `i` was supposed to wrap around from `out` to `0`,
			// incrementing `n` each time, so we'll fix that now:
			if (floor(i / out) > maxInt - n) {
				error('overflow');
			}

			n += floor(i / out);
			i %= out;

			// Insert `n` at position `i` of the output
			output.splice(i++, 0, n);

		}

		return ucs2encode(output);
	}

	/**
	 * Converts a string of Unicode symbols (e.g. a domain name label) to a
	 * Punycode string of ASCII-only symbols.
	 * @memberOf punycode
	 * @param {String} input The string of Unicode symbols.
	 * @returns {String} The resulting Punycode string of ASCII-only symbols.
	 */
	function encode(input) {
		var n,
		    delta,
		    handledCPCount,
		    basicLength,
		    bias,
		    j,
		    m,
		    q,
		    k,
		    t,
		    currentValue,
		    output = [],
		    /** `inputLength` will hold the number of code points in `input`. */
		    inputLength,
		    /** Cached calculation results */
		    handledCPCountPlusOne,
		    baseMinusT,
		    qMinusT;

		// Convert the input in UCS-2 to Unicode
		input = ucs2decode(input);

		// Cache the length
		inputLength = input.length;

		// Initialize the state
		n = initialN;
		delta = 0;
		bias = initialBias;

		// Handle the basic code points
		for (j = 0; j < inputLength; ++j) {
			currentValue = input[j];
			if (currentValue < 0x80) {
				output.push(stringFromCharCode(currentValue));
			}
		}

		handledCPCount = basicLength = output.length;

		// `handledCPCount` is the number of code points that have been handled;
		// `basicLength` is the number of basic code points.

		// Finish the basic string - if it is not empty - with a delimiter
		if (basicLength) {
			output.push(delimiter);
		}

		// Main encoding loop:
		while (handledCPCount < inputLength) {

			// All non-basic code points < n have been handled already. Find the next
			// larger one:
			for (m = maxInt, j = 0; j < inputLength; ++j) {
				currentValue = input[j];
				if (currentValue >= n && currentValue < m) {
					m = currentValue;
				}
			}

			// Increase `delta` enough to advance the decoder's <n,i> state to <m,0>,
			// but guard against overflow
			handledCPCountPlusOne = handledCPCount + 1;
			if (m - n > floor((maxInt - delta) / handledCPCountPlusOne)) {
				error('overflow');
			}

			delta += (m - n) * handledCPCountPlusOne;
			n = m;

			for (j = 0; j < inputLength; ++j) {
				currentValue = input[j];

				if (currentValue < n && ++delta > maxInt) {
					error('overflow');
				}

				if (currentValue == n) {
					// Represent delta as a generalized variable-length integer
					for (q = delta, k = base; /* no condition */; k += base) {
						t = k <= bias ? tMin : (k >= bias + tMax ? tMax : k - bias);
						if (q < t) {
							break;
						}
						qMinusT = q - t;
						baseMinusT = base - t;
						output.push(
							stringFromCharCode(digitToBasic(t + qMinusT % baseMinusT, 0))
						);
						q = floor(qMinusT / baseMinusT);
					}

					output.push(stringFromCharCode(digitToBasic(q, 0)));
					bias = adapt(delta, handledCPCountPlusOne, handledCPCount == basicLength);
					delta = 0;
					++handledCPCount;
				}
			}

			++delta;
			++n;

		}
		return output.join('');
	}

	/**
	 * Converts a Punycode string representing a domain name or an email address
	 * to Unicode. Only the Punycoded parts of the input will be converted, i.e.
	 * it doesn't matter if you call it on a string that has already been
	 * converted to Unicode.
	 * @memberOf punycode
	 * @param {String} input The Punycoded domain name or email address to
	 * convert to Unicode.
	 * @returns {String} The Unicode representation of the given Punycode
	 * string.
	 */
	function toUnicode(input) {
		return mapDomain(input, function(string) {
			return regexPunycode.test(string)
				? decode(string.slice(4).toLowerCase())
				: string;
		});
	}

	/**
	 * Converts a Unicode string representing a domain name or an email address to
	 * Punycode. Only the non-ASCII parts of the domain name will be converted,
	 * i.e. it doesn't matter if you call it with a domain that's already in
	 * ASCII.
	 * @memberOf punycode
	 * @param {String} input The domain name or email address to convert, as a
	 * Unicode string.
	 * @returns {String} The Punycode representation of the given domain name or
	 * email address.
	 */
	function toASCII(input) {
		return mapDomain(input, function(string) {
			return regexNonASCII.test(string)
				? 'xn--' + encode(string)
				: string;
		});
	}

	/*--------------------------------------------------------------------------*/

	/** Define the public API */
	punycode = {
		/**
		 * A string representing the current Punycode.js version number.
		 * @memberOf punycode
		 * @type String
		 */
		'version': '1.4.1',
		/**
		 * An object of methods to convert from JavaScript's internal character
		 * representation (UCS-2) to Unicode code points, and back.
		 * @see <https://mathiasbynens.be/notes/javascript-encoding>
		 * @memberOf punycode
		 * @type Object
		 */
		'ucs2': {
			'decode': ucs2decode,
			'encode': ucs2encode
		},
		'decode': decode,
		'encode': encode,
		'toASCII': toASCII,
		'toUnicode': toUnicode
	};

	/** Expose `punycode` */
	// Some AMD build optimizers, like r.js, check for specific condition patterns
	// like the following:
	if (
		typeof define == 'function' &&
		typeof define.amd == 'object' &&
		define.amd
	) {
		define('punycode', function() {
			return punycode;
		});
	} else if (freeExports && freeModule) {
		if (module.exports == freeExports) {
			// in Node.js, io.js, or RingoJS v0.8.0+
			freeModule.exports = punycode;
		} else {
			// in Narwhal or RingoJS v0.7.0-
			for (key in punycode) {
				punycode.hasOwnProperty(key) && (freeExports[key] = punycode[key]);
			}
		}
	} else {
		// in Rhino or a web browser
		root.punycode = punycode;
	}

}(this));

}).call(this,typeof global !== "undefined" ? global : typeof self !== "undefined" ? self : typeof window !== "undefined" ? window : {})
<<<<<<< HEAD
},{}],36:[function(_dereq_,module,exports){
=======
},{}],35:[function(_dereq_,module,exports){
>>>>>>> 9f44da17
// Copyright Joyent, Inc. and other Node contributors.
//
// Permission is hereby granted, free of charge, to any person obtaining a
// copy of this software and associated documentation files (the
// "Software"), to deal in the Software without restriction, including
// without limitation the rights to use, copy, modify, merge, publish,
// distribute, sublicense, and/or sell copies of the Software, and to permit
// persons to whom the Software is furnished to do so, subject to the
// following conditions:
//
// The above copyright notice and this permission notice shall be included
// in all copies or substantial portions of the Software.
//
// THE SOFTWARE IS PROVIDED "AS IS", WITHOUT WARRANTY OF ANY KIND, EXPRESS
// OR IMPLIED, INCLUDING BUT NOT LIMITED TO THE WARRANTIES OF
// MERCHANTABILITY, FITNESS FOR A PARTICULAR PURPOSE AND NONINFRINGEMENT. IN
// NO EVENT SHALL THE AUTHORS OR COPYRIGHT HOLDERS BE LIABLE FOR ANY CLAIM,
// DAMAGES OR OTHER LIABILITY, WHETHER IN AN ACTION OF CONTRACT, TORT OR
// OTHERWISE, ARISING FROM, OUT OF OR IN CONNECTION WITH THE SOFTWARE OR THE
// USE OR OTHER DEALINGS IN THE SOFTWARE.

'use strict';

// If obj.hasOwnProperty has been overridden, then calling
// obj.hasOwnProperty(prop) will break.
// See: https://github.com/joyent/node/issues/1707
function hasOwnProperty(obj, prop) {
  return Object.prototype.hasOwnProperty.call(obj, prop);
}

module.exports = function(qs, sep, eq, options) {
  sep = sep || '&';
  eq = eq || '=';
  var obj = {};

  if (typeof qs !== 'string' || qs.length === 0) {
    return obj;
  }

  var regexp = /\+/g;
  qs = qs.split(sep);

  var maxKeys = 1000;
  if (options && typeof options.maxKeys === 'number') {
    maxKeys = options.maxKeys;
  }

  var len = qs.length;
  // maxKeys <= 0 means that we should not limit keys count
  if (maxKeys > 0 && len > maxKeys) {
    len = maxKeys;
  }

  for (var i = 0; i < len; ++i) {
    var x = qs[i].replace(regexp, '%20'),
        idx = x.indexOf(eq),
        kstr, vstr, k, v;

    if (idx >= 0) {
      kstr = x.substr(0, idx);
      vstr = x.substr(idx + 1);
    } else {
      kstr = x;
      vstr = '';
    }

    k = decodeURIComponent(kstr);
    v = decodeURIComponent(vstr);

    if (!hasOwnProperty(obj, k)) {
      obj[k] = v;
    } else if (isArray(obj[k])) {
      obj[k].push(v);
    } else {
      obj[k] = [obj[k], v];
    }
  }

  return obj;
};

var isArray = Array.isArray || function (xs) {
  return Object.prototype.toString.call(xs) === '[object Array]';
};

<<<<<<< HEAD
},{}],37:[function(_dereq_,module,exports){
=======
},{}],36:[function(_dereq_,module,exports){
>>>>>>> 9f44da17
// Copyright Joyent, Inc. and other Node contributors.
//
// Permission is hereby granted, free of charge, to any person obtaining a
// copy of this software and associated documentation files (the
// "Software"), to deal in the Software without restriction, including
// without limitation the rights to use, copy, modify, merge, publish,
// distribute, sublicense, and/or sell copies of the Software, and to permit
// persons to whom the Software is furnished to do so, subject to the
// following conditions:
//
// The above copyright notice and this permission notice shall be included
// in all copies or substantial portions of the Software.
//
// THE SOFTWARE IS PROVIDED "AS IS", WITHOUT WARRANTY OF ANY KIND, EXPRESS
// OR IMPLIED, INCLUDING BUT NOT LIMITED TO THE WARRANTIES OF
// MERCHANTABILITY, FITNESS FOR A PARTICULAR PURPOSE AND NONINFRINGEMENT. IN
// NO EVENT SHALL THE AUTHORS OR COPYRIGHT HOLDERS BE LIABLE FOR ANY CLAIM,
// DAMAGES OR OTHER LIABILITY, WHETHER IN AN ACTION OF CONTRACT, TORT OR
// OTHERWISE, ARISING FROM, OUT OF OR IN CONNECTION WITH THE SOFTWARE OR THE
// USE OR OTHER DEALINGS IN THE SOFTWARE.

'use strict';

var stringifyPrimitive = function(v) {
  switch (typeof v) {
    case 'string':
      return v;

    case 'boolean':
      return v ? 'true' : 'false';

    case 'number':
      return isFinite(v) ? v : '';

    default:
      return '';
  }
};

module.exports = function(obj, sep, eq, name) {
  sep = sep || '&';
  eq = eq || '=';
  if (obj === null) {
    obj = undefined;
  }

  if (typeof obj === 'object') {
    return map(objectKeys(obj), function(k) {
      var ks = encodeURIComponent(stringifyPrimitive(k)) + eq;
      if (isArray(obj[k])) {
        return map(obj[k], function(v) {
          return ks + encodeURIComponent(stringifyPrimitive(v));
        }).join(sep);
      } else {
        return ks + encodeURIComponent(stringifyPrimitive(obj[k]));
      }
    }).join(sep);

  }

  if (!name) return '';
  return encodeURIComponent(stringifyPrimitive(name)) + eq +
         encodeURIComponent(stringifyPrimitive(obj));
};

var isArray = Array.isArray || function (xs) {
  return Object.prototype.toString.call(xs) === '[object Array]';
};

function map (xs, f) {
  if (xs.map) return xs.map(f);
  var res = [];
  for (var i = 0; i < xs.length; i++) {
    res.push(f(xs[i], i));
  }
  return res;
}

var objectKeys = Object.keys || function (obj) {
  var res = [];
  for (var key in obj) {
    if (Object.prototype.hasOwnProperty.call(obj, key)) res.push(key);
  }
  return res;
};

<<<<<<< HEAD
},{}],38:[function(_dereq_,module,exports){
=======
},{}],37:[function(_dereq_,module,exports){
>>>>>>> 9f44da17
'use strict';

exports.decode = exports.parse = _dereq_('./decode');
exports.encode = exports.stringify = _dereq_('./encode');

<<<<<<< HEAD
},{"./decode":36,"./encode":37}],39:[function(_dereq_,module,exports){
// Copyright Joyent, Inc. and other Node contributors.
//
// Permission is hereby granted, free of charge, to any person obtaining a
// copy of this software and associated documentation files (the
// "Software"), to deal in the Software without restriction, including
// without limitation the rights to use, copy, modify, merge, publish,
// distribute, sublicense, and/or sell copies of the Software, and to permit
// persons to whom the Software is furnished to do so, subject to the
// following conditions:
//
// The above copyright notice and this permission notice shall be included
// in all copies or substantial portions of the Software.
//
// THE SOFTWARE IS PROVIDED "AS IS", WITHOUT WARRANTY OF ANY KIND, EXPRESS
// OR IMPLIED, INCLUDING BUT NOT LIMITED TO THE WARRANTIES OF
// MERCHANTABILITY, FITNESS FOR A PARTICULAR PURPOSE AND NONINFRINGEMENT. IN
// NO EVENT SHALL THE AUTHORS OR COPYRIGHT HOLDERS BE LIABLE FOR ANY CLAIM,
// DAMAGES OR OTHER LIABILITY, WHETHER IN AN ACTION OF CONTRACT, TORT OR
// OTHERWISE, ARISING FROM, OUT OF OR IN CONNECTION WITH THE SOFTWARE OR THE
// USE OR OTHER DEALINGS IN THE SOFTWARE.
=======
},{"./decode":35,"./encode":36}],38:[function(_dereq_,module,exports){
(function (global){
/*! https://mths.be/utf8js v2.0.0 by @mathias */
;(function(root) {
>>>>>>> 9f44da17

	// Detect free variables `exports`
	var freeExports = typeof exports == 'object' && exports;

	// Detect free variable `module`
	var freeModule = typeof module == 'object' && module &&
		module.exports == freeExports && module;

	// Detect free variable `global`, from Node.js or Browserified code,
	// and use it as `root`
	var freeGlobal = typeof global == 'object' && global;
	if (freeGlobal.global === freeGlobal || freeGlobal.window === freeGlobal) {
		root = freeGlobal;
	}

	/*--------------------------------------------------------------------------*/

	var stringFromCharCode = String.fromCharCode;

	// Taken from https://mths.be/punycode
	function ucs2decode(string) {
		var output = [];
		var counter = 0;
		var length = string.length;
		var value;
		var extra;
		while (counter < length) {
			value = string.charCodeAt(counter++);
			if (value >= 0xD800 && value <= 0xDBFF && counter < length) {
				// high surrogate, and there is a next character
				extra = string.charCodeAt(counter++);
				if ((extra & 0xFC00) == 0xDC00) { // low surrogate
					output.push(((value & 0x3FF) << 10) + (extra & 0x3FF) + 0x10000);
				} else {
					// unmatched surrogate; only append this code unit, in case the next
					// code unit is the high surrogate of a surrogate pair
					output.push(value);
					counter--;
				}
			} else {
				output.push(value);
			}
		}
		return output;
	}

	// Taken from https://mths.be/punycode
	function ucs2encode(array) {
		var length = array.length;
		var index = -1;
		var value;
		var output = '';
		while (++index < length) {
			value = array[index];
			if (value > 0xFFFF) {
				value -= 0x10000;
				output += stringFromCharCode(value >>> 10 & 0x3FF | 0xD800);
				value = 0xDC00 | value & 0x3FF;
			}
			output += stringFromCharCode(value);
		}
		return output;
	}

	function checkScalarValue(codePoint) {
		if (codePoint >= 0xD800 && codePoint <= 0xDFFF) {
			throw Error(
				'Lone surrogate U+' + codePoint.toString(16).toUpperCase() +
				' is not a scalar value'
			);
		}
	}
	/*--------------------------------------------------------------------------*/

	function createByte(codePoint, shift) {
		return stringFromCharCode(((codePoint >> shift) & 0x3F) | 0x80);
	}

	function encodeCodePoint(codePoint) {
		if ((codePoint & 0xFFFFFF80) == 0) { // 1-byte sequence
			return stringFromCharCode(codePoint);
		}
		var symbol = '';
		if ((codePoint & 0xFFFFF800) == 0) { // 2-byte sequence
			symbol = stringFromCharCode(((codePoint >> 6) & 0x1F) | 0xC0);
		}
		else if ((codePoint & 0xFFFF0000) == 0) { // 3-byte sequence
			checkScalarValue(codePoint);
			symbol = stringFromCharCode(((codePoint >> 12) & 0x0F) | 0xE0);
			symbol += createByte(codePoint, 6);
		}
		else if ((codePoint & 0xFFE00000) == 0) { // 4-byte sequence
			symbol = stringFromCharCode(((codePoint >> 18) & 0x07) | 0xF0);
			symbol += createByte(codePoint, 12);
			symbol += createByte(codePoint, 6);
		}
		symbol += stringFromCharCode((codePoint & 0x3F) | 0x80);
		return symbol;
	}

	function utf8encode(string) {
		var codePoints = ucs2decode(string);
		var length = codePoints.length;
		var index = -1;
		var codePoint;
		var byteString = '';
		while (++index < length) {
			codePoint = codePoints[index];
			byteString += encodeCodePoint(codePoint);
		}
		return byteString;
	}

	/*--------------------------------------------------------------------------*/

	function readContinuationByte() {
		if (byteIndex >= byteCount) {
			throw Error('Invalid byte index');
		}

		var continuationByte = byteArray[byteIndex] & 0xFF;
		byteIndex++;

		if ((continuationByte & 0xC0) == 0x80) {
			return continuationByte & 0x3F;
		}

		// If we end up here, it’s not a continuation byte
		throw Error('Invalid continuation byte');
	}

	function decodeSymbol() {
		var byte1;
		var byte2;
		var byte3;
		var byte4;
		var codePoint;

		if (byteIndex > byteCount) {
			throw Error('Invalid byte index');
		}

		if (byteIndex == byteCount) {
			return false;
		}

		// Read first byte
		byte1 = byteArray[byteIndex] & 0xFF;
		byteIndex++;

		// 1-byte sequence (no continuation bytes)
		if ((byte1 & 0x80) == 0) {
			return byte1;
		}

		// 2-byte sequence
		if ((byte1 & 0xE0) == 0xC0) {
			var byte2 = readContinuationByte();
			codePoint = ((byte1 & 0x1F) << 6) | byte2;
			if (codePoint >= 0x80) {
				return codePoint;
			} else {
				throw Error('Invalid continuation byte');
			}
		}

		// 3-byte sequence (may include unpaired surrogates)
		if ((byte1 & 0xF0) == 0xE0) {
			byte2 = readContinuationByte();
			byte3 = readContinuationByte();
			codePoint = ((byte1 & 0x0F) << 12) | (byte2 << 6) | byte3;
			if (codePoint >= 0x0800) {
				checkScalarValue(codePoint);
				return codePoint;
			} else {
				throw Error('Invalid continuation byte');
			}
		}

		// 4-byte sequence
		if ((byte1 & 0xF8) == 0xF0) {
			byte2 = readContinuationByte();
			byte3 = readContinuationByte();
			byte4 = readContinuationByte();
			codePoint = ((byte1 & 0x0F) << 0x12) | (byte2 << 0x0C) |
				(byte3 << 0x06) | byte4;
			if (codePoint >= 0x010000 && codePoint <= 0x10FFFF) {
				return codePoint;
			}
		}

		throw Error('Invalid UTF-8 detected');
	}

	var byteArray;
	var byteCount;
	var byteIndex;
	function utf8decode(byteString) {
		byteArray = ucs2decode(byteString);
		byteCount = byteArray.length;
		byteIndex = 0;
		var codePoints = [];
		var tmp;
		while ((tmp = decodeSymbol()) !== false) {
			codePoints.push(tmp);
		}
		return ucs2encode(codePoints);
	}

	/*--------------------------------------------------------------------------*/

	var utf8 = {
		'version': '2.0.0',
		'encode': utf8encode,
		'decode': utf8decode
	};

	// Some AMD build optimizers, like r.js, check for specific condition patterns
	// like the following:
	if (
		typeof define == 'function' &&
		typeof define.amd == 'object' &&
		define.amd
	) {
		define(function() {
			return utf8;
		});
	}	else if (freeExports && !freeExports.nodeType) {
		if (freeModule) { // in Node.js or RingoJS v0.8.0+
			freeModule.exports = utf8;
		} else { // in Narwhal or RingoJS v0.7.0-
			var object = {};
			var hasOwnProperty = object.hasOwnProperty;
			for (var key in utf8) {
				hasOwnProperty.call(utf8, key) && (freeExports[key] = utf8[key]);
			}
		}
	} else { // in Rhino or a web browser
		root.utf8 = utf8;
	}

}(this));

<<<<<<< HEAD
},{"punycode":35,"querystring":38}],40:[function(_dereq_,module,exports){
=======
}).call(this,typeof global !== "undefined" ? global : typeof self !== "undefined" ? self : typeof window !== "undefined" ? window : {})
},{}],39:[function(_dereq_,module,exports){
>>>>>>> 9f44da17
module.exports = function isBuffer(arg) {
  return arg && typeof arg === 'object'
    && typeof arg.copy === 'function'
    && typeof arg.fill === 'function'
    && typeof arg.readUInt8 === 'function';
}
<<<<<<< HEAD
},{}],41:[function(_dereq_,module,exports){
=======
},{}],40:[function(_dereq_,module,exports){
>>>>>>> 9f44da17
(function (process,global){
// Copyright Joyent, Inc. and other Node contributors.
//
// Permission is hereby granted, free of charge, to any person obtaining a
// copy of this software and associated documentation files (the
// "Software"), to deal in the Software without restriction, including
// without limitation the rights to use, copy, modify, merge, publish,
// distribute, sublicense, and/or sell copies of the Software, and to permit
// persons to whom the Software is furnished to do so, subject to the
// following conditions:
//
// The above copyright notice and this permission notice shall be included
// in all copies or substantial portions of the Software.
//
// THE SOFTWARE IS PROVIDED "AS IS", WITHOUT WARRANTY OF ANY KIND, EXPRESS
// OR IMPLIED, INCLUDING BUT NOT LIMITED TO THE WARRANTIES OF
// MERCHANTABILITY, FITNESS FOR A PARTICULAR PURPOSE AND NONINFRINGEMENT. IN
// NO EVENT SHALL THE AUTHORS OR COPYRIGHT HOLDERS BE LIABLE FOR ANY CLAIM,
// DAMAGES OR OTHER LIABILITY, WHETHER IN AN ACTION OF CONTRACT, TORT OR
// OTHERWISE, ARISING FROM, OUT OF OR IN CONNECTION WITH THE SOFTWARE OR THE
// USE OR OTHER DEALINGS IN THE SOFTWARE.

var formatRegExp = /%[sdj%]/g;
exports.format = function(f) {
  if (!isString(f)) {
    var objects = [];
    for (var i = 0; i < arguments.length; i++) {
      objects.push(inspect(arguments[i]));
    }
    return objects.join(' ');
  }

  var i = 1;
  var args = arguments;
  var len = args.length;
  var str = String(f).replace(formatRegExp, function(x) {
    if (x === '%%') return '%';
    if (i >= len) return x;
    switch (x) {
      case '%s': return String(args[i++]);
      case '%d': return Number(args[i++]);
      case '%j':
        try {
          return JSON.stringify(args[i++]);
        } catch (_) {
          return '[Circular]';
        }
      default:
        return x;
    }
  });
  for (var x = args[i]; i < len; x = args[++i]) {
    if (isNull(x) || !isObject(x)) {
      str += ' ' + x;
    } else {
      str += ' ' + inspect(x);
    }
  }
  return str;
};


// Mark that a method should not be used.
// Returns a modified function which warns once by default.
// If --no-deprecation is set, then it is a no-op.
exports.deprecate = function(fn, msg) {
  // Allow for deprecating things in the process of starting up.
  if (isUndefined(global.process)) {
    return function() {
      return exports.deprecate(fn, msg).apply(this, arguments);
    };
  }

  if (process.noDeprecation === true) {
    return fn;
  }

  var warned = false;
  function deprecated() {
    if (!warned) {
      if (process.throwDeprecation) {
        throw new Error(msg);
      } else if (process.traceDeprecation) {
        console.trace(msg);
      } else {
        console.error(msg);
      }
      warned = true;
    }
    return fn.apply(this, arguments);
  }

  return deprecated;
};


var debugs = {};
var debugEnviron;
exports.debuglog = function(set) {
  if (isUndefined(debugEnviron))
    debugEnviron = process.env.NODE_DEBUG || '';
  set = set.toUpperCase();
  if (!debugs[set]) {
    if (new RegExp('\\b' + set + '\\b', 'i').test(debugEnviron)) {
      var pid = process.pid;
      debugs[set] = function() {
        var msg = exports.format.apply(exports, arguments);
        console.error('%s %d: %s', set, pid, msg);
      };
    } else {
      debugs[set] = function() {};
    }
  }
  return debugs[set];
};


/**
 * Echos the value of a value. Trys to print the value out
 * in the best way possible given the different types.
 *
 * @param {Object} obj The object to print out.
 * @param {Object} opts Optional options object that alters the output.
 */
/* legacy: obj, showHidden, depth, colors*/
function inspect(obj, opts) {
  // default options
  var ctx = {
    seen: [],
    stylize: stylizeNoColor
  };
  // legacy...
  if (arguments.length >= 3) ctx.depth = arguments[2];
  if (arguments.length >= 4) ctx.colors = arguments[3];
  if (isBoolean(opts)) {
    // legacy...
    ctx.showHidden = opts;
  } else if (opts) {
    // got an "options" object
    exports._extend(ctx, opts);
  }
  // set default options
  if (isUndefined(ctx.showHidden)) ctx.showHidden = false;
  if (isUndefined(ctx.depth)) ctx.depth = 2;
  if (isUndefined(ctx.colors)) ctx.colors = false;
  if (isUndefined(ctx.customInspect)) ctx.customInspect = true;
  if (ctx.colors) ctx.stylize = stylizeWithColor;
  return formatValue(ctx, obj, ctx.depth);
}
exports.inspect = inspect;


// http://en.wikipedia.org/wiki/ANSI_escape_code#graphics
inspect.colors = {
  'bold' : [1, 22],
  'italic' : [3, 23],
  'underline' : [4, 24],
  'inverse' : [7, 27],
  'white' : [37, 39],
  'grey' : [90, 39],
  'black' : [30, 39],
  'blue' : [34, 39],
  'cyan' : [36, 39],
  'green' : [32, 39],
  'magenta' : [35, 39],
  'red' : [31, 39],
  'yellow' : [33, 39]
};

// Don't use 'blue' not visible on cmd.exe
inspect.styles = {
  'special': 'cyan',
  'number': 'yellow',
  'boolean': 'yellow',
  'undefined': 'grey',
  'null': 'bold',
  'string': 'green',
  'date': 'magenta',
  // "name": intentionally not styling
  'regexp': 'red'
};


function stylizeWithColor(str, styleType) {
  var style = inspect.styles[styleType];

  if (style) {
    return '\u001b[' + inspect.colors[style][0] + 'm' + str +
           '\u001b[' + inspect.colors[style][1] + 'm';
  } else {
    return str;
  }
}


function stylizeNoColor(str, styleType) {
  return str;
}


function arrayToHash(array) {
  var hash = {};

  array.forEach(function(val, idx) {
    hash[val] = true;
  });

  return hash;
}


function formatValue(ctx, value, recurseTimes) {
  // Provide a hook for user-specified inspect functions.
  // Check that value is an object with an inspect function on it
  if (ctx.customInspect &&
      value &&
      isFunction(value.inspect) &&
      // Filter out the util module, it's inspect function is special
      value.inspect !== exports.inspect &&
      // Also filter out any prototype objects using the circular check.
      !(value.constructor && value.constructor.prototype === value)) {
    var ret = value.inspect(recurseTimes, ctx);
    if (!isString(ret)) {
      ret = formatValue(ctx, ret, recurseTimes);
    }
    return ret;
  }

  // Primitive types cannot have properties
  var primitive = formatPrimitive(ctx, value);
  if (primitive) {
    return primitive;
  }

  // Look up the keys of the object.
  var keys = Object.keys(value);
  var visibleKeys = arrayToHash(keys);

  if (ctx.showHidden) {
    keys = Object.getOwnPropertyNames(value);
  }

  // IE doesn't make error fields non-enumerable
  // http://msdn.microsoft.com/en-us/library/ie/dww52sbt(v=vs.94).aspx
  if (isError(value)
      && (keys.indexOf('message') >= 0 || keys.indexOf('description') >= 0)) {
    return formatError(value);
  }

  // Some type of object without properties can be shortcutted.
  if (keys.length === 0) {
    if (isFunction(value)) {
      var name = value.name ? ': ' + value.name : '';
      return ctx.stylize('[Function' + name + ']', 'special');
    }
    if (isRegExp(value)) {
      return ctx.stylize(RegExp.prototype.toString.call(value), 'regexp');
    }
    if (isDate(value)) {
      return ctx.stylize(Date.prototype.toString.call(value), 'date');
    }
    if (isError(value)) {
      return formatError(value);
    }
  }

  var base = '', array = false, braces = ['{', '}'];

  // Make Array say that they are Array
  if (isArray(value)) {
    array = true;
    braces = ['[', ']'];
  }

  // Make functions say that they are functions
  if (isFunction(value)) {
    var n = value.name ? ': ' + value.name : '';
    base = ' [Function' + n + ']';
  }

  // Make RegExps say that they are RegExps
  if (isRegExp(value)) {
    base = ' ' + RegExp.prototype.toString.call(value);
  }

  // Make dates with properties first say the date
  if (isDate(value)) {
    base = ' ' + Date.prototype.toUTCString.call(value);
  }

  // Make error with message first say the error
  if (isError(value)) {
    base = ' ' + formatError(value);
  }

  if (keys.length === 0 && (!array || value.length == 0)) {
    return braces[0] + base + braces[1];
  }

  if (recurseTimes < 0) {
    if (isRegExp(value)) {
      return ctx.stylize(RegExp.prototype.toString.call(value), 'regexp');
    } else {
      return ctx.stylize('[Object]', 'special');
    }
  }

  ctx.seen.push(value);

  var output;
  if (array) {
    output = formatArray(ctx, value, recurseTimes, visibleKeys, keys);
  } else {
    output = keys.map(function(key) {
      return formatProperty(ctx, value, recurseTimes, visibleKeys, key, array);
    });
  }

  ctx.seen.pop();

  return reduceToSingleString(output, base, braces);
}


function formatPrimitive(ctx, value) {
  if (isUndefined(value))
    return ctx.stylize('undefined', 'undefined');
  if (isString(value)) {
    var simple = '\'' + JSON.stringify(value).replace(/^"|"$/g, '')
                                             .replace(/'/g, "\\'")
                                             .replace(/\\"/g, '"') + '\'';
    return ctx.stylize(simple, 'string');
  }
  if (isNumber(value))
    return ctx.stylize('' + value, 'number');
  if (isBoolean(value))
    return ctx.stylize('' + value, 'boolean');
  // For some reason typeof null is "object", so special case here.
  if (isNull(value))
    return ctx.stylize('null', 'null');
}


function formatError(value) {
  return '[' + Error.prototype.toString.call(value) + ']';
}


function formatArray(ctx, value, recurseTimes, visibleKeys, keys) {
  var output = [];
  for (var i = 0, l = value.length; i < l; ++i) {
    if (hasOwnProperty(value, String(i))) {
      output.push(formatProperty(ctx, value, recurseTimes, visibleKeys,
          String(i), true));
    } else {
      output.push('');
    }
  }
  keys.forEach(function(key) {
    if (!key.match(/^\d+$/)) {
      output.push(formatProperty(ctx, value, recurseTimes, visibleKeys,
          key, true));
    }
  });
  return output;
}


function formatProperty(ctx, value, recurseTimes, visibleKeys, key, array) {
  var name, str, desc;
  desc = Object.getOwnPropertyDescriptor(value, key) || { value: value[key] };
  if (desc.get) {
    if (desc.set) {
      str = ctx.stylize('[Getter/Setter]', 'special');
    } else {
      str = ctx.stylize('[Getter]', 'special');
    }
  } else {
    if (desc.set) {
      str = ctx.stylize('[Setter]', 'special');
    }
  }
  if (!hasOwnProperty(visibleKeys, key)) {
    name = '[' + key + ']';
  }
  if (!str) {
    if (ctx.seen.indexOf(desc.value) < 0) {
      if (isNull(recurseTimes)) {
        str = formatValue(ctx, desc.value, null);
      } else {
        str = formatValue(ctx, desc.value, recurseTimes - 1);
      }
      if (str.indexOf('\n') > -1) {
        if (array) {
          str = str.split('\n').map(function(line) {
            return '  ' + line;
          }).join('\n').substr(2);
        } else {
          str = '\n' + str.split('\n').map(function(line) {
            return '   ' + line;
          }).join('\n');
        }
      }
    } else {
      str = ctx.stylize('[Circular]', 'special');
    }
  }
  if (isUndefined(name)) {
    if (array && key.match(/^\d+$/)) {
      return str;
    }
    name = JSON.stringify('' + key);
    if (name.match(/^"([a-zA-Z_][a-zA-Z_0-9]*)"$/)) {
      name = name.substr(1, name.length - 2);
      name = ctx.stylize(name, 'name');
    } else {
      name = name.replace(/'/g, "\\'")
                 .replace(/\\"/g, '"')
                 .replace(/(^"|"$)/g, "'");
      name = ctx.stylize(name, 'string');
    }
  }

  return name + ': ' + str;
}


function reduceToSingleString(output, base, braces) {
  var numLinesEst = 0;
  var length = output.reduce(function(prev, cur) {
    numLinesEst++;
    if (cur.indexOf('\n') >= 0) numLinesEst++;
    return prev + cur.replace(/\u001b\[\d\d?m/g, '').length + 1;
  }, 0);

  if (length > 60) {
    return braces[0] +
           (base === '' ? '' : base + '\n ') +
           ' ' +
           output.join(',\n  ') +
           ' ' +
           braces[1];
  }

  return braces[0] + base + ' ' + output.join(', ') + ' ' + braces[1];
}


// NOTE: These type checking functions intentionally don't use `instanceof`
// because it is fragile and can be easily faked with `Object.create()`.
function isArray(ar) {
  return Array.isArray(ar);
}
exports.isArray = isArray;

function isBoolean(arg) {
  return typeof arg === 'boolean';
}
exports.isBoolean = isBoolean;

function isNull(arg) {
  return arg === null;
}
exports.isNull = isNull;

function isNullOrUndefined(arg) {
  return arg == null;
}
exports.isNullOrUndefined = isNullOrUndefined;

function isNumber(arg) {
  return typeof arg === 'number';
}
exports.isNumber = isNumber;

function isString(arg) {
  return typeof arg === 'string';
}
exports.isString = isString;

function isSymbol(arg) {
  return typeof arg === 'symbol';
}
exports.isSymbol = isSymbol;

function isUndefined(arg) {
  return arg === void 0;
}
exports.isUndefined = isUndefined;

function isRegExp(re) {
  return isObject(re) && objectToString(re) === '[object RegExp]';
}
exports.isRegExp = isRegExp;

function isObject(arg) {
  return typeof arg === 'object' && arg !== null;
}
exports.isObject = isObject;

function isDate(d) {
  return isObject(d) && objectToString(d) === '[object Date]';
}
exports.isDate = isDate;

function isError(e) {
  return isObject(e) &&
      (objectToString(e) === '[object Error]' || e instanceof Error);
}
exports.isError = isError;

function isFunction(arg) {
  return typeof arg === 'function';
}
exports.isFunction = isFunction;

function isPrimitive(arg) {
  return arg === null ||
         typeof arg === 'boolean' ||
         typeof arg === 'number' ||
         typeof arg === 'string' ||
         typeof arg === 'symbol' ||  // ES6 symbol
         typeof arg === 'undefined';
}
exports.isPrimitive = isPrimitive;

exports.isBuffer = _dereq_('./support/isBuffer');

function objectToString(o) {
  return Object.prototype.toString.call(o);
}


function pad(n) {
  return n < 10 ? '0' + n.toString(10) : n.toString(10);
}


var months = ['Jan', 'Feb', 'Mar', 'Apr', 'May', 'Jun', 'Jul', 'Aug', 'Sep',
              'Oct', 'Nov', 'Dec'];

// 26 Feb 16:19:34
function timestamp() {
  var d = new Date();
  var time = [pad(d.getHours()),
              pad(d.getMinutes()),
              pad(d.getSeconds())].join(':');
  return [d.getDate(), months[d.getMonth()], time].join(' ');
}


// log is just a thin wrapper to console.log that prepends a timestamp
exports.log = function() {
  console.log('%s - %s', timestamp(), exports.format.apply(exports, arguments));
};


/**
 * Inherit the prototype methods from one constructor into another.
 *
 * The Function.prototype.inherits from lang.js rewritten as a standalone
 * function (not on Function.prototype). NOTE: If this file is to be loaded
 * during bootstrapping this function needs to be rewritten using some native
 * functions as prototype setup using normal JavaScript does not work as
 * expected during bootstrapping (see mirror.js in r114903).
 *
 * @param {function} ctor Constructor function which needs to inherit the
 *     prototype.
 * @param {function} superCtor Constructor function to inherit prototype from.
 */
exports.inherits = _dereq_('inherits');

exports._extend = function(origin, add) {
  // Don't do anything if add isn't an object
  if (!add || !isObject(add)) return origin;

  var keys = Object.keys(add);
  var i = keys.length;
  while (i--) {
    origin[keys[i]] = add[keys[i]];
  }
  return origin;
};

function hasOwnProperty(obj, prop) {
  return Object.prototype.hasOwnProperty.call(obj, prop);
}

}).call(this,_dereq_('_process'),typeof global !== "undefined" ? global : typeof self !== "undefined" ? self : typeof window !== "undefined" ? window : {})
<<<<<<< HEAD
},{"./support/isBuffer":40,"_process":34,"inherits":33}],42:[function(_dereq_,module,exports){
=======
},{"./support/isBuffer":39,"_process":33,"inherits":27}],41:[function(_dereq_,module,exports){
'use strict';

var alphabet = '0123456789ABCDEFGHIJKLMNOPQRSTUVWXYZabcdefghijklmnopqrstuvwxyz-_'.split('')
  , length = 64
  , map = {}
  , seed = 0
  , i = 0
  , prev;

/**
 * Return a string representing the specified number.
 *
 * @param {Number} num The number to convert.
 * @returns {String} The string representation of the number.
 * @api public
 */
function encode(num) {
  var encoded = '';

  do {
    encoded = alphabet[num % length] + encoded;
    num = Math.floor(num / length);
  } while (num > 0);

  return encoded;
}

/**
 * Return the integer value specified by the given string.
 *
 * @param {String} str The string to convert.
 * @returns {Number} The integer value represented by the string.
 * @api public
 */
function decode(str) {
  var decoded = 0;

  for (i = 0; i < str.length; i++) {
    decoded = decoded * length + map[str.charAt(i)];
  }

  return decoded;
}

/**
 * Yeast: A tiny growing id generator.
 *
 * @returns {String} A unique id.
 * @api public
 */
function yeast() {
  var now = encode(+new Date());

  if (now !== prev) return seed = 0, prev = now;
  return now +'.'+ encode(seed++);
}

//
// Map each character to its index.
//
for (; i < length; i++) map[alphabet[i]] = i;

//
// Expose the `yeast`, `encode` and `decode` functions.
//
yeast.encode = encode;
yeast.decode = decode;
module.exports = yeast;

},{}],42:[function(_dereq_,module,exports){
>>>>>>> 9f44da17
var C = _dereq_( './constants/constants' ),
	Emitter = _dereq_( 'component-emitter' ),
	Connection = _dereq_( './message/connection' ),
	EventHandler = _dereq_( './event/event-handler' ),
	RpcHandler = _dereq_( './rpc/rpc-handler' ),
	RecordHandler = _dereq_( './record/record-handler' ),
	WebRtcHandler = _dereq_( './webrtc/webrtc-handler' ),
	defaultOptions = _dereq_( './default-options' );

/**
 * deepstream.io javascript client - works in
 * node.js and browsers (using engine.io)
 *
 * @author Wolfram Hempel
 * @version <version> (<build-date>)
 *
 * @license https://github.com/hoxton-one/deepstream.io-client-js/blob/master/LICENSE MIT
 * @copyright 2014 Hoxton One Ltd.
 *
 * @{@link http://deepstream.io}
 * 
 *
 * @param {String} url     URL to connect to. The protocoll can be ommited, e.g. <host>:<port>. Use TCP URL for node.js
 * @param {Object} options A map of options that extend the ones specified in default-options.js
 *
 * @public
 * @constructor
 */
var Client = function( url, options ) {
	this._url = url;
	this._options = this._getOptions( options || {} );
	
	this._connection = new Connection( this, this._url, this._options );
	
	this.event = new EventHandler( this._options, this._connection, this );
	this.rpc = new RpcHandler( this._options, this._connection, this );
	this.record = new RecordHandler( this._options, this._connection, this );
	this.webrtc = new WebRtcHandler( this._options, this._connection, this );

	this._messageCallbacks = {};
	this._messageCallbacks[ C.TOPIC.WEBRTC ] = this.webrtc._$handle.bind( this.webrtc );
	this._messageCallbacks[ C.TOPIC.EVENT ] = this.event._$handle.bind( this.event );
	this._messageCallbacks[ C.TOPIC.RPC ] = this.rpc._$handle.bind( this.rpc );
	this._messageCallbacks[ C.TOPIC.RECORD ] = this.record._$handle.bind( this.record );
	this._messageCallbacks[ C.TOPIC.ERROR ] = this._onErrorMessage.bind( this );
};

Emitter( Client.prototype );

/**
 * Send authentication parameters to the client to fully open
 * the connection.
 *
 * Please note: Authentication parameters are send over an already established
 * connection, rather than appended to the server URL. This means the parameters
 * will be encrypted when used with a WSS / HTTPS connection. If the deepstream server
 * on the other side has message logging enabled it will however be written to the logs in
 * plain text. If additional security is a requirement it might therefor make sense to hash
 * the password on the client.
 *
 * If the connection is not yet established the authentication parameter will be
 * stored and send once it becomes available
 *
 * authParams can be any JSON serializable data structure and its up for the
 * permission handler on the server to make sense of them, although something
 * like { username: 'someName', password: 'somePass' } will probably make the most sense.
 *
 * login can be called multiple times until either the connection is authenticated or
 * forcefully closed by the server since its maxAuthAttempts threshold has been exceeded
 * 
 * @param   {Object}   authParams JSON.serializable authentication data
 * @param   {Function} callback   Will be called with either (true) or (false, errorType, errorMessage)
 *
 * @public
 * @returns {Client}
 */
Client.prototype.login = function( authParams, callback ) {
	this._connection.authenticate( authParams || {}, callback );
	return this;
};

/**
 * Closes the connection to the server.
 *
 * @public
 * @returns {void}
 */
Client.prototype.close = function() {
	this._connection.close();
};

/**
 * Returns the current state of the connection.
 *
 * connectionState is one of CONSTANTS.CONNECTION_STATE
 *
 * @returns {[type]} [description]
 */
Client.prototype.getConnectionState = function() {
	return this._connection.getState();
};

/**
 * Returns a random string. The first block of characters
 * is a timestamp, in order to allow databases to optimize for semi-
 * sequentuel numberings
 *
 * @public
 * @returns {String} unique id
 */
Client.prototype.getUid = function() {
	var timestamp = (new Date()).getTime().toString(36),
		randomString = (Math.random() * 10000000000000000).toString(36).replace( '.', '' );
	
	return timestamp + '-' + randomString;
};

/**
 * Package private callback for parsed incoming messages. Will be invoked
 * by the connection class
 *
 * @param   {Object} message parsed deepstream message
 *
 * @package private
 * @returns {void}
 */
Client.prototype._$onMessage = function( message ) {
	if( this._messageCallbacks[ message.topic ] ) {
		this._messageCallbacks[ message.topic ]( message );
	} else {
		message.processedError = true;
		this._$onError( message.topic, C.EVENT.MESSAGE_PARSE_ERROR, 'Received message for unknown topic ' + message.topic );
	}

	if( message.action === C.ACTIONS.ERROR && !message.processedError ) {
		this._$onError( message.topic, message.action, message.data[ 0 ] );
	}
};

/**
 * Package private error callback. This is the single point at which
 * errors are thrown in the client. (Well... that's the intention anyways)
 *
 * The expectations would be for implementations to subscribe
 * to the client's error event to prevent errors from being thrown
 * and then decide based on the event and topic parameters how
 * to handle the errors
 *
 * IMPORTANT: Errors that are specific to a request, e.g. a RPC
 * timing out or a record not being permissioned are passed directly
 * to the method that requested them
 * 
 * @param   {String} topic One of CONSTANTS.TOPIC
 * @param   {String} event One of CONSTANTS.EVENT
 * @param   {String} msg   Error dependent message
 *
 * @package private
 * @returns {void}
 */
Client.prototype._$onError = function( topic, event, msg ) {
	var errorMsg;

	/*
	 * Help to diagnose the problem quicker by checking for
	 * some common problems
	 */
	if( event === C.EVENT.ACK_TIMEOUT || event === C.EVENT.RESPONSE_TIMEOUT ) {
		if( this.getConnectionState() === C.CONNECTION_STATE.AWAITING_AUTHENTICATION ) {
			errorMsg = 'Your message timed out because you\'re not authenticated. Have you called login()?';
			setTimeout( this._$onError.bind( this, C.EVENT.NOT_AUTHENTICATED, C.TOPIC.ERROR, errorMsg ), 1 );
		}
	}

	if( this.hasListeners( 'error' ) ) {
		this.emit( 'error', msg, event, topic );
		this.emit( event, topic, msg );
	} else {
		console.log( '--- You can catch all deepstream errors by subscribing to the error event ---' );
		
		errorMsg = event + ': ' + msg;
		
		if( topic ) {
			errorMsg += ' (' + topic + ')';
		}

		throw new Error( errorMsg );
	}
};

/**
 * Passes generic messages from the error topic
 * to the _$onError handler
 * 
 * @param {Object} errorMessage parsed deepstream error message
 * 
 * @private
 * @returns {void}
 */
Client.prototype._onErrorMessage = function( errorMessage ) {
	this._$onError( errorMessage.topic, errorMessage.data[ 0 ], errorMessage.data[ 1 ] );
};

/**
 * Creates a new options map by extending default
 * options with the passed in options
 *
 * @param   {Object} options The user specified client configuration options
 *
 * @private
 * @returns {Object}	merged options
 */
Client.prototype._getOptions = function( options ) {
	var mergedOptions = {},
		key;

	for( key in defaultOptions ) {
		if( typeof options[ key ] === 'undefined' ) {
			mergedOptions[ key ] = defaultOptions[ key ];
		} else {
			mergedOptions[ key ] = options[ key ];
		}
	}

	return mergedOptions;
};

/**
 * Exports factory function to adjust to the current JS style of
 * disliking 'new' :-)
 *
 * @param {String} url     URL to connect to. The protocoll can be ommited, e.g. <host>:<port>. Use TCP URL for node.js
 * @param {Object} options A map of options that extend the ones specified in default-options.js
 *
 * @public
 * @returns {void}
 */
module.exports = function( url, options ) {
	return new Client( url, options );
};
<<<<<<< HEAD
},{"./constants/constants":43,"./default-options":44,"./event/event-handler":45,"./message/connection":46,"./record/record-handler":52,"./rpc/rpc-handler":54,"./webrtc/webrtc-handler":64,"component-emitter":1}],43:[function(_dereq_,module,exports){
=======
},{"./constants/constants":43,"./default-options":44,"./event/event-handler":45,"./message/connection":46,"./record/record-handler":52,"./rpc/rpc-handler":54,"./webrtc/webrtc-handler":65,"component-emitter":6}],43:[function(_dereq_,module,exports){
>>>>>>> 9f44da17
exports.CONNECTION_STATE = {};

exports.CONNECTION_STATE.CLOSED = 'CLOSED';
exports.CONNECTION_STATE.AWAITING_AUTHENTICATION = 'AWAITING_AUTHENTICATION';
exports.CONNECTION_STATE.AUTHENTICATING = 'AUTHENTICATING';
exports.CONNECTION_STATE.OPEN = 'OPEN';
exports.CONNECTION_STATE.ERROR = 'ERROR';
exports.CONNECTION_STATE.RECONNECTING = 'RECONNECTING';

exports.MESSAGE_SEPERATOR = String.fromCharCode( 30 ); // ASCII Record Seperator 1E
exports.MESSAGE_PART_SEPERATOR = String.fromCharCode( 31 ); // ASCII Unit Separator 1F

exports.TYPES = {};
exports.TYPES.STRING = 'S';
exports.TYPES.OBJECT = 'O';
exports.TYPES.NUMBER = 'N';
exports.TYPES.NULL = 'L';
exports.TYPES.TRUE = 'T';
exports.TYPES.FALSE = 'F';
exports.TYPES.UNDEFINED = 'U';

exports.TOPIC = {};
exports.TOPIC.AUTH = 'A';
exports.TOPIC.ERROR = 'X';
exports.TOPIC.EVENT = 'E';
exports.TOPIC.RECORD = 'R';
exports.TOPIC.RPC = 'P';
exports.TOPIC.WEBRTC = 'W';
exports.TOPIC.PRIVATE = 'PRIVATE/';

exports.EVENT = {};
exports.EVENT.CONNECTION_ERROR = 'connectionError';
exports.EVENT.CONNECTION_STATE_CHANGED = 'connectionStateChanged';
exports.EVENT.ACK_TIMEOUT = 'ACK_TIMEOUT';
exports.EVENT.RESPONSE_TIMEOUT = 'RESPONSE_TIMEOUT';
exports.EVENT.DELETE_TIMEOUT = 'DELETE_TIMEOUT';
exports.EVENT.UNSOLICITED_MESSAGE = 'UNSOLICITED_MESSAGE';
exports.EVENT.MESSAGE_PARSE_ERROR = 'MESSAGE_PARSE_ERROR';
exports.EVENT.VERSION_EXISTS = 'VERSION_EXISTS';
exports.EVENT.NOT_AUTHENTICATED = 'NOT_AUTHENTICATED';
exports.EVENT.LISTENER_EXISTS = 'LISTENER_EXISTS';
exports.EVENT.NOT_LISTENING = 'NOT_LISTENING';
exports.EVENT.TOO_MANY_AUTH_ATTEMPTS = 'TOO_MANY_AUTH_ATTEMPTS';
exports.EVENT.IS_CLOSED = 'IS_CLOSED';
exports.EVENT.UNKNOWN_CALLEE = 'UNKNOWN_CALLEE';
exports.EVENT.RECORD_NOT_FOUND = 'RECORD_NOT_FOUND';

exports.ACTIONS = {};
exports.ACTIONS.ACK = 'A';
exports.ACTIONS.READ = 'R';
exports.ACTIONS.CREATE = 'C';
exports.ACTIONS.UPDATE = 'U';
exports.ACTIONS.PATCH = 'P';
exports.ACTIONS.DELETE = 'D';
exports.ACTIONS.SUBSCRIBE = 'S';
exports.ACTIONS.UNSUBSCRIBE = 'US';
exports.ACTIONS.HAS = 'H';
exports.ACTIONS.SNAPSHOT = 'SN';
exports.ACTIONS.INVOKE = 'I';
exports.ACTIONS.SUBSCRIPTION_FOR_PATTERN_FOUND = 'SP';
exports.ACTIONS.SUBSCRIPTION_FOR_PATTERN_REMOVED = 'SR';
exports.ACTIONS.LISTEN = 'L';
exports.ACTIONS.UNLISTEN = 'UL';
exports.ACTIONS.PROVIDER_UPDATE = 'PU';
exports.ACTIONS.QUERY = 'Q';
exports.ACTIONS.CREATEORREAD = 'CR';
exports.ACTIONS.EVENT = 'EVT';
exports.ACTIONS.ERROR = 'E';
exports.ACTIONS.REQUEST = 'REQ';
exports.ACTIONS.RESPONSE = 'RES';
exports.ACTIONS.REJECTION = 'REJ';

//WebRtc
exports.ACTIONS.WEBRTC_REGISTER_CALLEE = 'RC';
exports.ACTIONS.WEBRTC_UNREGISTER_CALLEE = 'URC';
exports.ACTIONS.WEBRTC_OFFER = 'OF';
exports.ACTIONS.WEBRTC_ANSWER = 'AN';
exports.ACTIONS.WEBRTC_ICE_CANDIDATE = 'IC';
exports.ACTIONS.WEBRTC_CALL_DECLINED = 'CD';
exports.ACTIONS.WEBRTC_CALL_ENDED = 'CE';
exports.ACTIONS.WEBRTC_LISTEN_FOR_CALLEES = 'LC';
exports.ACTIONS.WEBRTC_UNLISTEN_FOR_CALLEES = 'ULC';
exports.ACTIONS.WEBRTC_ALL_CALLEES = 'WAC';
exports.ACTIONS.WEBRTC_CALLEE_ADDED = 'WCA';
exports.ACTIONS.WEBRTC_CALLEE_REMOVED = 'WCR';
exports.ACTIONS.WEBRTC_IS_ALIVE = 'WIA';

exports.CALL_STATE = {};
exports.CALL_STATE.INITIAL = 'INITIAL';
exports.CALL_STATE.CONNECTING = 'CONNECTING';
exports.CALL_STATE.ESTABLISHED = 'ESTABLISHED';
exports.CALL_STATE.ACCEPTED = 'ACCEPTED';
exports.CALL_STATE.DECLINED = 'DECLINED';
exports.CALL_STATE.ENDED = 'ENDED';
exports.CALL_STATE.ERROR = 'ERROR';
},{}],44:[function(_dereq_,module,exports){
module.exports = {
	/************************************************
	* Deepstream									*
	************************************************/

	/**
	 * @param {Boolean} recordPersistDefault Whether records should be 
	 *                                       persisted by default. Can be overwritten
	 *                                       for individual records when calling getRecord( name, persist );
	 */
	recordPersistDefault: true,

	/**
	 * @param {Number} reconnectIntervalIncrement Specifies the number of milliseconds by which the time until
	 *                                            the next reconnection attempt will be incremented after every
	 *                                            unsuccesful attempt.
	 *                                            E.g. for 1500: if the connection is lost, the client will attempt to reconnect
	 *                                            immediatly, if that fails it will try again after 1.5 seconds, if that fails
	 *                                            it will try again after 3 seconds and so on
	 */
	reconnectIntervalIncrement: 4000,

	/**
	 * @param {Number} maxReconnectAttempts		The number of reconnection attempts until the client gives
	 *                                       	up and declares the connection closed
	 */
	maxReconnectAttempts: 5,
	
	/**
	 * @param {Number} rpcAckTimeout			The number of milliseconds after which a rpc will create an error if
	 * 											no Ack-message has been received
	 */
	 rpcAckTimeout: 6000,
	 
	 /**
	 * @param {Number} rpcResponseTimeout		The number of milliseconds after which a rpc will create an error if
	 * 											no response-message has been received
	 */
	 rpcResponseTimeout: 10000,

	 /**
	 * @param {Number} subscriptionTimeout		The number of milliseconds that can pass after providing/unproviding a RPC or subscribing/unsubscribing/
	 * 											listening to a record before an error is thrown
	 */
	 subscriptionTimeout: 2000,

	 /**
	  * @param {Number} maxMessagesPerPacket	If the implementation tries to send a large number of messages at the same
	  *                                      	time, the deepstream client will try to split them into smaller packets and send
	  *                                      	these every <timeBetweenSendingQueuedPackages> ms.
	  *                                      	
	  *                                       	This parameter specifies the number of messages after which deepstream sends the
	  *                                       	packet and queues the remaining messages. Set to Infinity to turn the feature off.
	  *                                      	
	  */
	 maxMessagesPerPacket: 100,

	 /**
	  * @param {Number} timeBetweenSendingQueuedPackages Please see description for maxMessagesPerPacket. Sets the time in ms.
	  */
	 timeBetweenSendingQueuedPackages: 16,

	 /**
	  * @param {Number} recordReadAckTimeout 	The number of milliseconds from the moment client.record.getRecord() is called
	  *                                       	until an error is thrown since no ack message has been received.
	  */
	 recordReadAckTimeout: 1000,

	 /**
	  * @param {Number} recordReadTimeout 		The number of milliseconds from the moment client.record.getRecord() is called
	  *                                       	until an error is thrown since no data has been received.
	  */
	 recordReadTimeout: 3000,

	 /**
	  * @param {Number} recordDeleteTimeout 	The number of milliseconds from the moment record.delete() is called
	  *                                       	until an error is thrown since no delete ack message had been received. Please 
	  *                                       	take into account that the deletion is only complete after the record has been
	  *                                       	deleted from both cache and storage
	  */
	 recordDeleteTimeout: 3000,

	 /**
	  * @param {Number} calleeAckTimeout 		The number of milliseconds from the moment webrtc.registerCallee has been
	  *                                    		called until an error is thrown since no ACK response has been received
	  */
	 calleeAckTimeout: 3000,

	 /**
	  * @param {Object} rtcPeerConnectionConfig An RTCConfiguration (https://developer.mozilla.org/en/docs/Web/API/RTCConfiguration). This
	  *                                         is used to establish your public IP address when behind a NAT (Network Address Translation)
	  *                                         Set to null if you only intend to use WebRTC within your local network
	  */
	 rtcPeerConnectionConfig: { iceServers: [
		{ url: 'stun:stun.services.mozilla.com' }, 
		{ url: 'stun:stun.l.google.com:19302' }
	]},

	/************************************************
	* Engine.io										*
	************************************************/

	/**
	 * @param {http.Agent} agent http.Agent to use, defaults to false (NodeJS only)
	 */
	agent: false,

	/**
	 * @param {Boolean} upgrade 	whether the client should try to upgrade the 
	 *                          	transport from long-polling to something better
	 */
	upgrade: true,

	/**
	 * @param {Boolean} forceJSONP forces JSONP for polling transport
	 */
	forceJSONP: false,

	/**
	 * @param {Boolean} jsonp determines whether to use JSONP when 
	 *                        necessary for polling. If disabled (by settings to false) 
	 *                        an error will be emitted (saying "No transports available") 
	 *                        if no other transports are available. If another transport 
	 *                        is available for opening a connection (e.g. WebSocket) 
	 *                        that transport will be used instead.
	 */
	jsonp: true,

	/**
	 * @param {Boolean} forceBase64 forces base 64 encoding for polling transport even when XHR2 responseType 
	 *                              is available and WebSocket even if the used standard supports binary.
	 */
	forceBase64: false,

	/**
	 * @param {Boolean} enablesXDR 	enables XDomainRequest for IE8 to avoid loading bar flashing with click sound. 
	 *                              default to false because XDomainRequest has a flaw of not sending cookie.
	 */
	enablesXDR: false,

	/**
	 * @param {Boolean} timestampRequests 	whether to add the timestamp with each transport request. Note: this is 
	 *                                     	ignored if the browser is IE or Android, in which case requests are always stamped
	 */
	timestampRequests: false,

	/**
	 * @param {String} timestampParam timestamp parameter
	 */
	timestampParam: 't',

	/**
	 * @param {Number} policyPort ort the policy server listens on
	 */
	policyPort: 843,

	/**
	 * @param {String} path path to connect to
	 */
	path: '/engine.io',

	/**
	 * @param {Array} transports 	a list of transports to try (in order). Engine always 
	 *                             	attempts to connect directly with the first one, 
	 *                             	provided the feature detection test for it passes.
	 */
	transports: [ 'polling', 'websocket' ],

	/**
	 * @param {Boolean} rememberUpgrade 	If true and if the previous websocket connection to 
	 *                                   	the server succeeded, the connection attempt will bypass the normal 
	 *                                   	upgrade process and will initially try websocket. A connection 
	 *                                   	attempt following a transport error will use the normal upgrade 
	 *                                   	process. It is recommended you turn this on only when using 
	 *                                   	SSL/TLS connections, or if you know that 
	 *                                   	your network does not block websockets.
	 */
	rememberUpgrade: false
};
},{}],45:[function(_dereq_,module,exports){
var messageBuilder = _dereq_( '../message/message-builder' ),
	messageParser = _dereq_( '../message/message-parser' ),
	AckTimeoutRegistry = _dereq_( '../utils/ack-timeout-registry' ),
	ResubscribeNotifier = _dereq_( '../utils/resubscribe-notifier' ),
	C = _dereq_( '../constants/constants' ),
	Listener = _dereq_( '../utils/listener' ),
	EventEmitter = _dereq_( 'component-emitter' );

/**
 * This class handles incoming and outgoing messages in relation
 * to deepstream events. It basically acts like an event-hub that's
 * replicated across all connected clients.
 *
 * @param {Object} options    deepstream options
 * @param {Connection} connection
 * @param {Client} client
 * @public
 * @constructor
 */
var EventHandler = function( options, connection, client ) {
	this._options = options;
	this._connection = connection;
	this._client = client;
	this._emitter = new EventEmitter();
	this._listener = {};
	this._ackTimeoutRegistry = new AckTimeoutRegistry( client, C.TOPIC.EVENT, this._options.subscriptionTimeout );
	this._resubscribeNotifier = new ResubscribeNotifier( this._client, this._resubscribe.bind( this ) );
};

/**
 * Subscribe to an event. This will receive both locally emitted events
 * as well as events emitted by other connected clients.
 *
 * @param   {String}   eventName
 * @param   {Function} callback
 *
 * @public
 * @returns {void}
 */
EventHandler.prototype.subscribe = function( eventName, callback ) {
	if( !this._emitter.hasListeners( eventName ) ) {
		this._ackTimeoutRegistry.add( eventName, C.ACTIONS.SUBSCRIBE );
		this._connection.sendMsg( C.TOPIC.EVENT, C.ACTIONS.SUBSCRIBE, [ eventName ] );
	}

	this._emitter.on( eventName, callback );
};

/**
 * Removes a callback for a specified event. If all callbacks
 * for an event have been removed, the server will be notified
 * that the client is unsubscribed as a listener
 *
 * @param   {String}   eventName
 * @param   {Function} callback
 *
 * @public
 * @returns {void}
 */
EventHandler.prototype.unsubscribe = function( eventName, callback ) {
	this._emitter.off( eventName, callback );
	
	if( !this._emitter.hasListeners( eventName ) ) {
		this._ackTimeoutRegistry.add( eventName, C.ACTIONS.UNSUBSCRIBE );
		this._connection.sendMsg( C.TOPIC.EVENT, C.ACTIONS.UNSUBSCRIBE, [ eventName ] );
	}
};

/**
 * Emits an event locally and sends a message to the server to 
 * broadcast the event to the other connected clients
 *
 * @param   {String} name 
 * @param   {Mixed} data will be serialized and deserialized to its original type.
 *
 * @public
 * @returns {void}
 */
EventHandler.prototype.emit = function( name, data ) {
	this._connection.sendMsg( C.TOPIC.EVENT, C.ACTIONS.EVENT, [ name, messageBuilder.typed( data ) ] );
	this._emitter.emit( name, data );
};

/**
 * Allows to listen for event subscriptions made by this or other clients. This
 * is useful to create "active" data providers, e.g. providers that only provide
 * data for a particular event if a user is actually interested in it
 *
 * @param   {String}   pattern  A combination of alpha numeric characters and wildcards( * )
 * @param   {Function} callback
 *
 * @public
 * @returns {void}
 */
EventHandler.prototype.listen = function( pattern, callback ) {
	if( this._listener[ pattern ] ) {
		this._client._$onError( C.TOPIC.EVENT, C.EVENT.LISTENER_EXISTS, pattern );
	} else {
		this._listener[ pattern ] = new Listener( C.TOPIC.EVENT, pattern, callback, this._options, this._client, this._connection );
	}
};

/**
 * Removes a listener that was previously registered with listenForSubscriptions
 *
 * @param   {String}   pattern  A combination of alpha numeric characters and wildcards( * )
 * @param   {Function} callback
 *
 * @public
 * @returns {void}
 */
EventHandler.prototype.unlisten = function( pattern ) {
	if( this._listener[ pattern ] ) {
		this._ackTimeoutRegistry.add( pattern, C.EVENT.UNLISTEN );
		this._listener[ pattern ].destroy();
		delete this._listener[ pattern ];
	} else {
		this._client._$onError( C.TOPIC.EVENT, C.EVENT.NOT_LISTENING, pattern );
	}
};

/**
 * Handles incoming messages from the server
 *
 * @param   {Object} message parsed deepstream message
 *
 * @package private
 * @returns {void}
 */
EventHandler.prototype._$handle = function( message ) {
	var name = message.data[ message.action === C.ACTIONS.ACK ? 1 : 0 ];

	if( message.action === C.ACTIONS.EVENT ) {
		if( message.data && message.data.length === 2 ) {
			this._emitter.emit( name, messageParser.convertTyped( message.data[ 1 ], this._client ) );
		} else {
			this._emitter.emit( name );
		}
		return;
	}

	if( this._listener[ name ] ) {
		this._listener[ name ]._$onMessage( message );
		return;
	}

	if( message.action === C.ACTIONS.ACK ) {
		this._ackTimeoutRegistry.clear( message );
		return;
	}
	
	if( message.action === C.ACTIONS.ERROR ) {
		message.processedError = true;
		this._client._$onError( C.TOPIC.EVENT, message.data[ 0 ], message.data[ 1 ] );
		return;
	}

	this._client._$onError( C.TOPIC.EVENT, C.EVENT.UNSOLICITED_MESSAGE, name );
};


/**
 * Resubscribes to events when connection is lost
 *
 * @package private
 * @returns {void}
 */
EventHandler.prototype._resubscribe = function() {
	var callbacks = this._emitter._callbacks;
	for( var eventName in callbacks ) {
		this._connection.sendMsg( C.TOPIC.EVENT, C.ACTIONS.SUBSCRIBE, [ eventName ] );
	}
};

module.exports = EventHandler;
<<<<<<< HEAD
},{"../constants/constants":43,"../message/message-builder":47,"../message/message-parser":48,"../utils/ack-timeout-registry":58,"../utils/listener":59,"../utils/resubscribe-notifier":60,"component-emitter":1}],46:[function(_dereq_,module,exports){
=======
},{"../constants/constants":43,"../message/message-builder":47,"../message/message-parser":48,"../utils/ack-timeout-registry":58,"../utils/listener":59,"../utils/resubscribe-notifier":60,"component-emitter":6}],46:[function(_dereq_,module,exports){
>>>>>>> 9f44da17
var engineIoClient = _dereq_( 'engine.io-client' ),
	messageParser = _dereq_( './message-parser' ),
	messageBuilder = _dereq_( './message-builder' ),
	TcpConnection = _dereq_( '../tcp/tcp-connection' ),
	utils = _dereq_( '../utils/utils' ),
	C = _dereq_( '../constants/constants' );

/**
 * Establishes a connection to a deepstream server, either
 * using TCP in node or engine.io in the browser.
 *
 * @param {Client} client
 * @param {String} url     Short url, e.g. <host>:<port>. Deepstream works out the protocol
 * @param {Object} options connection options
 *
 * @constructor
 */
var Connection = function( client, url, options ) {
	this._client = client;
	this._url = url;
	this._options = options;
	this._authParams = null;
	this._authCallback = null;
	this._deliberateClose = false;
	this._tooManyAuthAttempts = false;
	this._queuedMessages = [];
	this._reconnectTimeout = null;
	this._reconnectionAttempt = 0;
	this._currentPacketMessageCount = 0;
	this._sendNextPacketTimeout = null;
	this._currentMessageResetTimeout = null;
	this._endpoint = null;

	this._state = C.CONNECTION_STATE.CLOSED;
	this._createEndpoint();
};

/**
 * Returns the current connection state.
 * (One of constants.CONNECTION_STATE) 
 *
 * @public
 * @returns {String} connectionState
 */
Connection.prototype.getState = function() {
	return this._state;
};

/**
 * Sends the specified authentication parameters
 * to the server. Can be called up to <maxAuthAttempts>
 * times for the same connection.
 *
 * @param   {Object}   authParams A map of user defined auth parameters. E.g. { username:<String>, password:<String> }
 * @param   {Function} callback   A callback that will be invoked with the authenticationr result
 *
 * @public
 * @returns {void}
 */
Connection.prototype.authenticate = function( authParams, callback ) {
	if( this._tooManyAuthAttempts ) {
		this._client._$onError( C.TOPIC.ERROR, C.EVENT.IS_CLOSED, 'this client\'s connection was closed' );
		return;
	}
	else if( this._deliberateClose === true && this._state === C.CONNECTION_STATE.CLOSED ) {
		this._createEndpoint();
		this._deliberateClose = false;
		this._client.once( C.EVENT.CONNECTION_STATE_CHANGED, this.authenticate.bind( authParams, callback ) );
		return;
	}
	
	this._authParams = authParams;
	this._authCallback = callback;

	if( this._state === C.CONNECTION_STATE.AWAITING_AUTHENTICATION ) {
		this._sendAuthParams();
	}
};

/**
 * High level send message method. Creates a deepstream message
 * string and invokes the actual send method.
 *
 * @param   {String} topic  One of C.TOPIC
 * @param   {String} action One of C.ACTIONS
 * @param   {[Mixed]} data 	Date that will be added to the message. Primitive values will
 *                          be appended directly, objects and arrays will be serialized as JSON
 *
 * @private
 * @returns {void}
 */
Connection.prototype.sendMsg = function( topic, action, data ) {
	this.send( messageBuilder.getMsg( topic, action, data ) );
};

/**
 * Main method for sending messages. Doesn't send messages instantly,
 * but instead achieves conflation by adding them to the message
 * buffer that will be drained on the next tick
 *
 * @param   {String} message deepstream message
 *
 * @public
 * @returns {void}
 */
Connection.prototype.send = function( message ) {
	this._queuedMessages.push( message );
	this._currentPacketMessageCount++;

	if( this._currentMessageResetTimeout === null ) {
		this._currentMessageResetTimeout = utils.nextTick( this._resetCurrentMessageCount.bind( this ) );
	}

	if( this._state === C.CONNECTION_STATE.OPEN && 
		this._queuedMessages.length < this._options.maxMessagesPerPacket &&
		this._currentPacketMessageCount < this._options.maxMessagesPerPacket ) {
		this._sendQueuedMessages();
	}
	else if( this._sendNextPacketTimeout === null ) {
		this._queueNextPacket();
	}
};

/**
 * Closes the connection. Using this method
 * sets a _deliberateClose flag that will prevent the client from
 * reconnecting.
 *
 * @public
 * @returns {void}
 */
Connection.prototype.close = function() {
	this._deliberateClose = true;
	this._endpoint.close();
};

/**
 * Creates the endpoint to connect to using the url deepstream
 * was initialised with. If running in node automatically uses TCP
 * for better performance
 *
 * @private
 * @returns {void}
 */
Connection.prototype._createEndpoint = function() {
	if( utils.isNode ) {
		this._endpoint = new TcpConnection( this._url );
	} else {
		this._endpoint = engineIoClient( this._url, this._options );
	}

	this._endpoint.on( 'open', this._onOpen.bind( this ) );
	this._endpoint.on( 'error', this._onError.bind( this ) );
	this._endpoint.on( 'close', this._onClose.bind( this ) );
	this._endpoint.on( 'message', this._onMessage.bind( this ) );
};

/**
 * When the implementation tries to send a large
 * number of messages in one execution thread, the first
 * <maxMessagesPerPacket> are send straight away.
 *
 * _currentPacketMessageCount keeps track of how many messages
 * went into that first packet. Once this number has been exceeded
 * the remaining messages are written to a queue and this message
 * is invoked on a timeout to reset the count.
 *
 * @private
 * @returns {void}
 */
Connection.prototype._resetCurrentMessageCount = function() {
	this._currentPacketMessageCount = 0;
	this._currentMessageResetTimeout = null;
};

/**
 * Concatenates the messages in the current message queue
 * and sends them as a single package. This will also
 * empty the message queue and conclude the send process.
 *
 * @private
 * @returns {void}
 */
Connection.prototype._sendQueuedMessages = function() {
	if( this._state !== C.CONNECTION_STATE.OPEN ) {
		return;
	}

	if( this._queuedMessages.length === 0 ) {
		this._sendNextPacketTimeout = null;
		return;
	}

	var message = this._queuedMessages.splice( 0, this._options.maxMessagesPerPacket ).join( '' );

	if( this._queuedMessages.length !== 0 ) {
		this._queueNextPacket();
	} else {
		this._sendNextPacketTimeout = null;
	}

	this._endpoint.send( message );
};

/**
 * Schedules the next packet whilst the connection is under
 * heavy load.
 *
 * @private
 * @returns {void}
 */
Connection.prototype._queueNextPacket = function() {
	var fn = this._sendQueuedMessages.bind( this ),
		delay = this._options.timeBetweenSendingQueuedPackages;

	this._sendNextPacketTimeout = setTimeout( fn, delay );
};

/**
 * Sends authentication params to the server. Please note, this
 * doesn't use the queued message mechanism, but rather sends the message directly
 *
 * @private
 * @returns {void}
 */
Connection.prototype._sendAuthParams = function() {
	this._setState( C.CONNECTION_STATE.AUTHENTICATING );
	var authMessage = messageBuilder.getMsg( C.TOPIC.AUTH, C.ACTIONS.REQUEST, [ this._authParams ] );
	this._endpoint.send( authMessage );
};

/**
 * Will be invoked once the connection is established. The client
 * can't send messages yet, but needs to authenticate first.
 *
 * If authentication parameters are already provided this will kick of
 * authentication immediatly. The actual 'open' event won't be emitted
 * by the client until the authentication is succesfull
 *
 * @private
 * @returns {void}
 */
Connection.prototype._onOpen = function() {
	this._clearReconnect();
	this._setState( C.CONNECTION_STATE.AWAITING_AUTHENTICATION );
	
	if( this._authParams ) {
		this._sendAuthParams();
	}
};

/**
 * Callback for generic connection errors. Forwards
 * the error to the client.
 *
 * The connection is considered broken once this method has been
 * invoked.
 *
 * @param   {String|Error} error connection error
 *
 * @private
 * @returns {void}
 */
Connection.prototype._onError = function( error ) {
	this._setState( C.CONNECTION_STATE.ERROR );

	/*
	 * If the implementation isn't listening on the error event this will throw
	 * an error. So let's defer it to allow the reconnection to kick in.
	 */
	setTimeout(function(){
		this._client._$onError( null, C.EVENT.CONNECTION_ERROR, error.toString() );
	}.bind( this ), 1);
};

/**
 * Callback when the connection closes. This might have been a deliberate
 * close triggered by the client or the result of the connection getting
 * lost.
 *
 * In the latter case the client will try to reconnect using the configured
 * strategy.
 *
 * @private
 * @returns {void}
 */
Connection.prototype._onClose = function() {
	if( this._deliberateClose === true ) {
		this._setState( C.CONNECTION_STATE.CLOSED );
	} else {
		this._tryReconnect();
	}
};

/**
 * Callback for messages received on the connection.
 *
 * @param   {String} message deepstream message
 *
 * @private
 * @returns {void}
 */
Connection.prototype._onMessage = function( message ) {
	var parsedMessages = messageParser.parse( message, this._client ),
		i;

	for( i = 0; i < parsedMessages.length; i++ ) {
		if( parsedMessages[ i ] === null ) {
			continue;
		}
		else if( parsedMessages[ i ].topic === C.TOPIC.AUTH ) {
			this._handleAuthResponse( parsedMessages[ i ] );
		} else {
			this._client._$onMessage( parsedMessages[ i ] );
		}
	}
};

/**
 * Callback for messages received for the AUTH topic. If
 * the authentication was succesfull this method will
 * open the connection and send all messages that the client
 * tried to send so far.
 *
 * @param   {Object} message parsed auth message
 *
 * @private
 * @returns {void}
 */
Connection.prototype._handleAuthResponse = function( message ) {
	var data;

	if( message.action === C.ACTIONS.ERROR ) {
		
		if( message.data[ 0 ] === C.EVENT.TOO_MANY_AUTH_ATTEMPTS ) {
			this._deliberateClose = true;
			this._tooManyAuthAttempts = true;
		} else {
			this._setState( C.CONNECTION_STATE.AWAITING_AUTHENTICATION );
		}
		
		if( this._authCallback ) {
			this._authCallback( false, message.data[ 0 ], this._getAuthData( message.data[ 1 ] ) );
		}
	
	} else if( message.action === C.ACTIONS.ACK ) {
		this._setState( C.CONNECTION_STATE.OPEN );
		
		if( this._authCallback ) {
			this._authCallback( true, undefined, this._getAuthData( message.data[ 0 ] ) );
		}

		this._sendQueuedMessages();
	}
};

/**
 * Checks if data is present with login ack and converts it
 * to the correct type
 *
 * @private
 * @returns {object}
 */
Connection.prototype._getAuthData = function( data ) {
	var result;
	if( typeof data !== 'undefined' ) {
		result = messageParser.convertTyped( data, this._client );
	}
	return result;
};

/**
 * Updates the connection state and emits the 
 * connectionStateChanged event on the client
 *
 * @private
 * @returns {void}
 */
Connection.prototype._setState = function( state ) {
	this._state = state;
	this._client.emit( C.EVENT.CONNECTION_STATE_CHANGED, state );
};

/**
 * If the connection drops or is closed in error this
 * method schedules increasing reconnection intervals
 *
 * If the number of failed reconnection attempts exceeds
 * options.maxReconnectAttempts the connection is closed
 * 
 * @private
 * @returns {void}
 */
Connection.prototype._tryReconnect = function() {
	if( this._reconnectTimeout !== null ) {
		return;
	}

	if( this._reconnectionAttempt < this._options.maxReconnectAttempts ) {
		this._setState( C.CONNECTION_STATE.RECONNECTING );
		this._reconnectTimeout = setTimeout(
			this._tryOpen.bind( this ),
			this._options.reconnectIntervalIncrement * this._reconnectionAttempt 
		);
		this._reconnectionAttempt++;
	} else {
		this._clearReconnect();
		this.close();
	}
};

/**
 * Attempts to open a errourosly closed connection
 * 
 * @private
 * @returns {void}
 */
Connection.prototype._tryOpen = function() {
	this._endpoint.open();
	this._reconnectTimeout = null;
};

/**
 * Stops all further reconnection attempts,
 * either because the connection is open again
 * or because the maximal number of reconnection
 * attempts has been exceeded
 *
 * @private
 * @returns {void}
 */
Connection.prototype._clearReconnect = function() {
	clearTimeout( this._reconnectTimeout );
	this._reconnectTimeout = null;
	this._reconnectionAttempt = 0;
};

module.exports = Connection;
<<<<<<< HEAD
},{"../constants/constants":43,"../tcp/tcp-connection":57,"../utils/utils":61,"./message-builder":47,"./message-parser":48,"engine.io-client":2}],47:[function(_dereq_,module,exports){
=======
},{"../constants/constants":43,"../tcp/tcp-connection":57,"../utils/utils":62,"./message-builder":47,"./message-parser":48,"engine.io-client":10}],47:[function(_dereq_,module,exports){
>>>>>>> 9f44da17
var C = _dereq_( '../constants/constants' ),
	SEP = C.MESSAGE_PART_SEPERATOR;

/**
 * Creates a deepstream message string, based on the 
 * provided parameters
 *
 * @param   {String} topic  One of CONSTANTS.TOPIC
 * @param   {String} action One of CONSTANTS.ACTIONS
 * @param   {Array} data An array of strings or JSON-serializable objects
 *
 * @returns {String} deepstream message string
 */
exports.getMsg = function( topic, action, data ) {
	if( data && !( data instanceof Array ) ) {
		throw new Error( 'data must be an array' );
	}
	var sendData = [ topic, action ],
		i;

	if( data ) {
		for( i = 0; i < data.length; i++ ) {
			if( typeof data[ i ] === 'object' ) {
				sendData.push( JSON.stringify( data[ i ] ) );
			} else {
				sendData.push( data[ i ] );
			}
		}
	}

	return sendData.join( SEP ) + C.MESSAGE_SEPERATOR;
};

/**
 * Converts a serializable value into its string-representation and adds
 * a flag that provides instructions on how to deserialize it.
 * 
 * Please see messageParser.convertTyped for the counterpart of this method
 * 
 * @param {Mixed} value
 * 
 * @public
 * @returns {String} string representation of the value
 */
exports.typed = function( value ) {
	var type = typeof value;
	
	if( type === 'string' ) {
		return C.TYPES.STRING + value;
	}
	
	if( value === null ) {
		return C.TYPES.NULL;
	}
	
	if( type === 'object' ) {
		return C.TYPES.OBJECT + JSON.stringify( value );
	}
	
	if( type === 'number' ) {
		return C.TYPES.NUMBER + value.toString();
	}
	
	if( value === true ) {
		return C.TYPES.TRUE;
	}
	
	if( value === false ) {
		return C.TYPES.FALSE;
	}
	
	if( value === undefined ) {
		return C.TYPES.UNDEFINED;
	}
	
	throw new Error( 'Can\'t serialize type ' + value );
};
},{"../constants/constants":43}],48:[function(_dereq_,module,exports){
var C = _dereq_( '../constants/constants' );

/**
 * Parses ASCII control character seperated
 * message strings into digestable maps
 *
 * @constructor
 */
var MessageParser = function() {
	this._actions = this._getActions();
};

/**
 * Main interface method. Receives a raw message
 * string, containing one or more messages
 * and returns an array of parsed message objects
 * or null for invalid messages
 *
 * @param   {String} message raw message
 *
 * @public
 *
 * @returns {Array} array of parsed message objects
 *                  following the format
 *                  {
 *                  	raw: <original message string>
 *                  	topic: <string>
 *                  	action: <string - shortcode>
 *                  	data: <array of strings>
 *                  }
 */
MessageParser.prototype.parse = function( message, client ) {
	var parsedMessages = [],
		rawMessages = message.split( C.MESSAGE_SEPERATOR ),
		i;

	for( i = 0; i < rawMessages.length; i++ ) {
		if( rawMessages[ i ].length > 2 ) {
			parsedMessages.push( this._parseMessage( rawMessages[ i ], client ) );
		}
	}

	return parsedMessages;
};

/**
 * Deserializes values created by MessageBuilder.typed to
 * their original format
 * 
 * @param {String} value
 *
 * @public
 * @returns {Mixed} original value
 */
MessageParser.prototype.convertTyped = function( value, client ) {
	var type = value.charAt( 0 );
	
	if( type === C.TYPES.STRING ) {
		return value.substr( 1 );
	}
	
	if( type === C.TYPES.OBJECT ) {
		try {
			return JSON.parse( value.substr( 1 ) );
		} catch( e ) {
			client._$onError( C.TOPIC.ERROR, C.EVENT.MESSAGE_PARSE_ERROR, e.toString() + '(' + value + ')' );
			return;
		}
	}
	
	if( type === C.TYPES.NUMBER ) {
		return parseFloat( value.substr( 1 ) );
	}
	
	if( type === C.TYPES.NULL ) {
		return null;
	}
	
	if( type === C.TYPES.TRUE ) {
		return true;
	}
	
	if( type === C.TYPES.FALSE ) {
		return false;
	}
	
	if( type === C.TYPES.UNDEFINED ) {
		return undefined;
	}
	
	client._$onError( C.TOPIC.ERROR, C.EVENT.MESSAGE_PARSE_ERROR, 'UNKNOWN_TYPE (' + value + ')' );
};

/**
 * Turns the ACTION:SHORTCODE constants map
 * around to facilitate shortcode lookup
 *
 * @private
 *
 * @returns {Object} actions
 */
MessageParser.prototype._getActions = function() {
	var actions = {},
		key;

	for( key in C.ACTIONS ) {
		actions[ C.ACTIONS[ key ] ] = key;
	}

	return actions;
};

/**
 * Parses an individual message (as oposed to a 
 * block of multiple messages as is processed by .parse())
 *
 * @param   {String} message
 *
 * @private
 * 
 * @returns {Object} parsedMessage
 */
MessageParser.prototype._parseMessage = function( message, client ) {
	var parts = message.split( C.MESSAGE_PART_SEPERATOR ), 
		messageObject = {};

	if( parts.length < 2 ) {
		message.processedError = true;
		client._$onError( C.TOPIC.ERROR, C.EVENT.MESSAGE_PARSE_ERROR, 'Insufficiant message parts' );
		return null;
	}

	if( this._actions[ parts[ 1 ] ] === undefined ) {
		message.processedError = true;
		client._$onError( C.TOPIC.ERROR, C.EVENT.MESSAGE_PARSE_ERROR, 'Unknown action ' + parts[ 1 ] );
		return null;
	}

	messageObject.raw = message;
	messageObject.topic = parts[ 0 ];
	messageObject.action = parts[ 1 ];
	messageObject.data = parts.splice( 2 );

	return messageObject;
};

module.exports = new MessageParser();
},{"../constants/constants":43}],49:[function(_dereq_,module,exports){
var Record = _dereq_( './record' ),
	EventEmitter = _dereq_( 'component-emitter' );

/**
 * An AnonymousRecord is a record without a predefined name. It
 * acts like a wrapper around an actual record that can
 * be swapped out for another one whilst keeping all bindings intact.
 *
 * Imagine a customer relationship management system with a list of users
 * on the left and a user detail panel on the right. The user detail
 * panel could use the anonymous record to set up its bindings, yet whenever
 * a user is chosen from the list of existing users the anonymous record's
 * setName method is called and the detail panel will update to
 * show the selected user's details
 *
 * @param {RecordHandler} recordHandler
 * 
 * @constructor
 */
var AnonymousRecord = function( recordHandler ) {
	this.name = null;
	this._recordHandler = recordHandler;
	this._record = null;
	this._subscriptions = [];
	this._proxyMethod( 'delete' );
	this._proxyMethod( 'set' );
	this._proxyMethod( 'unsubscribe' );
	this._proxyMethod( 'discard' );
};

EventEmitter( AnonymousRecord.prototype );

/**
 * Proxies the actual record's get method. It is valid
 * to call get prior to setName - if no record exists,
 * the method returns undefined
 *
 * @param   {[String]} path A json path. If non is provided,
 *                          the entire record is returned.
 *
 * @public
 * @returns {mixed}    the value of path or the entire object
 */
AnonymousRecord.prototype.get = function( path ) {
	if( this._record === null ) {
		return undefined;
	}

	return this._record.get( path );
};

/**
 * Proxies the actual record's subscribe method. The same parameters
 * can be used. Can be called prior to setName(). Please note, triggerIfReady
 * will always be set to true to reflect changes in the underlying record.
 *
 * @param   {[String]} path 	A json path. If non is provided,
 *	                          	it subscribes to changes for the entire record.
 *
 * @param 	{Function} callback A callback function that will be invoked whenever
 *                              the subscribed path or record updates
 *
 * @public
 * @returns {void}
 */
AnonymousRecord.prototype.subscribe = function() {
	var parameters = Record.prototype._normalizeArguments( arguments );
	parameters.triggerNow = true;
	this._subscriptions.push( parameters );

	if( this._record !== null ) {
		this._record.subscribe( parameters );
	}
};

/**
 * Proxies the actual record's unsubscribe method. The same parameters
 * can be used. Can be called prior to setName()
 *
 * @param   {[String]} path 	A json path. If non is provided,
 *	                          	it subscribes to changes for the entire record.
 *
 * @param 	{Function} callback A callback function that will be invoked whenever
 *                              the subscribed path or record updates
 *
 * @public
 * @returns {void}
 */
AnonymousRecord.prototype.unsubscribe = function() {
	var parameters = Record.prototype._normalizeArguments( arguments ),
		subscriptions = [],
		i;

	for( i = 0; i < this._subscriptions.length; i++ ) {
		if(
			this._subscriptions[ i ].path !== parameters.path ||
			this._subscriptions[ i ].callback !== parameters.callback
		) {
			subscriptions.push( this._subscriptions[ i ] );
		}
	}

	this._subscriptions = subscriptions;

	if( this._record !== null ) {
		this._record.unsubscribe( parameters );
	}
};

/**
 * Sets the underlying record the anonymous record is boud
 * to. Can be called multiple times.
 *
 * @param {String} recordName
 *
 * @public
 * @returns {void}
 */
AnonymousRecord.prototype.setName = function( recordName ) {
	this.name = recordName;
	
	var i;

	if( this._record !== null && !this._record.isDestroyed) {
		for( i = 0; i < this._subscriptions.length; i++ ) {
			this._record.unsubscribe( this._subscriptions[ i ] );
		}
		this._record.discard();
	}

	this._record = this._recordHandler.getRecord( recordName );

	for( i = 0; i < this._subscriptions.length; i++ ) {
		this._record.subscribe( this._subscriptions[ i ] );
	}

	this._record.whenReady( this.emit.bind( this, 'ready' ) );
	this.emit( 'nameChanged', recordName );
};

/**
 * Adds the specified method to this method and forwards it
 * to _callMethodOnRecord
 *
 * @param   {String} methodName
 *
 * @private
 * @returns {void}
 */
AnonymousRecord.prototype._proxyMethod = function( methodName ) {
	this[ methodName ] = this._callMethodOnRecord.bind( this, methodName );
};

/**
 * Invokes the specified method with the provided parameters on
 * the underlying record. Throws erros if the method is not
 * specified yet or doesn't expose the method in question
 *
 * @param   {String} methodName
 *
 * @private
 * @returns {Mixed} the return value of the actual method
 */
AnonymousRecord.prototype._callMethodOnRecord = function( methodName ) {
	if( this._record === null ) {
		throw new Error( 'Can`t invoke ' + methodName + '. AnonymousRecord not initialised. Call setName first' );
	}

	if( typeof this._record[ methodName ] !== 'function' ) {
		throw new Error( methodName + ' is not a method on the record' );
	}

	var args = Array.prototype.slice.call( arguments, 1 );

	return this._record[ methodName ].apply( this._record, args );
};

module.exports = AnonymousRecord;
<<<<<<< HEAD
},{"./record":53,"component-emitter":1}],50:[function(_dereq_,module,exports){
=======
},{"./record":53,"component-emitter":6}],50:[function(_dereq_,module,exports){
>>>>>>> 9f44da17
var utils = _dereq_( '../utils/utils' ),
	SPLIT_REG_EXP = /[\.\[\]]/g,
	ASTERISK = '*';

/**
 * This class allows to set or get specific
 * values within a json data structure using
 * string-based paths
 *
 * @param {Record} record
 * @param {String} path A path, e.g. users[2].firstname
 *
 * @constructor
 */
var JsonPath = function( record, path ) {
	this._record = record;
	this._path = String( path );
	this._tokens = [];

	this._tokenize();
};

/**
 * Returns the value of the path or
 * undefined if the path can't be resolved
 *
 * @public
 * @returns {Mixed}
 */
JsonPath.prototype.getValue = function() {
	var node = this._record._$data,
		i;

	for( i = 0; i < this._tokens.length; i++ ) {
		if( node[ this._tokens[ i ] ] !== undefined ) {
			node = node[ this._tokens[ i ] ];
		} else {
			return undefined;
		}
	}

	return node;
};

/**
 * Sets the value of the path. If the path (or parts
 * of it) doesn't exist yet, it will be created
 *
 * @param {Mixed} value
 *
 * @public
 * @returns {void}
 */
JsonPath.prototype.setValue = function( value ) {
	var node = this._record._$data,
		i;

	for( i = 0; i < this._tokens.length - 1; i++ ) {
		if( node[ this._tokens[ i ] ] !== undefined ) {
			node = node[ this._tokens[ i ] ];
		}
		else if( this._tokens[ i + 1 ] && !isNaN( this._tokens[ i + 1 ] ) ){
			node = node[ this._tokens[ i ] ] = [];
		}
		else {
			node = node[ this._tokens[ i ] ] = {};
		}
	}

	node[ this._tokens[ i ] ] = value;
};

/**
 * Parses the path. Splits it into
 * keys for objects and indices for arrays.
 *
 * @private
 * @returns {void}
 */
JsonPath.prototype._tokenize = function() {
	var parts = this._path.split( SPLIT_REG_EXP ),
		part,
		i;

	for( i = 0; i < parts.length; i++ ) {
		part = utils.trim( parts[ i ] );

		if( part.length === 0 ) {
			continue;
		}

		if( !isNaN( part ) ) {
			this._tokens.push( parseInt( part, 10 ) );
			continue;
		}

		if( part === ASTERISK ) {
			this._tokens.push( true );
			continue;
		}

		this._tokens.push( part );
	}
};

module.exports = JsonPath;
<<<<<<< HEAD
},{"../utils/utils":61}],51:[function(_dereq_,module,exports){
=======
},{"../utils/utils":62}],51:[function(_dereq_,module,exports){
>>>>>>> 9f44da17
var EventEmitter = _dereq_( 'component-emitter' ),
	Record = _dereq_( './record' ),
	C = _dereq_( '../constants/constants' ),
	ENTRY_ADDED_EVENT = 'entry-added',
	ENTRY_REMOVED_EVENT = 'entry-removed',
	ENTRY_MOVED_EVENT = 'entry-moved';

/**
 * A List is a specialised Record that contains
 * an Array of recordNames and provides a number
 * of convinience methods for interacting with them.
 *
 * @param {RecordHanlder} recordHandler
 * @param {String} name    The name of the list
 *
 * @constructor
 */
var List = function( recordHandler, name, options ) {
	this._recordHandler = recordHandler;
	this._record = this._recordHandler.getRecord( name, options );
	this._record._applyUpdate = this._applyUpdate.bind( this );

	this._record.on( 'delete', this.emit.bind( this, 'delete' ) );
	this._record.on( 'discard', this.emit.bind( this, 'discard' ) );
	this._record.on( 'ready', this._onReady.bind( this ) );

	this.isReady = this._record.isReady;
	this.name = name;
	this._queuedMethods = [];
	this._beforeStructure = null;
	this._hasAddListener = null;
	this._hasRemoveListener = null;
	this._hasMoveListener = null;

	this.delete = this._record.delete.bind( this._record );
	this.discard = this._record.discard.bind( this._record );
	this.whenReady = this._record.whenReady.bind( this );
};

EventEmitter( List.prototype );

/**
 * Returns the array of list entries or an
 * empty array if the list hasn't been populated yet.
 *
 * @public
 * @returns {Array} entries
 */
List.prototype.getEntries = function() {
	var entries = this._record.get();

	if( !( entries instanceof Array ) ) {
		return [];
	}

	return entries;
};

/**
 * Returns true if the list is empty
 *
 * @public
 * @returns {Boolean} isEmpty
 */
List.prototype.isEmpty = function() {
	return this.getEntries().length === 0;
};

/**
 * Updates the list with a new set of entries
 *
 * @public
 * @param {Array} entries
 */
List.prototype.setEntries = function( entries ) {
	var errorMsg = 'entries must be an array of record names',
		i;

	if( !( entries instanceof Array ) ) {
		throw new Error( errorMsg );
	}

	for( i = 0; i < entries.length; i++ ) {
		if( typeof entries[ i ] !== 'string' ) {
			throw new Error( errorMsg );
		}
	}

	if( this._record.isReady === false ) {
		this._queuedMethods.push( this.setEntries.bind( this, entries ) );
	} else {
		this._beforeChange();
		this._record.set( entries );
		this._afterChange();
	}
};

/**
 * Removes an entry from the list
 *
 * @param   {String} entry
 * @param {Number} [index]
 *
 * @public
 * @returns {void}
 */
List.prototype.removeEntry = function( entry, index ) {
	if( this._record.isReady === false ) {
		this._queuedMethods.push( this.removeEntry.bind( this, entry ) );
		return;
	}

	var currentEntries = this._record.get(),
		hasIndex = this._hasIndex( index ),
		entries = [],
		i;

	for( i = 0; i < currentEntries.length; i++ ) {
		if( currentEntries[i] !== entry || ( hasIndex && index !== i ) ) {
			entries.push( currentEntries[i] );
		}
	}
	this._beforeChange();
	this._record.set( entries );
	this._afterChange();
};

/**
 * Adds an entry to the list
 *
 * @param {String} entry
 * @param {Number} [index]
 *
 * @public
 * @returns {void}
 */
List.prototype.addEntry = function( entry, index ) {
	if( typeof entry !== 'string' ) {
		throw new Error( 'Entry must be a recordName' );
	}

	if( this._record.isReady === false ) {
		this._queuedMethods.push( this.addEntry.bind( this, entry ) );
		return;
	}

	var hasIndex = this._hasIndex( index );
	var entries = this.getEntries();
	if( hasIndex ) {
		entries.splice( index, 0, entry );
	} else {
		entries.push( entry );
	}
	this._beforeChange();
	this._record.set( entries );
	this._afterChange();
};

/**
 * Proxies the underlying Record's subscribe method. Makes sure
 * that no path is provided
 *
 * @public
 * @returns {void}
 */
List.prototype.subscribe = function() {
	var parameters = Record.prototype._normalizeArguments( arguments );

	if( parameters.path ) {
		throw new Error( 'path is not supported for List.subscribe' );
	}

	//Make sure the callback is invoked with an empty array for new records
	parameters.callback = function( callback ) {
		callback( this.getEntries() );
	}.bind( this, parameters.callback );

	this._record.subscribe( parameters );
};

/**
 * Proxies the underlying Record's unsubscribe method. Makes sure
 * that no path is provided
 *
 * @public
 * @returns {void}
 */
List.prototype.unsubscribe = function() {
	var parameters = Record.prototype._normalizeArguments( arguments );

	if( parameters.path ) {
		throw new Error( 'path is not supported for List.unsubscribe' );
	}

	this._record.unsubscribe( parameters );
};

/**
 * Listens for changes in the Record's ready state
 * and applies them to this list
 *
 * @private
 * @returns {void}
 */
List.prototype._onReady = function() {
	this.isReady = true;

	for( var i = 0; i < this._queuedMethods.length; i++ ) {
		this._queuedMethods[ i ]();
	}

	this.emit( 'ready' );
};

/**
 * Proxies the underlying Record's _update method. Set's
 * data to an empty array if no data is provided.
 *
 * @param   {null}   path must (should :-)) be null
 * @param   {Array}  data
 *
 * @private
 * @returns {void}
 */
List.prototype._applyUpdate = function( message ) {
	if( message.action === C.ACTIONS.PATCH ) {
		throw new Error( 'PATCH is not supported for Lists' );
	}

	if( message.data[ 2 ].charAt( 0 ) !== '[' ) {
		message.data[ 2 ] = '[]';
	}

	this._beforeChange();
	Record.prototype._applyUpdate.call( this._record, message );
	this._afterChange();
};

/**
 * Validates that the index provided is within the current set of entries.
 *
 * @param {Number} index
 *
 * @private
 * @returns {Number}
 */
List.prototype._hasIndex = function( index ) {
	var hasIndex = false;
	var entries = this.getEntries();
	if( index !== undefined ) {
		if( isNaN( index ) ) {
			throw new Error( 'Index must be a number' );
		}
		if( index !== entries.length && ( index >= entries.length || index < 0 ) ) {
			throw new Error( 'Index must be within current entries' );
		}
		hasIndex = true;
	}
	return hasIndex;
};

/**
 * Establishes the current structure of the list, provided the client has attached any
 * add / move / remove listener 
 *
 * This will be called before any change to the list, regardsless if the change was triggered
 * by an incoming message from the server or by the client
 *
 * @private
 * @returns {void}
 */
List.prototype._beforeChange = function() {
	this._hasAddListener = this.listeners( ENTRY_ADDED_EVENT ).length > 0;
	this._hasRemoveListener = this.listeners( ENTRY_REMOVED_EVENT ).length > 0;
	this._hasMoveListener = this.listeners( ENTRY_MOVED_EVENT ).length > 0;

	if( this._hasAddListener || this._hasRemoveListener || this._hasMoveListener ) {
		this._beforeStructure = this._getStructure();
	} else {
		this._beforeStructure = null;
	}
};

/**
 * Compares the structure of the list after a change to its previous structure and notifies
 * any add / move / remove listener. Won't do anything if no listeners are attached.
 *
 * @private
 * @returns {void}
 */
List.prototype._afterChange = function() {
	if( this._beforeStructure === null ) {
		return;
	}

	var after = this._getStructure();
	var before = this._beforeStructure;
	var entry, i;

	if( this._hasRemoveListener ) {
		for( entry in before ) {
			for( i = 0; i < before[ entry ].length; i++ ) {
				if( after[ entry ] === undefined || after[ entry ][ i ] === undefined ) {
					this.emit( ENTRY_REMOVED_EVENT, entry, before[ entry ][ i ] );
				}
			}
		}
	}
	
	if( this._hasAddListener || this._hasMoveListener ) {
		for( entry in after ) {
			if( before[ entry ] === undefined ) {
				for( i = 0; i < after[ entry ].length; i++ ) {
					this.emit( ENTRY_ADDED_EVENT, entry, after[ entry ][ i ] );
				}
			} else {
				for( i = 0; i < after[ entry ].length; i++ ) {
					if( before[ entry ][ i ] !== after[ entry ][ i ] ) {
						if( before[ entry ][ i ] === undefined ) {
							this.emit( ENTRY_ADDED_EVENT, entry, after[ entry ][ i ] );
						} else {
							this.emit( ENTRY_MOVED_EVENT, entry, after[ entry ][ i ] );
						}
					}
				}
			}
		}
	}
};

/**
 * Iterates through the list and creates a map with the entry as a key
 * and an array of its position(s) within the list as a value, e.g.
 *
 * {
 * 	'recordA': [ 0, 3 ],
 * 	'recordB': [ 1 ],
 * 	'recordC': [ 2 ] 
 * }
 *
 * @private
 * @returns {Array} structure
 */
List.prototype._getStructure = function() {
	var structure = {};
	var i;
	var entries = this._record.get();

	for( i = 0; i < entries.length; i++ ) {
		if( structure[ entries[ i ] ] === undefined ) {
			structure[ entries[ i ] ] = [ i ];
		} else {
			structure[ entries[ i ] ].push( i );
		}
	}

	return structure;
};

module.exports = List;

<<<<<<< HEAD
},{"../constants/constants":43,"./record":53,"component-emitter":1}],52:[function(_dereq_,module,exports){
=======
},{"../constants/constants":43,"./record":53,"component-emitter":6}],52:[function(_dereq_,module,exports){
>>>>>>> 9f44da17
var Record = _dereq_( './record' ),
	AnonymousRecord = _dereq_( './anonymous-record' ),
	List = _dereq_( './list' ),
	Listener = _dereq_( '../utils/listener' ),
	SingleNotifier = _dereq_( '../utils/single-notifier' ),
	C = _dereq_( '../constants/constants' ),
	messageParser = _dereq_( '../message/message-parser' ),
	EventEmitter = _dereq_( 'component-emitter' );

/**
 * A collection of factories for records. This class
 * is exposed as client.record
 *
 * @param {Object} options    deepstream options
 * @param {Connection} connection
 * @param {Client} client
 */
var RecordHandler = function( options, connection, client ) {
	this._options = options;
	this._connection = connection;
	this._client = client;
	this._records = {};
	this._listener = {};
	this._destroyEventEmitter = new EventEmitter();

	this._hasRegistry = new SingleNotifier( client, connection, C.TOPIC.RECORD, C.ACTIONS.HAS, this._options.recordReadTimeout );
	this._snapshotRegistry = new SingleNotifier( client, connection, C.TOPIC.RECORD, C.ACTIONS.SNAPSHOT, this._options.recordReadTimeout );
};

/**
 * Returns an existing record or creates a new one.
 *
 * @param   {String} name          		the unique name of the record
 * @param   {[Object]} recordOptions 	A map of parameters for this particular record.
 *                                    	{ persist: true }
 *
 * @public
 * @returns {Record}
 */
RecordHandler.prototype.getRecord = function( name, recordOptions ) {
	if( !this._records[ name ] ) {
		this._records[ name ] = new Record( name, recordOptions || {}, this._connection, this._options, this._client );
		this._records[ name ].on( 'error', this._onRecordError.bind( this, name ) );
		this._records[ name ].on( 'destroyPending', this._onDestroyPending.bind( this, name ) );
		this._records[ name ].on( 'deleted', this._removeRecord.bind( this, name ) );
		this._records[ name ].on( 'discard', this._removeRecord.bind( this, name ) );
	}
	
	this._records[ name ].usages++;
	
	return this._records[ name ];
};

/**
 * Returns an existing List or creates a new one. A list is a specialised
 * type of record that holds an array of recordNames.
 *
 * @param   {String} name       the unique name of the list
 * @param   {[Object]} options 	A map of parameters for this particular list.
 *                              { persist: true }
 *
 * @public
 * @returns {List}
 */
RecordHandler.prototype.getList = function( name, options ) {
	return new List( this, name, options );
};

/**
 * Returns an anonymous record. A anonymous record is effectively
 * a wrapper that mimicks the API of a record, but allows for the
 * underlying record to be swapped without loosing subscriptions etc.
 *
 * This is particularly useful when selecting from a number of similarly
 * structured records. E.g. a list of users that can be choosen from a list
 *
 * The only API difference to a normal record is an additional setName( name ) method.
 *
 *
 * @public
 * @returns {AnonymousRecord}
 */
RecordHandler.prototype.getAnonymousRecord = function() {
	return new AnonymousRecord( this );
};

/**
 * Allows to listen for record subscriptions made by this or other clients. This
 * is useful to create "active" data providers, e.g. providers that only provide
 * data for a particular record if a user is actually interested in it
 *
 * @param   {String}   pattern  A combination of alpha numeric characters and wildcards( * )
 * @param   {Function} callback
 *
 * @public
 * @returns {void}
 */
RecordHandler.prototype.listen = function( pattern, callback ) {
	if( this._listener[ pattern ] ) {
		this._client._$onError( C.TOPIC.RECORD, C.EVENT.LISTENER_EXISTS, pattern );
	} else {
		this._listener[ pattern ] = new Listener( C.TOPIC.RECORD, pattern, callback, this._options, this._client, this._connection );
	}
};

/**
 * Removes a listener that was previously registered with listenForSubscriptions
 *
 * @param   {String}   pattern  A combination of alpha numeric characters and wildcards( * )
 * @param   {Function} callback
 *
 * @public
 * @returns {void}
 */
RecordHandler.prototype.unlisten = function( pattern ) {
	if( this._listener[ pattern ] ) {
		this._listener[ pattern ].destroy();
		delete this._listener[ pattern ];
	} else {
		this._client._$onError( C.TOPIC.RECORD, C.EVENT.NOT_LISTENING, pattern );
	}
};

/**
 * Retrieve the current record data without subscribing to changes
 *
 * @param   {String}	name the unique name of the record
 * @param   {Function}	callback
 *
 * @public
 */
RecordHandler.prototype.snapshot = function( name, callback ) {
	if( this._records[ name ] ) {
		callback( null, this._records[ name ].get() );
	} else {
		this._snapshotRegistry.request( name, callback );
	}
};

/**
 * Allows the user to query to see whether or not the record exists.
 *
 * @param   {String}	name the unique name of the record
 * @param   {Function}	callback
 *
 * @public
 */
RecordHandler.prototype.has = function( name, callback ) {
	if( this._records[ name ] ) {
		callback( null, true );
	} else {
		this._hasRegistry.request( name, callback );
	}
};

/**
 * Will be called by the client for incoming messages on the RECORD topic
 *
 * @param   {Object} message parsed and validated deepstream message
 *
 * @package private
 * @returns {void}
 */
RecordHandler.prototype._$handle = function( message ) {
	var name;

	if( message.action === C.ACTIONS.ERROR && 
		( message.data[ 0 ] !== C.EVENT.VERSION_EXISTS && message.data[ 0 ] !== C.ACTIONS.SNAPSHOT && message.data[ 0 ] !== C.ACTIONS.HAS ) 
	) {
		message.processedError = true;
		this._client._$onError( C.TOPIC.RECORD, message.data[ 0 ], message.data[ 1 ] );
		return;
	}

	if( message.action === C.ACTIONS.ACK || message.action === C.ACTIONS.ERROR ) {
		name = message.data[ 1 ];

		/*
		 * The following prevents errors that occur when a record is discarded or deleted and
		 * recreated before the discard / delete ack message is received.
		 *
		 * A (presumably unsolvable) problem remains when a client deletes a record in the exact moment
		 * between another clients creation and read message for the same record
		 */
		if( message.data[ 0 ] === C.ACTIONS.DELETE || message.data[ 0 ] === C.ACTIONS.UNSUBSCRIBE ) {
			this._destroyEventEmitter.emit( 'destroy_ack_' + name, message );
			
			if( message.data[ 0 ] === C.ACTIONS.DELETE && this._records[ name ] ) {
				this._records[ name ]._$onMessage( message );
			}

			return;
		}

		if( message.data[ 0 ] === C.ACTIONS.SNAPSHOT ) {
			message.processedError = true;
			this._snapshotRegistry.recieve( name, message.data[ 2 ] );
			return;
		}

		if( message.data[ 0 ] === C.ACTIONS.HAS ) {
			message.processedError = true;
			this._snapshotRegistry.recieve( name, message.data[ 2 ] );
			return;
		}

	} else {
		name = message.data[ 0 ];
	}

	var processed = false;

	if( this._records[ name ] ) {
		processed = true;
		this._records[ name ]._$onMessage( message );
	} 
	
	if( message.action === C.ACTIONS.READ && this._snapshotRegistry.hasRequest( name ) ) {
		processed = true;
		this._snapshotRegistry.recieve( name, null, JSON.parse( message.data[ 2 ] ) );
	}
	
	if( message.action === C.ACTIONS.HAS && this._hasRegistry.hasRequest( name ) ) {
		processed = true;
		this._hasRegistry.recieve( name, null, messageParser.convertTyped( message.data[ 1 ] ) );
	}
	
	if( this._listener[ name ] ) {
		processed = true;
		this._listener[ name ]._$onMessage( message );
	} 
	
	if( !processed ) {
		this._client._$onError( C.TOPIC.RECORD, C.EVENT.UNSOLICITED_MESSAGE, name );
	}
};

/**
 * Callback for 'error' events from the record.
 *
 * @param   {String} recordName
 * @param   {String} error     
 *
 * @private
 * @returns {void}
 */
RecordHandler.prototype._onRecordError = function( recordName, error ) {
	this._client._$onError( C.TOPIC.RECORD, error, recordName );
};

/**
 * When the client calls discard or delete on a record, there is a short delay
 * before the corresponding ACK message is received from the server. To avoid
 * race conditions if the record is re-requested straight away the old record is
 * removed from the cache straight awy and will only listen for one last ACK message
 *
 * @param   {String} recordName The name of the record that was just deleted / discarded
 *
 * @private
 * @returns {void}
 */
RecordHandler.prototype._onDestroyPending = function( recordName ) {
	var onMessage = this._records[ recordName ]._$onMessage.bind( this._records[ recordName ] );
	this._destroyEventEmitter.once( 'destroy_ack_' + recordName, onMessage );
	this._removeRecord( recordName );
};

/**
 * Callback for 'deleted' and 'discard' events from a record. Removes the record from
 * the registry
 *
 * @param   {String} recordName
 *
 * @returns {void}
 */
RecordHandler.prototype._removeRecord = function( recordName ) {
	delete this._records[ recordName ];
};

module.exports = RecordHandler;
<<<<<<< HEAD
},{"../constants/constants":43,"../utils/listener":59,"./anonymous-record":49,"./list":51,"./record":53,"component-emitter":1}],53:[function(_dereq_,module,exports){
=======
},{"../constants/constants":43,"../message/message-parser":48,"../utils/listener":59,"../utils/single-notifier":61,"./anonymous-record":49,"./list":51,"./record":53,"component-emitter":6}],53:[function(_dereq_,module,exports){
>>>>>>> 9f44da17
var JsonPath = _dereq_( './json-path' ),
	utils = _dereq_( '../utils/utils' ),
	ResubscribeNotifier = _dereq_( '../utils/resubscribe-notifier' ),
	EventEmitter = _dereq_( 'component-emitter' ),
	C = _dereq_( '../constants/constants' ),
	messageBuilder = _dereq_( '../message/message-builder' ),
	messageParser = _dereq_( '../message/message-parser' ),
	ALL_EVENT = 'ALL_EVENT';

/**
 * This class represents a single record - an observable
 * dataset returned by client.record.getRecord()
 *
 * @extends {EventEmitter}
 *
 * @param {String} name          		The unique name of the record
 * @param {Object} recordOptions 		A map of options, e.g. { persist: true }
 * @param {Connection} Connection		The instance of the server connection
 * @param {Object} options				Deepstream options
 * @param {Client} client				deepstream.io client
 *
 * @constructor
 */
var Record = function( name, recordOptions, connection, options, client ) {
	this.name = name;
	this.usages = 0;
	this._recordOptions = recordOptions;
	this._connection = connection;
	this._client = client;
	this._options = options;
	this.isReady = false;
	this.isDestroyed = false;
	this._$data = {};
	this._version = null;
	this._paths = {};
	this._oldValue = null;
	this._oldPathValues = null;
	this._eventEmitter = new EventEmitter();
	this._queuedMethodCalls = [];

	this._resubscribeNotifier = new ResubscribeNotifier( this._client, this._sendRead.bind( this ) );
	this._readAckTimeout = setTimeout( this._onTimeout.bind( this, C.EVENT.ACK_TIMEOUT ), this._options.recordReadAckTimeout );
	this._readTimeout = setTimeout( this._onTimeout.bind( this, C.EVENT.RESPONSE_TIMEOUT ), this._options.recordReadTimeout );
	this._sendRead();
};

EventEmitter( Record.prototype );

/**
 * Returns a copy of either the entire dataset of the record
 * or - if called with a path - the value of that path within
 * the record's dataset.
 *
 * Returning a copy rather than the actual value helps to prevent
 * the record getting out of sync due to unintentional changes to
 * its data
 *
 * @param   {[String]} path A JSON path, e.g. users[ 2 ].firstname
 *
 * @public
 * @returns {Mixed} value
 */
Record.prototype.get = function( path ) {
	var value;

	if( path ) {
		value = this._getPath( path ).getValue();
	} else {
		value = this._$data;
	}

	return utils.deepCopy( value );
};

/**
 * Sets the value of either the entire dataset
 * or of a specific path within the record
 * and submits the changes to the server
 *
 * If the new data is equal to the current data, nothing will happen
 *
 * @param {[String|Object]} pathOrData Either a JSON path when called with two arguments or the data itself
 * @param {Object} data     The data that should be stored in the record
 *
 * @public
 * @returns {void}
 */
Record.prototype.set = function( pathOrData, data ) {
	if( arguments.length === 1 && typeof pathOrData !== 'object' ) {
		throw new Error( 'Invalid record data ' + pathOrData + ': Record data must be an object' );
	}

	if( this._checkDestroyed( 'set' ) ) {
		return;
	}

	if( !this.isReady ) {
		this._queuedMethodCalls.push({ method: 'set', args: arguments });
		return;
	}

	if( arguments.length === 2 && utils.deepEquals( this._getPath( pathOrData ).getValue(), data ) ) {
		return;
	}
	else if( arguments.length === 1 && utils.deepEquals( this._$data, pathOrData ) ) {
		return;
	}

	this._beginChange();
	this._version++;

	if( arguments.length === 1 ) {
		this._$data = pathOrData;
		this._connection.sendMsg( C.TOPIC.RECORD, C.ACTIONS.UPDATE, [
			this.name,
			this._version,
			this._$data
		]);
	} else {
		this._getPath( pathOrData ).setValue( data );
		this._connection.sendMsg( C.TOPIC.RECORD, C.ACTIONS.PATCH, [
			this.name,
			this._version,
			pathOrData,
			messageBuilder.typed( data )
		]);
	}

	this._completeChange();
};

/**
 * Subscribes to changes to the records dataset.
 *
 * Callback is the only mandatory argument.
 *
 * When called with a path, it will only subscribe to updates
 * to that path, rather than the entire record
 *
 * If called with true for triggerNow, the callback will
 * be called immediatly with the current value
 *
 * @param   {[String]}		path			A JSON path within the record to subscribe to
 * @param   {Function} 		callback       	Callback function to notify on changes
 * @param   {[Boolean]}		triggerNow      A flag to specify whether the callback should be invoked immediatly
 *                                       	with the current value
 *
 * @public
 * @returns {void}
 */
Record.prototype.subscribe = function( path, callback, triggerNow ) {
	var i, args = this._normalizeArguments( arguments );

	if( this._checkDestroyed( 'subscribe' ) ) {
		return;
	}

	this._eventEmitter.on( args.path || ALL_EVENT, args.callback );

	if( args.triggerNow && this.isReady ) {
		if( args.path ) {
			args.callback( this._getPath( args.path ).getValue() );
		} else {
			args.callback( this._$data );
		}
	}
};

/**
 * Removes a subscription that was previously made using record.subscribe()
 *
 * Can be called with a path to remove the callback for this specific
 * path or only with a callback which removes it from the generic subscriptions
 *
 * Please Note: unsubscribe is a purely client side operation. If the app is no longer
 * interested in receiving updates for this record from the server it needs to call
 * discard instead
 *
 * @param   {[String|Function]}   pathOrCallback A JSON path
 * @param   {Function} 			  callback   	The callback method. Please note, if a bound method was passed to
 *                                	   			subscribe, the same method must be passed to unsubscribe as well.
 *
 * @public
 * @returns {void}
 */
Record.prototype.unsubscribe = function( pathOrCallback, callback ) {
	if( this._checkDestroyed( 'unsubscribe' ) ) {
		return;
	}
	var event = arguments.length === 2 ? pathOrCallback : ALL_EVENT;
	this._eventEmitter.off( event, callback );
};

/**
 * Removes all change listeners and notifies the server that the client is
 * no longer interested in updates for this record
 *
 * @public
 * @returns {void}
 */
Record.prototype.discard = function() {
	this.usages--;

	if( this.usages <= 0 ) {
		this.emit( 'destroyPending' );
		this._discardTimeout = setTimeout( this._onTimeout.bind( this, C.EVENT.ACK_TIMEOUT ), this._options.subscriptionTimeout );
		this._connection.sendMsg( C.TOPIC.RECORD, C.ACTIONS.UNSUBSCRIBE, [ this.name ] );
	}
};

/**
 * Deletes the record on the server.
 *
 * @public
 * @returns {void}
 */
Record.prototype.delete = function() {
	if( this._checkDestroyed( 'delete' ) ) {
		return;
	}
	this.emit( 'destroyPending' );
	this._deleteAckTimeout = setTimeout( this._onTimeout.bind( this, C.EVENT.DELETE_TIMEOUT ), this._options.recordDeleteTimeout );
	this._connection.sendMsg( C.TOPIC.RECORD, C.ACTIONS.DELETE, [ this.name ] );
};

/**
 * Convenience method, similar to promises. Executes callback
 * whenever the record is ready, either immediatly or once the ready
 * event is fired
 *
 * @param   {Function} callback Will be called when the record is ready
 *
 * @returns {void}
 */
Record.prototype.whenReady = function( callback ) {
	if( this.isReady === true ) {
		callback( this );
	} else {
		this.once( 'ready', callback.bind( this, this ) );
	}
};

/**
 * Callback for incoming messages from the message handler
 *
 * @param   {Object} message parsed and validated deepstream message
 *
 * @package private
 * @returns {void}
 */
Record.prototype._$onMessage = function( message ) {
	if( message.action === C.ACTIONS.READ ) {
		if( this._version === null ) {
			clearTimeout( this._readTimeout );
			this._onRead( message );
		} else {
			this._applyUpdate( message, this._client );
		}
	}
	else if( message.action === C.ACTIONS.ACK ) {
		this._processAckMessage( message );
	}
	else if( message.action === C.ACTIONS.UPDATE || message.action === C.ACTIONS.PATCH ) {
		this._applyUpdate( message, this._client );
	}
	else if( message.data[ 0 ] === C.EVENT.VERSION_EXISTS ) {
		this._recoverRecord( message );
	}
};

/**
 * @todo This resets the record to the latest version the server has whenever a version conflict
 * occurs.
 *
 * Instead it should find a more sophisticated merge strategy
 *
 * @private
 * @returns {void}
 */
Record.prototype._recoverRecord = function( message ) {
	message.processedError = true;
	this.emit( 'error', C.EVENT.VERSION_EXISTS, 'received update for ' + message.version + ' but version is ' + this._version );
};

/**
 * Callback for ack-messages. Acks can be received for
 * subscriptions, discards and deletes
 *
 * @param   {Object} message parsed and validated deepstream message
 *
 * @private
 * @returns {void}
 */
Record.prototype._processAckMessage = function( message ) {
	var acknowledgedAction = message.data[ 0 ];

	if( acknowledgedAction === C.ACTIONS.SUBSCRIBE ) {
		clearTimeout( this._readAckTimeout );
	}

	else if( acknowledgedAction === C.ACTIONS.DELETE ) {
		this.emit( 'delete' );
		this._destroy();
	}

	else if( acknowledgedAction === C.ACTIONS.UNSUBSCRIBE ) {
		this.emit( 'discard' );
		this._destroy();
	}
};

/**
 * Applies incoming updates and patches to the record's dataset
 *
 * @param   {Object} message parsed and validated deepstream message
 *
 * @private
 * @returns {void}
 */
Record.prototype._applyUpdate = function( message ) {
	var version = parseInt( message.data[ 1 ], 10 );

	if( this._version === null ) {
		this._version = version;
	}
	else if( this._version + 1 !== version ) {
		this._recoverRecord( message );
	}

	this._beginChange();
	this._version = version;

	if( message.action === C.ACTIONS.PATCH ) {
		this._getPath( message.data[ 2 ] ).setValue( messageParser.convertTyped( message.data[ 3 ], this._client ) );
	} else {
		this._$data = JSON.parse( message.data[ 2 ] );
	}

	this._completeChange();
};

/**
 * Callback for incoming read messages
 *
 * @param   {Object} message parsed and validated deepstream message
 *
 * @private
 * @returns {void}
 */
Record.prototype._onRead = function( message ) {
	this._beginChange();
	this._version = parseInt( message.data[ 1 ], 10 );
	this._$data = JSON.parse( message.data[ 2 ] );
	this._completeChange();
	this._setReady();
};

/**
 * Invokes method calls that where queued while the record wasn't ready
 * and emits the ready event
 *
 * @private
 * @returns {void}
 */
Record.prototype._setReady = function() {
	this.isReady = true;
	for( var i = 0; i < this._queuedMethodCalls.length; i++ ) {
		this[ this._queuedMethodCalls[ i ].method ].apply( this, this._queuedMethodCalls[ i ].args );
	}
	this._queuedMethodCalls = [];
	this.emit( 'ready' );
};

/**
 * Sends the read message, either initially at record
 * creation or after a lost connection has been re-established
 *
 * @private
 * @returns {void}
 */
 Record.prototype._sendRead = function() {
 	this._connection.sendMsg( C.TOPIC.RECORD, C.ACTIONS.CREATEORREAD, [ this.name ] );
 };


/**
 * Returns an instance of JsonPath for a specific path. Creates the instance if it doesn't
 * exist yet
 *
 * @param   {String} path
 *
 * @returns {JsonPath}
 */
Record.prototype._getPath = function( path ) {
	if( !this._paths[ path ] ) {
		this._paths[ path ] = new JsonPath( this, path );
	}

	return this._paths[ path ];
};

/**
 * First of two steps that are called for incoming and outgoing updates.
 * Saves the current value of all paths the app is subscribed to.
 *
 * @private
 * @returns {void}
 */
Record.prototype._beginChange = function() {
	if( !this._eventEmitter._callbacks ) {
		return;
	}

	var paths = Object.keys( this._eventEmitter._callbacks ),
		i;

	this._oldPathValues = {};

	if( this._eventEmitter.hasListeners( ALL_EVENT ) ) {
		this._oldValue = this.get();
	}

	for( i = 0; i < paths.length; i++ ) {
		if( paths[ i ] !== ALL_EVENT ) {
			this._oldPathValues[ paths[ i ] ] = this._getPath( paths[ i ] ).getValue();
		}
	}
};

/**
 * Second of two steps that are called for incoming and outgoing updates.
 * Compares the new values for every path with the previously stored ones and
 * updates the subscribers if the value has changed
 *
 * @private
 * @returns {void}
 */
Record.prototype._completeChange = function() {
	if( this._eventEmitter.hasListeners( ALL_EVENT ) && !utils.deepEquals( this._oldValue, this._$data ) ) {
		this._eventEmitter.emit( ALL_EVENT, this.get() );
	}

	this._oldValue = null;

	if( this._oldPathValues === null ) {
		return;
	}

	var path, currentValue;

	for( path in this._oldPathValues ) {
		currentValue = this._getPath( path ).getValue();

		if( currentValue !== this._oldPathValues[ path ] ) {
			this._eventEmitter.emit( path, currentValue );
		}
	}

	this._oldPathValues = null;
};

/**
 * Creates a map based on the types of the provided arguments
 *
 * @param {Arguments} args
 *
 * @private
 * @returns {Object} arguments map
 */
Record.prototype._normalizeArguments = function( args ) {
	var result = {},
		i;

	// If arguments is already a map of normalized parameters
	// (e.g. when called by AnonymousRecord), just return it.
	if( args.length === 1 && typeof args[ 0 ] === 'object' ) {
		return args[ 0 ];
	}

	for( i = 0; i < args.length; i++ ) {
		if( typeof args[ i ] === 'string' ) {
			result.path = args[ i ];
		}
		else if( typeof args[ i ] === 'function' ) {
			result.callback = args[ i ];
		}
		else if( typeof args[ i ] === 'boolean' ) {
			result.triggerNow = args[ i ];
		}
	}

	return result;
};

/**
 * Clears all timeouts that are set when the record is created
 *
 * @private
 * @returns {void}
 */
Record.prototype._clearTimeouts = function() {
	clearTimeout( this._readAckTimeout );
	clearTimeout( this._deleteAckTimeout );
	clearTimeout( this._discardTimeout );
};

/**
 * A quick check that's carried out by most methods that interact with the record
 * to make sure it hasn't been destroyed yet - and to handle it gracefully if it has.
 *
 * @param   {String} methodName The name of the method that invoked this check
 *
 * @private
 * @returns {Boolean} is destroyed
 */
Record.prototype._checkDestroyed = function( methodName ) {
	if( this.isDestroyed ) {
		this.emit( 'error', 'Can\'t invoke \'' + methodName + '\'. Record \'' + this.name + '\' is already destroyed' );
		return true;
	}

	return false;
};
/**
 * Generic handler for ack, read and delete timeouts
 *
 * @private
 * @returns {void}
 */
Record.prototype._onTimeout = function( timeoutType ) {
	this._clearTimeouts();
	this.emit( 'error', timeoutType );
};

/**
 * Destroys the record and nulls all
 * its dependencies
 *
 * @private
 * @returns {void}
 */
 Record.prototype._destroy = function() {
 	this._clearTimeouts();
 	this._eventEmitter.off();
 	this._resubscribeNotifier.destroy();
 	this.isDestroyed = true;
 	this.isReady = false;
 	this._client = null;
	this._eventEmitter = null;
	this._connection = null;
 };

module.exports = Record;
<<<<<<< HEAD
},{"../constants/constants":43,"../message/message-builder":47,"../message/message-parser":48,"../utils/resubscribe-notifier":60,"../utils/utils":61,"./json-path":50,"component-emitter":1}],54:[function(_dereq_,module,exports){
=======
},{"../constants/constants":43,"../message/message-builder":47,"../message/message-parser":48,"../utils/resubscribe-notifier":60,"../utils/utils":62,"./json-path":50,"component-emitter":6}],54:[function(_dereq_,module,exports){
>>>>>>> 9f44da17
var C = _dereq_( '../constants/constants' ),
	AckTimeoutRegistry = _dereq_( '../utils/ack-timeout-registry' ),
	ResubscribeNotifier = _dereq_( '../utils/resubscribe-notifier' ),
	RpcResponse = _dereq_( './rpc-response' ),
	Rpc = _dereq_( './rpc' ),
	messageParser= _dereq_( '../message/message-parser' ),
	messageBuilder = _dereq_( '../message/message-builder' );

/**
 * The main class for remote procedure calls
 * 
 * Provides the rpc interface and handles incoming messages
 * on the rpc topic
 * 
 * @param {Object} options deepstream configuration options
 * @param {Connection} connection
 * @param {Client} client
 * 
 * @constructor
 * @public
 */
var RpcHandler = function( options, connection, client ) {
	this._options = options;
	this._connection = connection;
	this._client = client;
	this._rpcs = {};
	this._providers = {};
	this._provideAckTimeouts = {};
	this._ackTimeoutRegistry = new AckTimeoutRegistry( client, C.TOPIC.RPC, this._options.subscriptionTimeout );
	this._resubscribeNotifier = new ResubscribeNotifier( this._client, this._reprovide.bind( this ) );
};

/**
 * Registers a callback function as a RPC provider. If another connected client calls
 * client.rpc.make() the request will be routed to this method
 * 
 * The callback will be invoked with two arguments:
 * 		{Mixed} data The data passed to the client.rpc.make function
 *   	{RpcResponse} rpcResponse An object with methods to respons, acknowledge or reject the request
 *
 * Only one callback can be registered for a RPC at a time
 * 
 * Please note: Deepstream tries to deliver data in its original format. Data passed to client.rpc.make as a String will arrive as a String,
 * numbers or implicitly JSON serialized objects will arrive in their respective format as well
 * 
 * @public
 * @returns void
 */
RpcHandler.prototype.provide = function( name, callback ) {
	if( this._providers[ name ] ) {
		throw new Error( 'RPC ' + name + ' already registered' );
	}

	this._ackTimeoutRegistry.add( name, C.ACTIONS.SUBSCRIBE );
	this._providers[ name ] = callback;
	this._connection.sendMsg( C.TOPIC.RPC, C.ACTIONS.SUBSCRIBE, [ name ] );
};

/**
 * Unregisters this client as a provider for a remote procedure call
 *
 * @param   {String} name the name of the rpc
 *
 * @public
 * @returns {void}
 */
RpcHandler.prototype.unprovide = function( name ) {
	if( this._providers[ name ] ) {
		delete this._providers[ name ];
		this._ackTimeoutRegistry.add( name, C.ACTIONS.UNSUBSCRIBE );
		this._connection.sendMsg( C.TOPIC.RPC, C.ACTIONS.UNSUBSCRIBE, [ name ] );
	}
};

/**
 * Executes the actual remote procedure call
 *
 * @param   {String}   name     The name of the rpc
 * @param   {Mixed}    data     Serializable data that will be passed to the provider
 * @param   {Function} callback Will be invoked with the returned result or if the rpc failed
 *                              receives to arguments: error or null and the result
 *
 * @public
 * @returns {void}
 */
RpcHandler.prototype.make = function( name, data, callback ) {
	var uid = this._client.getUid(),
		typedData = messageBuilder.typed( data );
		
	this._rpcs[ uid ] = new Rpc( this._options, callback, this._client );
	this._connection.sendMsg( C.TOPIC.RPC, C.ACTIONS.REQUEST, [ name, uid, typedData ] );
};

/**
 * Retrieves a RPC instance for a correlationId or throws an error
 * if it can't be found (which should never happen)
 * 
 * @param {String} correlationId
 * @param {String} rpcName
 * 
 * @private
 * @returns {Rpc}
 */
RpcHandler.prototype._getRpc = function( correlationId, rpcName, rawMessage ) {
	var rpc = this._rpcs[ correlationId ];

	if( !rpc ) {
		this._client._$onError( C.TOPIC.RPC, C.EVENT.UNSOLICITED_MESSAGE, rawMessage );
		return null;
	}

	return rpc;
};

/**
 * Handles incoming rpc REQUEST messages. Instantiates a new response object
 * and invokes the provider callback or rejects the request if no rpc provider
 * is present (which shouldn't really happen, but might be the result of a race condition
 * if this client sends a unprovide message whilst an incoming request is already in flight)
 *
 * @param   {Object} message The parsed deepstream RPC request message.
 *
 * @private
 * @returns {void}
 */
RpcHandler.prototype._respondToRpc = function( message ) {
	var name = message.data[ 0 ],
		correlationId = message.data[ 1 ],
		data = null,
		response;

	if( message.data[ 2 ] ) {
		data = messageParser.convertTyped( message.data[ 2 ], this._client );
	}

	if( this._providers[ name ] ) {
		response = new RpcResponse( this._connection,name, correlationId );
		this._providers[ name ]( data, response );
	} else {
		this._connection.sendMsg( C.TOPIC.RPC, C.ACTIONS.REJECTION, [ name, correlationId ] );
	}
};

/**
 * Distributes incoming messages from the server
 * based on their action
 *
 * @param   {Object} message A parsed deepstream message
 *
 * @private
 * @returns {void}
 */
RpcHandler.prototype._$handle = function( message ) {
	var rpcName, correlationId, rpc;

	// RPC Requests
	if( message.action === C.ACTIONS.REQUEST ) {
		this._respondToRpc( message );
		return;
	}

	// RPC subscription Acks
	if( message.action === C.ACTIONS.ACK && 
		( message.data[ 0 ] === C.ACTIONS.SUBSCRIBE  || message.data[ 0 ] === C.ACTIONS.UNSUBSCRIBE ) ) {
		this._ackTimeoutRegistry.clear( message );
		return;
	}
	
	/*
	 * Error messages always have the error as first parameter. So the
	 * order is different to ack and response messages
	 */
	if( message.action === C.ACTIONS.ERROR ) {
		rpcName = message.data[ 1 ];
		correlationId = message.data[ 2 ];
	} else {
		rpcName = message.data[ 0 ];
		correlationId = message.data[ 1 ];
	}
	
	/*
	* Retrieve the rpc object
	*/
	rpc = this._getRpc( correlationId, rpcName, message.raw );
	if( rpc === null ) {
		return;
	}
		
	// RPC Responses
	if( message.action === C.ACTIONS.ACK ) {
		rpc.ack();
	}
	else if( message.action === C.ACTIONS.RESPONSE ) {
		rpc.respond( message.data[ 2 ] );
		delete this._rpcs[ correlationId ];
	}
	else if( message.action === C.ACTIONS.ERROR ) {
		message.processedError = true;
		rpc.error( message.data[ 0 ] );
		delete this._rpcs[ correlationId ];
	}
};

/**
 * Reregister providers to events when connection is lost
 *
 * @package private
 * @returns {void}
 */
RpcHandler.prototype._reprovide = function() {
	for( var rpcName in this._providers ) {
		this._connection.sendMsg( C.TOPIC.RPC, C.ACTIONS.SUBSCRIBE, [ rpcName ] );
	}
};


module.exports = RpcHandler;
},{"../constants/constants":43,"../message/message-builder":47,"../message/message-parser":48,"../utils/ack-timeout-registry":58,"../utils/resubscribe-notifier":60,"./rpc":56,"./rpc-response":55}],55:[function(_dereq_,module,exports){
var C = _dereq_( '../constants/constants' ),
	utils = _dereq_( '../utils/utils' ),
	messageBuilder = _dereq_( '../message/message-builder' );

/**
 * This object provides a number of methods that allow a rpc provider
 * to respond to a request
 * 
 * @param {Connection} connection - the clients connection object
 * @param {String} name the name of the rpc
 * @param {String} correlationId the correlationId for the RPC
 */
var RpcResponse = function( connection, name, correlationId ) {
	this._connection = connection;
	this._name = name;
	this._correlationId = correlationId;
	this._isAcknowledged = false;
	this._isComplete = false;
	this.autoAck = true;
	utils.nextTick( this._performAutoAck.bind( this ) );
};

/**
 * Acknowledges the receipt of the request. This
 * will happen implicitly unless the request callback
 * explicitly sets autoAck to false
 * 
 * @public
 * @returns 	{void}
 */
RpcResponse.prototype.ack = function() {
	if( this._isAcknowledged === false ) {
		this._connection.sendMsg( C.TOPIC.RPC, C.ACTIONS.ACK, [ this._name, this._correlationId ] );
		this._isAcknowledged = true;
	}
};

/**
 * Reject the request. This might be necessary if the client
 * is already processing a large number of requests. If deepstream
 * receives a rejection message it will try to route the request to
 * another provider - or return a NO_RPC_PROVIDER error if there are no
 * providers left
 * 
 * @public
 * @returns	{void}
 */
RpcResponse.prototype.reject = function() {
	this.autoAck = false;
	this._isComplete = true;
	this._isAcknowledged = true;
	this._connection.sendMsg( C.TOPIC.RPC, C.ACTIONS.REJECTION, [ this._name, this._correlationId ] );
};

/**
 * Notifies the server that an error has occured while trying to process the request. 
 * This will complete the rpc.
 *
 * @param {String} errorMsg the message used to describe the error that occured
 * @public
 * @returns	{void}
 */
RpcResponse.prototype.error = function( errorMsg ) {
	this.autoAck = false;
	this._isComplete = true;
	this._isAcknowledged = true;
	this._connection.sendMsg( C.TOPIC.RPC, C.ACTIONS.ERROR, [ errorMsg, this._name, this._correlationId ] );
};

/**
 * Completes the request by sending the response data
 * to the server. If data is an array or object it will
 * automatically be serialised.
 * If autoAck is disabled and the response is sent before
 * the ack message the request will still be completed and the
 * ack message ignored
 * 
 * @param {String} data the data send by the provider. Might be JSON serialized
 * 
 * @public
 * @returns {void}
 */
RpcResponse.prototype.send = function( data ) {
	if( this._isComplete === true ) {
		throw new Error( 'Rpc ' + this._name + ' already completed' );
	}
	
	var typedData = messageBuilder.typed( data );
	this._connection.sendMsg( C.TOPIC.RPC, C.ACTIONS.RESPONSE, [ this._name, this._correlationId, typedData ] );
	this._isComplete = true;
};

/**
 * Callback for the autoAck timeout. Executes ack
 * if autoAck is not disabled
 * 
 * @private
 * @returns {void}
 */
RpcResponse.prototype._performAutoAck = function() {
	if( this.autoAck === true ) {
		this.ack();
	}
};

module.exports = RpcResponse;
<<<<<<< HEAD
},{"../constants/constants":43,"../message/message-builder":47,"../utils/utils":61}],56:[function(_dereq_,module,exports){
=======
},{"../constants/constants":43,"../message/message-builder":47,"../utils/utils":62}],56:[function(_dereq_,module,exports){
>>>>>>> 9f44da17
var C = _dereq_( '../constants/constants' ),
	messageParser = _dereq_( '../message/message-parser' );

/**
 * This class represents a single remote procedure
 * call made from the client to the server. It's main function
 * is to encapsulate the logic around timeouts and to convert the
 * incoming response data
 *
 * @param {Object}   options  deepstream client config
 * @param {Function} callback the function that will be called once the request is complete or failed
 * @param {Client} client
 *
 * @constructor
 */
var Rpc = function( options, callback, client ) {
	this._options = options;
	this._callback = callback;
	this._client = client;
	this._ackTimeout = setTimeout( this.error.bind( this, C.EVENT.ACK_TIMEOUT ), this._options.rpcAckTimeout );
	this._responseTimeout = setTimeout( this.error.bind( this, C.EVENT.RESPONSE_TIMEOUT ), this._options.rpcResponseTimeout );
};

/**
 * Called once an ack message is received from the server
 *
 * @public
 * @returns {void}
 */
Rpc.prototype.ack = function() {
	clearTimeout( this._ackTimeout );
};

/**
 * Called once a response message is received from the server.
 * Converts the typed data and completes the request
 *
 * @param   {String} data typed value
 *
 * @public
 * @returns {void}
 */
Rpc.prototype.respond = function( data ) {
	var convertedData = messageParser.convertTyped( data, this._client );
	this._callback( null, convertedData );
	this._complete();
};

/**
 * Callback for error messages received from the server. Once
 * an error is received the request is considered completed. Even
 * if a response arrives later on it will be ignored / cause an
 * UNSOLICITED_MESSAGE error
 *
 * @param   {String} errorMsg @TODO should be CODE and message
 *
 * @public
 * @returns {void}
 */
Rpc.prototype.error = function( errorMsg ) {
	this._callback( errorMsg );
	this._complete();
};

/**
 * Called after either an error or a response
 * was received
 *
 * @private
 * @returns {void}
 */
Rpc.prototype._complete = function() {
	clearTimeout( this._ackTimeout );
	clearTimeout( this._responseTimeout );
};

module.exports = Rpc;
},{"../constants/constants":43,"../message/message-parser":48}],57:[function(_dereq_,module,exports){
(function (process){
var net = _dereq_( 'net' ),
	URL = _dereq_( 'url' ),
	events = _dereq_( 'events' ),
	util = _dereq_( 'util' ),
	C = _dereq_( '../constants/constants' );

/**
 * An alternative to the engine.io connection for backend processes (or 
 * other clients that speak TCP). Exposes the same interface as the engine.io
 * client
 *
 * @param   {String} url (or short version without protocol, e.g. host:port )
 *
 * @emits error
 * @emits open
 * @emits close
 * @emits message
 * 
 * @constructor
 */
var TcpConnection = function( url ) {
	this._socket = null;
	this._url = url;
	this._messageBuffer = '';
	this._destroyFn = this._destroy.bind( this );
	process.on( 'exit', this._destroyFn );
	this.open();
	this._isOpen = false;
};

util.inherits( TcpConnection, events.EventEmitter );

/**
 * Creates the connection. Can be called multiple times to
 * facilitate reconnecting.
 *
 * @private
 * @returns {void}
 */
TcpConnection.prototype.open = function() {
	this._socket = net.createConnection( this._getOptions() );

	this._socket.setEncoding( 'utf8' );
	this._socket.setKeepAlive( true, 5000 );
	this._socket.setNoDelay( true );

	this._socket.on( 'data', this._onData.bind( this ) );
	this._socket.on( 'error', this._onError.bind( this ) );
	this._socket.on( 'connect', this._onConnect.bind( this ) );
	this._socket.on( 'close', this._onClose.bind( this ) );
};

/**
 * Sends a message over the socket. Sending happens immediatly,
 * conflation takes place on a higher level
 *
 * @param   {String} message
 *
 * @private
 * @returns {void}
 */
TcpConnection.prototype.send = function( message ) {
	if( this._isOpen === true ) {
		this._socket.write( message );
	} else {
		this.emit( 'error', 'attempt to send message on closed socket: ' + message );
	}
};

/**
 * Closes the connection. Please note: messages that
 * are already in-flight might still be received
 * after the socket is closed. The _onData method
 * therefor has an additional check for this.
 *
 * @todo  set flag for deliberateClose
 *
 * @returns {[type]} [description]
 */
TcpConnection.prototype.close = function() {
	this._isOpen = false;
	process.removeListener( 'exit', this._destroyFn );
	this._socket.end();
};

/**
 * Callbacks for errors emitted from the underlying
 * net.Socket
 *
 * @param   {String} error
 *
 * @private
 * @returns {void}
 */
TcpConnection.prototype._onError = function( error ) {
	var msg;
	
	if( error.code === 'ECONNREFUSED' ) {
		msg = 'Can\'t connect! Deepstream server unreachable on ' + this._url;
	} else {
		msg = error.toString();
	}
	
	this.emit( 'error', msg );
};

/**
 * Callbacks for connect events emitted from the underlying
 * net.Socket
 *
 * @private
 * @returns {void}
 */
TcpConnection.prototype._onConnect = function() {
	this._isOpen = true;
	this.emit( 'open' );
};

/**
 * Callbacks for close events emitted from the underlying
 * net.Socket.
 *
 * @todo  check for deliberateClose flag do decide whether to
 * try to reconnect
 *
 * @private
 * @returns {void}
 */
TcpConnection.prototype._onClose = function() {
	this._isOpen = false;
	this.emit( 'close' );
};

/**
 * Callback for messages received on the socket. The socket
 * is set to utf-8 by both the client and the server, so the
 * message parameter should always be a string. Let's make sure that
 * no binary data / buffers get into the message pipeline though.
 * 
 * IMPORTANT: There is no guarantee that this method is invoked for complete
 * messages only. Especially under heavy load, packets are written as quickly
 * as possible. Therefor every message ends with a MESSAGE_SEPERATOR charactor
 * and it is this methods responsibility to buffer and concatenate the messages
 * accordingly
 * 
 * @param   {String} packet
 *
 * @private
 * @returns {void}
 */
TcpConnection.prototype._onData = function( packet ) {
	if( typeof packet !== 'string' ) {
		this.emit( 'error', 'received non-string message from socket' );
		return;
	}

	if( this._isOpen === false ) {
		this.emit( 'error', 'received message on half closed socket: ' + packet );
		return;
	}

	var message;

	// Incomplete message, write to buffer
	if( packet.charAt( packet.length - 1 ) !== C.MESSAGE_SEPERATOR ) {
		this._messageBuffer += packet;
		return;
	}
	
	// Message that completes previously received message
	if( this._messageBuffer.length !== 0 ) {
		message = this._messageBuffer + packet;
		this._messageBuffer = '';

	// Complete message
	} else {
		message = packet;
	}

	this.emit( 'message', message );
};

/**
 * Returns the options for net.Socket, based
 * on the provided URL
 *
 * @todo  - test what happens if URL doesn't have a port
 *
 *
 * @private
 * @returns {Object} options
 */
TcpConnection.prototype._getOptions = function() {
	var parsedUrl = {};
	
	if( this._url.indexOf( '/' ) === -1 ) {
		parsedUrl.hostname = this._url.split( ':' )[ 0 ];
		parsedUrl.port = this._url.split( ':' )[ 1 ];
	} else {
		parsedUrl = URL.parse( this._url );
	}

	return {
		host: parsedUrl.hostname,
		port: parseInt( parsedUrl.port, 10 ),
		allowHalfOpen: false
	};
};

/**
 * Closes the socket as a last resort before the
 * process exits
 *
 * @private
 * @returns {void}
 */
TcpConnection.prototype._destroy = function() {
	this._socket.destroy();
};

module.exports = TcpConnection;

}).call(this,_dereq_('_process'))
<<<<<<< HEAD
},{"../constants/constants":43,"_process":34,"events":32,"net":31,"url":39,"util":41}],58:[function(_dereq_,module,exports){
=======
},{"../constants/constants":43,"_process":33,"events":22,"net":5,"url":23,"util":40}],58:[function(_dereq_,module,exports){
>>>>>>> 9f44da17
var C = _dereq_( '../constants/constants' ),
	EventEmitter = _dereq_( 'component-emitter' );

/**
 * Subscriptions to events are in a pending state until deepstream acknowledges
 * them. This is a pattern that's used by numerour classes. This registry aims
 * to centralise the functionality necessary to keep track of subscriptions and
 * their respective timeouts.
 *
 * @param {Client} client          The deepstream client
 * @param {String} topic           Constant. One of C.TOPIC
 * @param {Number} timeoutDuration The duration of the timeout in milliseconds
 *
 * @extends {EventEmitter}
 * @constructor
 */
var AckTimeoutRegistry = function( client, topic, timeoutDuration ) {
	this._client = client;
	this._topic = topic;
	this._timeoutDuration = timeoutDuration;
	this._register = {};
};

EventEmitter( AckTimeoutRegistry.prototype );

/**
 * Add an entry
 *
 * @param {String} name An identifier for the subscription, e.g. a record name, an event name,
 *                      the name of a webrtc callee etc.
 *
 * @public
 * @returns {void}
 */
AckTimeoutRegistry.prototype.add = function( name, action ) {
	var uniqueName = action ? action + name : name;
	
	if( this._register[ uniqueName ] ) {
		this.clear( {
			data: [ action, name ]
		} );
	}

	this._register[ uniqueName ] = setTimeout( this._onTimeout.bind( this, uniqueName, name ), this._timeoutDuration );
};

/**
 * Processes an incoming ACK-message and removes the corresponding subscription
 *
 * @param   {Object} message A parsed deepstream ACK message
 *
 * @public
 * @returns {void}
 */
AckTimeoutRegistry.prototype.clear = function( message ) {
	var name = message.data[ 1 ];
	var uniqueName = message.data[ 0 ] + name;
	var timeout =  this._register[ uniqueName ] || this._register[ name ];

	if( timeout ) {
		clearTimeout( timeout );
	} else {
		this._client._$onError( this._topic, C.EVENT.UNSOLICITED_MESSAGE, message.raw );
	}
};

/**
 * Will be invoked if the timeout has occured before the ack message was received
 *
 * @param {String} name An identifier for the subscription, e.g. a record name, an event name,
 *                      the name of a webrtc callee etc.
 *
 * @private
 * @returns {void}
 */
AckTimeoutRegistry.prototype._onTimeout = function( uniqueName, name ) {
	delete this._register[ uniqueName ];
	var msg = 'No ACK message received in time for ' + name;
	this._client._$onError( this._topic, C.EVENT.ACK_TIMEOUT, msg );
	this.emit( 'timeout', name );
};

module.exports = AckTimeoutRegistry;
<<<<<<< HEAD
},{"../constants/constants":43,"component-emitter":1}],59:[function(_dereq_,module,exports){
=======
},{"../constants/constants":43,"component-emitter":6}],59:[function(_dereq_,module,exports){
>>>>>>> 9f44da17
var C = _dereq_( '../constants/constants' );
var ResubscribeNotifier = _dereq_( './resubscribe-notifier' );

var Listener = function( type, pattern, callback, options, client, connection ) {
    this._type = type;
    this._callback = callback;
    this._pattern = pattern;
    this._options = options;
    this._client = client;
    this._connection = connection;
    this._ackTimeout = setTimeout( this._onAckTimeout.bind( this ), this._options.subscriptionTimeout );
    this._resubscribeNotifier = new ResubscribeNotifier( client, this._sendListen.bind( this ) );
    this._sendListen();
};

Listener.prototype.destroy = function() {
    this._connection.sendMsg( this._type, C.ACTIONS.UNLISTEN, [ this._pattern ] );
    this._resubscribeNotifier.destroy();
    this._callback = null;
    this._pattern = null;
    this._client = null;
    this._connection = null;
};

Listener.prototype._$onMessage = function( message ) {
    if( message.action === C.ACTIONS.ACK ) {
        clearTimeout( this._ackTimeout );
    } else {
        var isFound = message.action === C.ACTIONS.SUBSCRIPTION_FOR_PATTERN_FOUND;
        this._callback( message.data[ 1 ], isFound );
    }
};

Listener.prototype._sendListen = function() {
    this._connection.sendMsg( this._type, C.ACTIONS.LISTEN, [ this._pattern ] );   
};

Listener.prototype._onAckTimeout = function() {
    this._client._$onError( this._type, C.EVENT.ACK_TIMEOUT, 'No ACK message received in time for ' + this._pattern );
};

module.exports = Listener;
},{"../constants/constants":43,"./resubscribe-notifier":60}],60:[function(_dereq_,module,exports){
var C = _dereq_( '../constants/constants' );

/**
 * Makes sure that all functionality is resubscribed on reconnect. Subscription is called
 * when the connection drops - which seems counterintuitive, but in fact just means
 * that the re-subscription message will be added to the queue of messages that
 * need re-sending as soon as the connection is re-established.
 * 
 * Resubscribe logic should only occur once per connection loss
 *
 * @param {Client} client          The deepstream client
 * @param {Function} reconnect     Function to call to allow resubscribing
 *
 * @constructor
 */
var ResubscribeNotifier = function( client, resubscribe ) {
	this._client = client;
	this._resubscribe = resubscribe;

    this._isReconnecting = false;
    this._connectionStateChangeHandler = this._handleConnectionStateChanges.bind( this );
    this._client.on( 'connectionStateChanged', this._connectionStateChangeHandler );
};

/**
 * Call this whenever this functionality is no longer needed to remove links
 * 
 * @returns {void}
 */
ResubscribeNotifier.prototype.destroy = function() {
    this._client.removeListener( 'connectionStateChanged', this._connectionStateChangeHandler );
    this._connectionStateChangeHandler = null;
    this._client = null;
};

 /**
 * Check whenever the connection state changes if it is in reconnecting to resubscribe
 * @private
 * @returns {void}
 */
 ResubscribeNotifier.prototype._handleConnectionStateChanges = function() {
    var state = this._client.getConnectionState();
        
    if( state === C.CONNECTION_STATE.RECONNECTING && this._isReconnecting === false ) {
        this._isReconnecting = true;
    }
    if( state === C.CONNECTION_STATE.OPEN && this._isReconnecting === true ) {
        this._isReconnecting = false;
        this._resubscribe();
    }
 };

module.exports = ResubscribeNotifier;
},{"../constants/constants":43}],61:[function(_dereq_,module,exports){
<<<<<<< HEAD
=======
var C = _dereq_( '../constants/constants' ),
	ResubscribeNotifier = _dereq_( './resubscribe-notifier' );

/**
 * Provides a scaffold for subscriptionless requests to deepstream, such as the SNAPSHOT 
 * and HAS functionality. The SingleNotifier multiplexes all the client requests so 
 * that they can can be notified at once, and also includes reconnection funcionality 
 * incase the connection drops.
 *
 * @param {Client} client          The deepstream client
 * @param {Connection} connection  The deepstream connection
 * @param {String} topic           Constant. One of C.TOPIC
 * @param {String} action          Constant. One of C.ACTIONS
 * @param {Number} timeoutDuration The duration of the timeout in milliseconds
 *
 * @constructor
 */
var SingleNotifier = function( client, connection, topic, action, timeoutDuration ) {
	this._client = client;
	this._connection = connection;
	this._topic = topic;
	this._action = action;
	this._timeoutDuration = timeoutDuration;
	this._requests = {};
	this._resubscribeNotifier = new ResubscribeNotifier( this._client, this._resendRequests.bind( this ) );
};

/**
 * Check if there is a request pending with a specified name
 *
 * @param {String} name An identifier for the request, e.g. a record name
 *
 * @public
 * @returns {void}
 */
SingleNotifier.prototype.hasRequest = function( name ) {		
	return !!this._requests[ name ]; 
};

/**
 * Add a request. If one has already been made it will skip the server request
 * and multiplex the response
 *
 * @param {String} name An identifier for the request, e.g. a record name

 *
 * @public
 * @returns {void}
 */
SingleNotifier.prototype.request = function( name, callback ) {	
	var responseTimeout;

	if( !this._requests[ name ] ) {
		this._requests[ name ] = [];
		this._connection.sendMsg( this._topic, this._action, [ name ] );
	}

	responseTimeout = setTimeout( this._onResponseTimeout.bind( this, name ), this._timeoutDuration );
	this._requests[ name ].push( { timeout: responseTimeout, callback: callback } );
};

/**
 * Process a response for a request. This has quite a flexible API since callback functions
 * differ greatly and helps maximise reuse.
 *
 * @param {String} name An identifier for the request, e.g. a record name
 * @param {String} error Error message
 * @param {Object} data If successful, the response data
 *
 * @public
 * @returns {void}
 */
SingleNotifier.prototype.recieve = function( name, error, data ) {
	var entries = this._requests[ name ];
	for( i=0; i < entries.length; i++ ) {
		entry = entries[ i ];
		clearTimeout( entry.timeout );
		entry.callback( error, data );
	}
	delete this._requests[ name ];
};

/**
 * Will be invoked if a timeout occurs before a response arrives from the server
 *
 * @param {String} name An identifier for the request, e.g. a record name
 *
 * @private
 * @returns {void}
 */
SingleNotifier.prototype._onResponseTimeout = function( name ) {
	var msg = 'No response received in time for ' + this._topic + '|' + this._action + '|' + name;
	this._client._$onError( this._topic, C.EVENT.RESPONSE_TIMEOUT, msg );
};

/**
 * Resends all the requests once the connection is back up
 *
 * @private
 * @returns {void}
 */
SingleNotifier.prototype._resendRequests = function() {
	for( var request in this._requests ) {
		this._connection.sendMsg( this._topic, this._action, [ this._requests[ request ] ] );
	}
};

module.exports = SingleNotifier;
},{"../constants/constants":43,"./resubscribe-notifier":60}],62:[function(_dereq_,module,exports){
>>>>>>> 9f44da17
(function (process){
/**
 * A regular expression that matches whitespace on either side, but
 * not in the center of a string
 *
 * @type {RegExp}
 */
var TRIM_REGULAR_EXPRESSION = /^[\s\uFEFF\xA0]+|[\s\uFEFF\xA0]+$/g;

/**
 * Used in typeof comparisons
 *
 * @type {String}
 */
var OBJECT = 'object';

/**
 * True if environment is node, false if it's a browser
 * This seems somewhat inelegant, if anyone knows a better solution,
 * let's change this (must identify browserify's pseudo node implementation though)
 *
 * @public
 * @type {Boolean}
 */
exports.isNode = typeof process !== 'undefined' && process.toString() === '[object process]';

/**
 * Provides as soon as possible async execution in a cross
 * platform way
 *
 * @param   {Function} fn the function to be executed in an asynchronous fashion
 *
 * @public
 * @returns {void}
 */
exports.nextTick = function( fn ) {
	if( exports.isNode ) {
		process.nextTick( fn );
	} else {
		setTimeout( fn, 0 );
	}
};

/**
 * Removes whitespace from the beginning and end of a string
 *
 * @param   {String} inputString
 *
 * @public
 * @returns {String} trimmedString
 */
exports.trim = function( inputString ) {
	if( inputString.trim ) {
		return inputString.trim();
	} else {
		return inputString.replace( TRIM_REGULAR_EXPRESSION, '' );
	}
};

/**
 * Compares two objects for deep (recoursive) equality
 *
 * This used to be a significantly more complex custom implementation,
 * but JSON.stringify has gotten so fast that it now outperforms the custom
 * way by a factor of 1.5 to 3.
 *
 * In IE11 / Edge the custom implementation is still slightly faster, but for
 * consistencies sake and the upsides of leaving edge-case handling to the native
 * browser / node implementation we'll go for JSON.stringify from here on.
 *
 * Please find performance test results here
 *
 * http://jsperf.com/deep-equals-code-vs-json
 *
 * @param   {Mixed} objA
 * @param   {Mixed} objB
 *
 * @public
 * @returns {Boolean} isEqual
 */
exports.deepEquals= function( objA, objB ) {
	if( typeof objA !== OBJECT || typeof objB !== OBJECT ) {
		return objA === objB;
	} else {
		return JSON.stringify( objA ) === JSON.stringify( objB );
	}
};

/**
 * Similar to deepEquals above, tests have shown that JSON stringify outperforms any attempt of
 * a code based implementation by 50% - 100% whilst also handling edge-cases and keeping implementation
 * complexity low.
 *
 * If ES6/7 ever decides to implement deep copying natively (what happened to Object.clone? that was briefly
 * a thing...), let's switch it for the native implementation. For now though, even Object.assign({}, obj) only
 * provides a shallow copy.
 *
 * Please find performance test results backing these statements here:
 *
 * http://jsperf.com/object-deep-copy-assign
 *
 * @param   {Mixed} obj the object that should be cloned
 *
 * @public
 * @returns {Mixed} clone
 */
exports.deepCopy = function( obj ) {
	if( typeof obj === OBJECT ) {
		return JSON.parse( JSON.stringify( obj ) );
	} else {
		return obj;
	}
};
}).call(this,_dereq_('_process'))
<<<<<<< HEAD
},{"_process":34}],62:[function(_dereq_,module,exports){
=======
},{"_process":33}],63:[function(_dereq_,module,exports){
>>>>>>> 9f44da17
var WebRtcConnection = _dereq_( './webrtc-connection' ),
	EventEmitter = _dereq_( 'component-emitter' ),
	C = _dereq_( '../constants/constants' );

/**
 * This class represents a single call between two peers
 * in all its states. It's returned by ds.webrtc.makeCall
 * as well as passed to the callback of 
 * ds.webrtc.registerCallee( name, callback );
 *
 * @constructor
 * @extends {EventEmitter}
 *
 * @event established <remoteStream>
 * @event declined <reason>
 * @event error <error>
 * @event stateChange <state>
 * @event ended
 *
 * @param {Object} settings
 *
 * {
 * 		isOutgoing: <Boolean>, 
 * 		connection: <Deepstream Connection>,
 * 		localId: <String>,
 * 		remoteId: <String>,
 * 		localStream: <MediaStream>,
 * 		offer: <Offer SDP>
 * }
 *
 * @param {Object} options deepstream options
 */
var WebRtcCall = function( settings, options ) {
	this._connection = settings.connection;
	this._localId = settings.localId;
	this._remoteId = settings.remoteId;
	this._localStream = settings.localStream;
	this._offer = settings.offer;
	this._$webRtcConnection = null;
	this._bufferedIceCandidates = [];
	this._options = options;

	this.state = C.CALL_STATE.INITIAL;
	this.metaData = settings.metaData || null;
	this.callee = settings.isOutgoing ? settings.remoteId : settings.localId;
	this.isOutgoing = settings.isOutgoing;
	this.isIncoming = !settings.isOutgoing;
	this.isAccepted = false;
	this.isDeclined = false;
	
	if( this.isOutgoing ) {
		this._initiate();
	}
};

EventEmitter( WebRtcCall.prototype );

/**
 * Accept an incoming call
 *
 * @param   {MediaStream} localStream
 *
 * @public
 * @returns {void}
 */
WebRtcCall.prototype.accept = function( localStream ) {
	if( this.isAccepted ) {
		throw new Error( 'Incoming call is already accepted' );
	}

	if( this.isDeclined ) {
		throw new Error( 'Can\'t accept incoming call. Call was already declined' );
	}

	this.isAccepted = true;

	this._$webRtcConnection = new WebRtcConnection( this._connection, this._options, this._localId, this._remoteId );
	
	if( localStream ) {
		this._$webRtcConnection.addStream( localStream );
	}
	
	this._$webRtcConnection.setRemoteDescription( new RTCSessionDescription( this._offer ) );
	this._$webRtcConnection.createAnswer();
	this._$webRtcConnection.on( 'stream', this._onEstablished.bind( this ) );
	this._$webRtcConnection.on( 'error', this.emit.bind( this, 'error' ) );

	for( var i = 0; i < this._bufferedIceCandidates.length; i++ ) {
		this._$webRtcConnection.addIceCandidate( this._bufferedIceCandidates[ i ] );
	}
	
	this._bufferedIceCandidates = [];
	this._stateChange( C.CALL_STATE.ACCEPTED );
};

/**
 * Decline an incoming call
 *
 * @param   {[String]} reason An optional reason as to why the call was declined
 *
 * @private
 * @returns {void}
 */
WebRtcCall.prototype.decline = function( reason ) {
	if( this.isAccepted ) {
		throw new Error( 'Can\'t decline incoming call. Call was already accepted' );
	}

	if( this.isDeclined ) {
		throw new Error( 'Incoming call was already declined' );
	}

	this.isDeclined = true;
	this._connection.sendMsg( C.TOPIC.WEBRTC, C.ACTIONS.WEBRTC_CALL_DECLINED, [ this._localId, this._remoteId, reason || null ] );
	this._$declineReceived( reason || null );
};

/**
 * Ends a call that's in progress.
 *
 * @public
 * @returns {void}
 */
WebRtcCall.prototype.end = function() {
	this._connection.sendMsg( C.TOPIC.WEBRTC, C.ACTIONS.WEBRTC_CALL_ENDED, [ this._localId, this._remoteId, null ] );
	this._$close();
};

/**
 * Closes the connection and ends the call. This can be invoked from the
 * outside as a result of an incoming end message as well as by calling end()
 *
 * @protected
 * @returns {void}
 */
WebRtcCall.prototype._$close = function() {
	this._stateChange( C.CALL_STATE.ENDED );
	if( this._$webRtcConnection ) {
		this._$webRtcConnection.close();
	}
	this.emit( 'ended' );
};

/**
 * Add an ICE (Interactive Connection Establishing) Candidate
 *
 * @param   {RTCIceCandidate} iceCandidate An object, describing a host and port combination
 *                                         that the peers can try to connect on
 *
 * @protected
 * @returns {void}
 */
WebRtcCall.prototype._$addIceCandidate = function( iceCandidate ) {
	if( this.isIncoming && this.isAccepted === false ) {
		this._bufferedIceCandidates.push( iceCandidate );
	} else {
		this._$webRtcConnection.addIceCandidate( iceCandidate );
	}
};

/**
 * Will be invoked by the webrtcHandler if a decline message is received from the other party
 *
 * @param   {[String]} reason Optional reason as to why the call was declined
 *
 * @protected
 * @returns {void}
 */
WebRtcCall.prototype._$declineReceived = function( reason ) {
	this.isDeclined = true;
	this.isAccepted = false;
	this._stateChange( C.CALL_STATE.DECLINED );
	this.emit( 'declined', reason );
};

/**
 * Is invoked for every stateChange
 *
 * @param   {String} state one of C.CALL_STATE
 *
 * @private
 * @returns {void}
 */
WebRtcCall.prototype._stateChange = function( state ) {
	this.state = state;
	this.emit( 'stateChange', state );
};

/**
 * Initiates the an outgoing call
 *
 * @private
 * @returns {void}
 */
WebRtcCall.prototype._initiate = function() {
	this._stateChange( C.CALL_STATE.CONNECTING );
	this._$webRtcConnection = new WebRtcConnection( this._connection, this._options, this._localId, this._remoteId );
	this._$webRtcConnection.initiate( this._localStream, this.metaData );
	this._$webRtcConnection.on( 'stream', this._onEstablished.bind( this ) );
};

/**
 * Callback for accept messages. Sets the call to established and informs the client
 *
 * @param   {MediaStream} stream
 *
 * @private
 * @returns {void}
 */
WebRtcCall.prototype._onEstablished = function( stream ) {
	this.isDeclined = false;
	this.isAccepted = true;
	this._stateChange( C.CALL_STATE.ESTABLISHED );
	this.emit( 'established', stream );
};

module.exports = WebRtcCall;
<<<<<<< HEAD
},{"../constants/constants":43,"./webrtc-connection":63,"component-emitter":1}],63:[function(_dereq_,module,exports){
=======
},{"../constants/constants":43,"./webrtc-connection":64,"component-emitter":6}],64:[function(_dereq_,module,exports){
>>>>>>> 9f44da17
var Emitter = _dereq_( 'component-emitter' );
var C = _dereq_( '../constants/constants' );
var noop = function(){};

/**
 * This class wraps around the native RTCPeerConnection
 * object (https://developer.mozilla.org/en/docs/Web/API/RTCPeerConnection)
 * and provides a thin layer of deepstream integration
 *
 * @constructor
 * 
 * @event error {Error}
 * @event stream {MediaStream}
 * 
 * @param {Connection} connection deepstream connection
 * @param {Object} options deepstream options
 * @param {String} localId    either a random id for outgoing calls or a callee name for incoming calls
 * @param {String} remoteId   either a random id for incoming calls or a callee name for outgoing calls
 */
var WebRtcConnection = function( connection, options, localId, remoteId ) {
	this._connection = connection;
	this._remoteId = remoteId;
	this._localId = localId;

	this._peerConnection = new RTCPeerConnection( options.rtcPeerConnectionConfig );
	this._peerConnection.onaddstream = this._onStream.bind( this );
	this._peerConnection.onicecandidate = this._onIceCandidate.bind( this );
	this._peerConnection.oniceconnectionstatechange = this._onIceConnectionStateChange.bind( this );
	this._constraints = { mandatory: { OfferToReceiveAudio: true, OfferToReceiveVideo: true } };
};

Emitter( WebRtcConnection.prototype );

/**
 * Initiates a connection if this is an outgoing call
 *
 * @param   {MediaStream} stream   the local media stream
 * @param   {Mixed} metaData metaData will be attached to the offer
 *
 * @public
 * @returns {void}
 */
WebRtcConnection.prototype.initiate = function( stream, metaData ) {
	this._peerConnection.addStream( stream );
	this._peerConnection.createOffer( this._onOfferCreated.bind( this, metaData ), this._onError.bind( this ) );
};

/**
 * Closes the connection
 *
 * @public
 * @returns {void}
 */
WebRtcConnection.prototype.close = function() {
	this._peerConnection.close();
};

/**
 * Add a Media Stream to the connection
 *
 * @param   {MediaStream} stream   the local media stream
 *
 * @public
 * @returns {void}
 */
WebRtcConnection.prototype.addStream = function( stream ) {
	this._peerConnection.addStream( stream );
};

/**
 * Adds a remote description SDP
 *
 * @param {RTCSessionDescription} remoteDescription A session description SDP (https://developer.mozilla.org/en/docs/Web/API/RTCSessionDescription)
 * 
 * @public
 * @returns {void}
 */
WebRtcConnection.prototype.setRemoteDescription = function( remoteDescription ) {
	this._peerConnection.setRemoteDescription( remoteDescription, noop, this._onError.bind( this ) );
};

/**
 * Create an answer SDP
 *
 * @public
 * @returns {void}
 */
WebRtcConnection.prototype.createAnswer = function() {
	this._peerConnection.createAnswer( this._onAnswerCreated.bind( this ), this._onError.bind( this ), this._constraints );
};

/**
 * Adds an RTCIceCandidate to the peerConnection
 *
 * @param {RTCIceCandidate} iceCandidate
 *
 * @public
 * @returns {void}
 */
WebRtcConnection.prototype.addIceCandidate = function( iceCandidate ) {
	this._peerConnection.addIceCandidate( iceCandidate, noop, this._onError.bind( this ) );
};

/**
 * Callback for incoming stream
 *
 * @param   {MediaStreamEvent} event (https://developer.mozilla.org/en-US/docs/Web/API/MediaStreamEvent)
 *
 * @private
 * @returns {void}
 */
WebRtcConnection.prototype._onStream = function( event ) {
	this.emit( 'stream', event.stream );
};

/**
 * Callback once the offer was created (why does this happen asynchronously?)
 *
 * @param   {Mixed} metaData
 * @param   {RTCSessionDescription} offer
 *
 * @private
 * @returns {void}
 */
WebRtcConnection.prototype._onOfferCreated = function( metaData, offer ) {
	this._sendMsg( C.ACTIONS.WEBRTC_OFFER, JSON.stringify({
		sdp: offer.sdp,
		type: offer.type,
		meta: metaData
	}));
	this._peerConnection.setLocalDescription( offer, noop, this._onError.bind( this ) );
};

/**
 * Callback once the answer was created (why does this happen asynchronously?)
 *
 * @param   {Mixed} metaData
 * @param   {RTCSessionDescription} answer
 *
 * @private
 * @returns {void}
 */
WebRtcConnection.prototype._onAnswerCreated = function( answer ) {
	this._sendMsg( C.ACTIONS.WEBRTC_ANSWER, answer.toJSON() );
	this._peerConnection.setLocalDescription( answer, noop, this._onError.bind( this ) );
};	

/**
 * Sends a message via deepstream
 *
 * @param   {String} action one of C.ACTIONS
 * @param   {String} data
 *
 * @private
 * @returns {void}
 */
WebRtcConnection.prototype._sendMsg = function( action, data ) {
	this._connection.sendMsg( 
		C.TOPIC.WEBRTC,
		action,
		[ this._localId, this._remoteId, data ]
	);
};

/**
 * Callback for incoming ICECandidates
 *
 * @param   {RTCPeerConnectionIceEvent} event https://developer.mozilla.org/en-US/docs/Web/API/RTCPeerConnectionIceEvent
 *
 * @private
 * @returns {void}
 */
WebRtcConnection.prototype._onIceCandidate = function( event ) {
	if( event.candidate ) {
		this._sendMsg( C.ACTIONS.WEBRTC_ICE_CANDIDATE, event.candidate.toJSON() );
	}
};

/**
 *  Callback for changes to the ICE connection state
 *  
 *  Available states are
 *  
 * "new": the ICE agent is gathering addresses or waiting for remote candidates (or both).
 * "checking": the ICE agent has remote candidates, on at least one component, and is check them, though it has not found a connection yet. At the same time, it may still be gathering candidates.
 * "connected": the ICE agent has found a usable connection for each component, but is still testing more remote candidates for a better connection. At the same time, it may still be gathering candidates.
 * "completed": the ICE agent has found a usable connection for each component, and is no more testing remote candidates.
 * "failed": the ICE agent has checked all the remote candidates and didn't find a match for at least one component. Connections may have been found for some components.
 * "disconnected": liveness check has failed for at least one component. This may be a transient state, e. g. on a flaky network, that can recover by itself.
 * "closed": the ICE agent has shutdown and is not answering to requests.
 *
 * @private
 * @returns {void}
 */
WebRtcConnection.prototype._onIceConnectionStateChange = function() {
	if( this._peerConnection.iceConnectionState === 'disconnected' ) {
		this._connection.sendMsg( 
			C.TOPIC.WEBRTC,
			C.ACTIONS.WEBRTC_IS_ALIVE,
			[ this._remoteId ]
		);
	}
};

/**
 * Error callback
 *
 * @param   {Error} error
 *
 * @private
 * @returns {void}
 */
WebRtcConnection.prototype._onError = function( error ) {
	this.emit( 'error', error );
};

module.exports = WebRtcConnection;

<<<<<<< HEAD
},{"../constants/constants":43,"component-emitter":1}],64:[function(_dereq_,module,exports){
=======
},{"../constants/constants":43,"component-emitter":6}],65:[function(_dereq_,module,exports){
>>>>>>> 9f44da17
var C = _dereq_( '../constants/constants' ),
	WebRtcConnection = _dereq_( './webrtc-connection' ),
	WebRtcCall = _dereq_( './webrtc-call' ),
	AckTimeoutRegistry = _dereq_( '../utils/ack-timeout-registry' ),
	CALLEE_UPDATE_EVENT = 'callee-update';

/**
 * The main class for webrtc operations
 * 
 * Provides an interface to register callees, make calls and listen 
 * for callee registrations
 *
 * WebRTC (Web Real Time Communication) is a standard that allows browsers
 * to share video, audio and data-streams via a peer connection. A server is only
 * used to establish and end calls
 *
 * To learn more, please have a look at the WebRTC documentation on MDN
 *
 * https://developer.mozilla.org/en-US/docs/Web/API/WebRTC_API
 * 
 * @param {Object} options deepstream configuration options
 * @param {Connection} connection
 * @param {Client} client
 * 
 * @constructor
 * @public
 */
var WebRtcHandler = function( options, connection, client ) {
	this._options = options;
	this._connection = connection;
	this._client = client;
	this._localCallees = {};
	this._remoteCallees = [];
	this._remoteCalleesCallback = null;
	this._ackTimeoutRegistry = new AckTimeoutRegistry( client, C.TOPIC.WEBRTC, this._options.calleeAckTimeout );
	this._ackTimeoutRegistry.on( 'timeout', this._removeCallee.bind( this ) );
	this._calls = {};
};

/**
 * Register a "callee" (an endpoint that can receive incoming audio and video streams). Callees are comparable
 * to entries in a phonebook. They have a unique identifier (their name) and an on-call function that will be invoked
 * whenever another client calls makeCall.
 *
 * @param   {String} 	name     A name that can be used in makeCall to establish a connection to this callee
 * @param   {Function} 	onCallFn Callback for incoming calls. Will be invoked with a <webrtc-call> object and meta-data
 *
 * @public
 * @returns {void}
 */
WebRtcHandler.prototype.registerCallee = function( name, onCallFn ) {
	this._checkCompatibility();

	if( typeof name !== 'string' ) {
		throw new Error( 'Invalid callee name ' + name );
	}

	if( typeof onCallFn !== 'function' ) {
		throw new Error( 'Callback is not a function' );
	}

	if( this._localCallees[ name ] ) {
		throw new Error( 'Callee ' + name + ' is already registered' );
	}

	this._localCallees[ name ] = onCallFn;
	this._ackTimeoutRegistry.add( name );
	this._connection.sendMsg( C.TOPIC.WEBRTC, C.ACTIONS.WEBRTC_REGISTER_CALLEE, [ name ] );
};

/**
 * Removes a callee that was previously registered with WebRtcHandler.registerCallee
 *
 * @param   {String} name calleeName
 *
 * @public
 * @returns {void}
 */
WebRtcHandler.prototype.unregisterCallee = function( name ) {
	if( !this._localCallees[ name ] ) {
		throw new Error( 'Callee is not registered' );
	}
	
	this._removeCallee( name );
	this._ackTimeoutRegistry.add( name );
	this._connection.sendMsg( C.TOPIC.WEBRTC, C.ACTIONS.WEBRTC_UNREGISTER_CALLEE, [ name ] );
};

/**
 * Creates a call to another registered callee. This call can still be declined or remain unanswered. The call
 * object that this method returns will emit an 'established' event once the other side has accepted it and shares
 * its video/audio stream.
 *
 * @param   {String} calleeName  The name of a previously registered callee
 * @param 	{Object} metaData	Additional information that will be passed to the receiver's onCall function
 * @param   {[MediaStream]} localStream A local media stream. Can be ommited if the call is used purely for data.

 * @public
 * @returns {WebRtcCall}
 */
WebRtcHandler.prototype.makeCall = function( calleeName, metaData, localStream ) {
	this._checkCompatibility();

	if( typeof calleeName !== 'string' ) {
		throw new Error( 'Callee must be provided as string' );
	}

	if( typeof metaData !== 'object' ) {
		throw new Error( 'metaData must be provided' );
	}

	if( this._calls[ calleeName ] ) {
		throw new Error( 'Call with ' + calleeName + ' is already in progress' );
	}

	var localId = this._client.getUid();

	this._ackTimeoutRegistry.add( localId );

	return this._createCall( calleeName, {
		isOutgoing: true,
		connection: this._connection, 
		localId: localId, 
		remoteId: calleeName, 
		localStream: localStream,
		offer: null,
		metaData: metaData
	});
};
 
/**
 * Register a listener that will be invoked with all callees that are currently registered. This is
 * useful to create a "phone-book" display. Only one listener can be registered at a time
 *
 * @param   {Function} callback Will be invoked initially and every time a callee is added or removed
 *
 * @public
 * @returns {void}
 */
WebRtcHandler.prototype.listenForCallees = function( callback ) {
	if( this._remoteCalleesCallback !== null ) {
		throw new Error( 'Already listening for callees' );
	}
	this._remoteCalleesCallback = callback;
	this._ackTimeoutRegistry.add( CALLEE_UPDATE_EVENT );
	this._connection.sendMsg( C.TOPIC.WEBRTC, C.ACTIONS.WEBRTC_LISTEN_FOR_CALLEES );
};

/**
 * Removes the listener that was previously registered with listenForCallees
 *
 * @public
 * @returns {void}
 */
WebRtcHandler.prototype.unlistenForCallees = function() {
	if( !this._remoteCalleesCallback ) {
		throw new Error( 'Not listening for callees' );
	}
	this._remoteCalleesCallback = null;
	this._ackTimeoutRegistry.add( CALLEE_UPDATE_EVENT );
	this._connection.sendMsg( C.TOPIC.WEBRTC, C.ACTIONS.WEBRTC_UNLISTEN_FOR_CALLEES );
};

/**
 * This method is invoked whenever an incoming call message is received. It constracts
 * a call object and passes it to the callback function that was registered with registerCallee
 *
 * @param   {Object} message parsed deepstream message
 *
 * @private
 * @returns {void}
 */
WebRtcHandler.prototype._handleIncomingCall = function( message ) {
	var remoteId = message.data[ 0 ],
		localId = message.data[ 1 ],
		offer = JSON.parse( message.data[ 2 ] ),
		call = this._createCall( remoteId, {
			isOutgoing: false,
			connection: this._connection, 
			localId: localId, 
			remoteId: remoteId, 
			localStream: null,
			metaData: offer.meta,
			offer: offer
		});

	this._localCallees[ localId ]( call, offer.meta );
};

/**
 * Removes a call from the internal cache. This can be the result of a call ending, being
 * declined or erroring.
 *
 * @param   {String} id The temporary id (receiverName for incoming-, senderName for outgoing calls)
 *
 * @private
 * @returns {void}
 */
WebRtcHandler.prototype._removeCall = function( id ) {
	delete this._calls[ id ];
};

/**
 * Creates a new instance of WebRtcCall
 *
 * @param   {String} id The temporary id (receiverName for incoming-, senderName for outgoing calls)
 * @param   {Object} settings Call settings. Please see WebRtcCall for details
 *
 * @private
 * @returns {void}
 */
WebRtcHandler.prototype._createCall = function( id, settings ) {
	this._calls[ id ] = new WebRtcCall( settings, this._options );
	this._calls[ id ].on( 'ended', this._removeCall.bind( this, id ) );
	return this._calls[ id ];
};

/**
 * All call-related messages (offer, answer, ice candidate, decline, end etc.) share the same data signature.
 *
 * [ senderName, receiverName, arbitrary data string ]
 *
 * This method makes sure the message is in the correct format.
 *
 * @param   {Object}  message A parsed deepstream message
 *
 * @private
 * @returns {Boolean}
 */
WebRtcHandler.prototype._isValidMessage = function( message ) {
	return message.data.length === 3 &&
	typeof message.data[ 0 ] === 'string' &&
	typeof message.data[ 1 ] === 'string' &&
	typeof message.data[ 2 ] === 'string';
};

/**
 * Returns true if the messages is an update to the list of updated callees
 *
 * @param   {Object}  message A parsed deepstream message
 *
 * @private
 * @returns {Boolean}
 */
WebRtcHandler.prototype._isCalleeUpdate = function( message ) {
	return 	message.action === C.ACTIONS.WEBRTC_ALL_CALLEES ||
			message.action === C.ACTIONS.WEBRTC_CALLEE_ADDED ||
			message.action === C.ACTIONS.WEBRTC_CALLEE_REMOVED;
};

/**
 * The WebRTC specification is still very much in flux and implementations are fairly unstandardized. To
 * get WebRTC to work across all supporting browsers it is therefor crucial to use a shim / adapter script
 * to normalize implementation specifities.
 *
 * This adapter script however is not included with the client. This is for three reasons:
 * 
 * - Whilst WebRTC is a great feature of deepstream, it is not a central one. Most usecases will probably
 *   focus on Records, Events and RPCs. We've therefor choosen to rather reduce the client size and leave
 *   it to WebRTC users to include the script themselves
 *
 * - Since the API differences are still subject to frequent change it is likely that updates to the WebRTC
 *   adapter script will be quite frequent. By making it a seperate dependency it can be updated individually
 *   as soon as it is released.
 *
 * - Whilst working well, the code quality of adapter is rather poor. It lives in the global namespace, adds
 *   console logs etc.
 *
 * This method checks if all the WebRTC related objects that it will use further down the line are present
 * and if not recommends usage of the WebRTC adapter script
 *
 * @private
 * @returns {void}
 */
WebRtcHandler.prototype._checkCompatibility = function() {
	if(
		typeof RTCPeerConnection === 'undefined' ||
		typeof RTCSessionDescription === 'undefined' ||
		typeof RTCIceCandidate === 'undefined'
	){
		var msg =  'RTC global objects not detected. \n';
			msg += 'deepstream expects a standardized WebRtc implementation (e.g. no vendor prefixes etc.) \n';
			msg += 'until WebRtc is fully supported, we recommend including the official WebRTC adapter script \n';
			msg += 'which can be found at https://github.com/webrtc/adapter';

		throw new Error( msg );
	}
};

/**
 * Removes a callee from the internal cache as a result of an ACK timeout or the callee being unregistered.
 *
 * @param   {String} calleeName A local callee that was previously registered using registerCallee
 *
 * @private
 * @returns {void}
 */
WebRtcHandler.prototype._removeCallee = function( calleeName ) {
	delete this._localCallees[ calleeName ];
};

/**
 * Processes an update to the list of callees that are registered with deepstream. When listenForCallees
 * is initally called, it receives a full list of all registered callees. From there on it is only
 * send deltas. This method merges the delta updates into the full array of registered callees and
 * invokes the listener callback with the result.
 *
 * @param   {Object} message a parsed deepstream message
 *
 * @private
 * @returns {void}
 */
WebRtcHandler.prototype._processCalleeUpdate = function( message ) {
	if( this._remoteCalleesCallback === null ) {
		this._client._$onError( C.TOPIC.WEBRTC, C.EVENT.UNSOLICITED_MESSAGE, message.raw );
		return;
	}

	if( message.action === C.ACTIONS.WEBRTC_ALL_CALLEES ) {
		this._remoteCallees = message.data;
	}

	var index = this._remoteCallees.indexOf( message.data[ 0 ] );
	
	if( message.action === C.ACTIONS.WEBRTC_CALLEE_ADDED ) {
		if( index !== -1 ) {
			return;
		}
		this._remoteCallees.push( message.data[ 0 ] );
	}
	else if ( message.action === C.ACTIONS.WEBRTC_CALLEE_REMOVED ) {
		if( index === -1 ) {
			return;
		}
		this._remoteCallees.splice( index, 1 );
	}

	this._remoteCalleesCallback( this._remoteCallees );
};

/**
 * The main method for incoming WebRTC messages.
 *
 * @param   {Object} message a parsed deepstream message
 *
 *
 * @private
 * 
 * @returns {void}
 */
WebRtcHandler.prototype._$handle = function( message ) {
	var call,
		sessionDescription,
		iceCandidate;

	if( message.action === C.ACTIONS.ERROR ) {
		this._client._$onError( C.TOPIC.WEBRTC, message.data[ 0 ], message.data[ 1 ] );
		return;
	}

	if( message.action === C.ACTIONS.ACK ) {
		this._ackTimeoutRegistry.clear( message );
		return;
	}

	if( this._isCalleeUpdate( message ) ) {
		this._processCalleeUpdate( message );
		return;	
	}

	if( message.action === C.ACTIONS.WEBRTC_IS_ALIVE ) {
		if( message.data[ 1 ] === 'false' && this._calls[ message.data[ 0 ] ] ) {
			this._calls[ message.data[ 0 ] ]._$close();
		}
		return;
	}

	if( !this._isValidMessage( message ) ) {
		this._client._$onError( C.TOPIC.WEBRTC, C.EVENT.MESSAGE_PARSE_ERROR, message );
		return;
	}

	if( message.action === C.ACTIONS.WEBRTC_OFFER ) {
		this._handleIncomingCall( message );
		return;
	}

	call = this._calls[ message.data[ 0 ] ] || this._calls[ message.data[ 1 ] ];

	if( !call ) {
		this._client._$onError( C.TOPIC.WEBRTC, C.EVENT.UNSOLICITED_MESSAGE, message.raw );
		return;
	}
	
	if ( message.action === C.ACTIONS.WEBRTC_ANSWER ) {
		sessionDescription = new RTCSessionDescription( JSON.parse( message.data[ 2 ] ) );
		call._$webRtcConnection.setRemoteDescription( sessionDescription );
		return;
	}
	
	if( message.action === C.ACTIONS.WEBRTC_ICE_CANDIDATE ) {
		iceCandidate = new RTCIceCandidate( JSON.parse( message.data[ 2 ] ) );
		call._$addIceCandidate( iceCandidate );
		return;
	}

	if( message.action === C.ACTIONS.WEBRTC_CALL_DECLINED ) {
		call._$declineReceived( message.data[ 2 ] );
		return;
	}
	
	if( message.action === C.ACTIONS.WEBRTC_CALL_ENDED ) {
		call._$close();
		return;
	}

	this._client._$onError( C.TOPIC.WEBRTC, C.EVENT.EVENT.MESSAGE_PARSE_ERROR, 'unsupported action ' + message.action );
};

module.exports = WebRtcHandler;
<<<<<<< HEAD
},{"../constants/constants":43,"../utils/ack-timeout-registry":58,"./webrtc-call":62,"./webrtc-connection":63}]},{},[42])(42)
=======
},{"../constants/constants":43,"../utils/ack-timeout-registry":58,"./webrtc-call":63,"./webrtc-connection":64}]},{},[42])(42)
>>>>>>> 9f44da17
});<|MERGE_RESOLUTION|>--- conflicted
+++ resolved
@@ -1,228 +1,4 @@
 (function(f){if(typeof exports==="object"&&typeof module!=="undefined"){module.exports=f()}else if(typeof define==="function"&&define.amd){define([],f)}else{var g;if(typeof window!=="undefined"){g=window}else if(typeof global!=="undefined"){g=global}else if(typeof self!=="undefined"){g=self}else{g=this}g.deepstream = f()}})(function(){var define,module,exports;return (function e(t,n,r){function s(o,u){if(!n[o]){if(!t[o]){var a=typeof require=="function"&&require;if(!u&&a)return a(o,!0);if(i)return i(o,!0);var f=new Error("Cannot find module '"+o+"'");throw f.code="MODULE_NOT_FOUND",f}var l=n[o]={exports:{}};t[o][0].call(l.exports,function(e){var n=t[o][1][e];return s(n?n:e)},l,l.exports,e,t,n,r)}return n[o].exports}var i=typeof require=="function"&&require;for(var o=0;o<r.length;o++)s(r[o]);return s})({1:[function(_dereq_,module,exports){
-module.exports = after
-
-function after(count, callback, err_cb) {
-    var bail = false
-    err_cb = err_cb || noop
-    proxy.count = count
-
-    return (count === 0) ? callback() : proxy
-
-    function proxy(err, result) {
-        if (proxy.count <= 0) {
-            throw new Error('after called too many times')
-        }
-        --proxy.count
-
-        // after first error, rest are passed to err_cb
-        if (err) {
-            bail = true
-            callback(err)
-            // future error callbacks will go to error handler
-            callback = err_cb
-        } else if (proxy.count === 0 && !bail) {
-            callback(null, result)
-        }
-    }
-}
-
-function noop() {}
-
-},{}],2:[function(_dereq_,module,exports){
-/**
- * An abstraction for slicing an arraybuffer even when
- * ArrayBuffer.prototype.slice is not supported
- *
- * @api public
- */
-
-module.exports = function(arraybuffer, start, end) {
-  var bytes = arraybuffer.byteLength;
-  start = start || 0;
-  end = end || bytes;
-
-  if (arraybuffer.slice) { return arraybuffer.slice(start, end); }
-
-  if (start < 0) { start += bytes; }
-  if (end < 0) { end += bytes; }
-  if (end > bytes) { end = bytes; }
-
-  if (start >= bytes || start >= end || bytes === 0) {
-    return new ArrayBuffer(0);
-  }
-
-  var abv = new Uint8Array(arraybuffer);
-  var result = new Uint8Array(end - start);
-  for (var i = start, ii = 0; i < end; i++, ii++) {
-    result[ii] = abv[i];
-  }
-  return result.buffer;
-};
-
-},{}],3:[function(_dereq_,module,exports){
-/*
- * base64-arraybuffer
- * https://github.com/niklasvh/base64-arraybuffer
- *
- * Copyright (c) 2012 Niklas von Hertzen
- * Licensed under the MIT license.
- */
-(function(chars){
-  "use strict";
-
-  exports.encode = function(arraybuffer) {
-    var bytes = new Uint8Array(arraybuffer),
-    i, len = bytes.length, base64 = "";
-
-    for (i = 0; i < len; i+=3) {
-      base64 += chars[bytes[i] >> 2];
-      base64 += chars[((bytes[i] & 3) << 4) | (bytes[i + 1] >> 4)];
-      base64 += chars[((bytes[i + 1] & 15) << 2) | (bytes[i + 2] >> 6)];
-      base64 += chars[bytes[i + 2] & 63];
-    }
-
-    if ((len % 3) === 2) {
-      base64 = base64.substring(0, base64.length - 1) + "=";
-    } else if (len % 3 === 1) {
-      base64 = base64.substring(0, base64.length - 2) + "==";
-    }
-
-    return base64;
-  };
-
-  exports.decode =  function(base64) {
-    var bufferLength = base64.length * 0.75,
-    len = base64.length, i, p = 0,
-    encoded1, encoded2, encoded3, encoded4;
-
-    if (base64[base64.length - 1] === "=") {
-      bufferLength--;
-      if (base64[base64.length - 2] === "=") {
-        bufferLength--;
-      }
-    }
-
-    var arraybuffer = new ArrayBuffer(bufferLength),
-    bytes = new Uint8Array(arraybuffer);
-
-    for (i = 0; i < len; i+=4) {
-      encoded1 = chars.indexOf(base64[i]);
-      encoded2 = chars.indexOf(base64[i+1]);
-      encoded3 = chars.indexOf(base64[i+2]);
-      encoded4 = chars.indexOf(base64[i+3]);
-
-      bytes[p++] = (encoded1 << 2) | (encoded2 >> 4);
-      bytes[p++] = ((encoded2 & 15) << 4) | (encoded3 >> 2);
-      bytes[p++] = ((encoded3 & 3) << 6) | (encoded4 & 63);
-    }
-
-    return arraybuffer;
-  };
-})("ABCDEFGHIJKLMNOPQRSTUVWXYZabcdefghijklmnopqrstuvwxyz0123456789+/");
-
-},{}],4:[function(_dereq_,module,exports){
-(function (global){
-/**
- * Create a blob builder even when vendor prefixes exist
- */
-
-var BlobBuilder = global.BlobBuilder
-  || global.WebKitBlobBuilder
-  || global.MSBlobBuilder
-  || global.MozBlobBuilder;
-
-/**
- * Check if Blob constructor is supported
- */
-
-var blobSupported = (function() {
-  try {
-    var a = new Blob(['hi']);
-    return a.size === 2;
-  } catch(e) {
-    return false;
-  }
-})();
-
-/**
- * Check if Blob constructor supports ArrayBufferViews
- * Fails in Safari 6, so we need to map to ArrayBuffers there.
- */
-
-var blobSupportsArrayBufferView = blobSupported && (function() {
-  try {
-    var b = new Blob([new Uint8Array([1,2])]);
-    return b.size === 2;
-  } catch(e) {
-    return false;
-  }
-})();
-
-/**
- * Check if BlobBuilder is supported
- */
-
-var blobBuilderSupported = BlobBuilder
-  && BlobBuilder.prototype.append
-  && BlobBuilder.prototype.getBlob;
-
-/**
- * Helper function that maps ArrayBufferViews to ArrayBuffers
- * Used by BlobBuilder constructor and old browsers that didn't
- * support it in the Blob constructor.
- */
-
-function mapArrayBufferViews(ary) {
-  for (var i = 0; i < ary.length; i++) {
-    var chunk = ary[i];
-    if (chunk.buffer instanceof ArrayBuffer) {
-      var buf = chunk.buffer;
-
-      // if this is a subarray, make a copy so we only
-      // include the subarray region from the underlying buffer
-      if (chunk.byteLength !== buf.byteLength) {
-        var copy = new Uint8Array(chunk.byteLength);
-        copy.set(new Uint8Array(buf, chunk.byteOffset, chunk.byteLength));
-        buf = copy.buffer;
-      }
-
-      ary[i] = buf;
-    }
-  }
-}
-
-function BlobBuilderConstructor(ary, options) {
-  options = options || {};
-
-  var bb = new BlobBuilder();
-  mapArrayBufferViews(ary);
-
-  for (var i = 0; i < ary.length; i++) {
-    bb.append(ary[i]);
-  }
-
-  return (options.type) ? bb.getBlob(options.type) : bb.getBlob();
-};
-
-function BlobConstructor(ary, options) {
-  mapArrayBufferViews(ary);
-  return new Blob(ary, options || {});
-};
-
-module.exports = (function() {
-  if (blobSupported) {
-    return blobSupportsArrayBufferView ? global.Blob : BlobConstructor;
-  } else if (blobBuilderSupported) {
-    return BlobBuilderConstructor;
-  } else {
-    return undefined;
-  }
-})();
-
-}).call(this,typeof global !== "undefined" ? global : typeof self !== "undefined" ? self : typeof window !== "undefined" ? window : {})
-},{}],5:[function(_dereq_,module,exports){
-
-},{}],6:[function(_dereq_,module,exports){
 
 /**
  * Expose `Emitter`.
@@ -388,400 +164,23 @@
   return !! this.listeners(event).length;
 };
 
-},{}],7:[function(_dereq_,module,exports){
-
-module.exports = function(a, b){
-  var fn = function(){};
-  fn.prototype = b.prototype;
-  a.prototype = new fn;
-  a.prototype.constructor = a;
-};
-},{}],8:[function(_dereq_,module,exports){
-
-/**
- * This is the web browser implementation of `debug()`.
- *
- * Expose `debug()` as the module.
- */
-
-exports = module.exports = _dereq_('./debug');
-exports.log = log;
-exports.formatArgs = formatArgs;
-exports.save = save;
-exports.load = load;
-exports.useColors = useColors;
-exports.storage = 'undefined' != typeof chrome
-               && 'undefined' != typeof chrome.storage
-                  ? chrome.storage.local
-                  : localstorage();
-
-/**
- * Colors.
- */
-
-exports.colors = [
-  'lightseagreen',
-  'forestgreen',
-  'goldenrod',
-  'dodgerblue',
-  'darkorchid',
-  'crimson'
-];
-
-/**
- * Currently only WebKit-based Web Inspectors, Firefox >= v31,
- * and the Firebug extension (any Firefox version) are known
- * to support "%c" CSS customizations.
- *
- * TODO: add a `localStorage` variable to explicitly enable/disable colors
- */
-
-function useColors() {
-  // is webkit? http://stackoverflow.com/a/16459606/376773
-  return ('WebkitAppearance' in document.documentElement.style) ||
-    // is firebug? http://stackoverflow.com/a/398120/376773
-    (window.console && (console.firebug || (console.exception && console.table))) ||
-    // is firefox >= v31?
-    // https://developer.mozilla.org/en-US/docs/Tools/Web_Console#Styling_messages
-    (navigator.userAgent.toLowerCase().match(/firefox\/(\d+)/) && parseInt(RegExp.$1, 10) >= 31);
-}
-
-/**
- * Map %j to `JSON.stringify()`, since no Web Inspectors do that by default.
- */
-
-exports.formatters.j = function(v) {
-  return JSON.stringify(v);
-};
-
-
-/**
- * Colorize log arguments if enabled.
+},{}],2:[function(_dereq_,module,exports){
+
+module.exports =  _dereq_('./lib/');
+
+},{"./lib/":3}],3:[function(_dereq_,module,exports){
+
+module.exports = _dereq_('./socket');
+
+/**
+ * Exports parser
  *
  * @api public
- */
-
-function formatArgs() {
-  var args = arguments;
-  var useColors = this.useColors;
-
-  args[0] = (useColors ? '%c' : '')
-    + this.namespace
-    + (useColors ? ' %c' : ' ')
-    + args[0]
-    + (useColors ? '%c ' : ' ')
-    + '+' + exports.humanize(this.diff);
-
-  if (!useColors) return args;
-
-  var c = 'color: ' + this.color;
-  args = [args[0], c, 'color: inherit'].concat(Array.prototype.slice.call(args, 1));
-
-  // the final "%c" is somewhat tricky, because there could be other
-  // arguments passed either before or after the %c, so we need to
-  // figure out the correct index to insert the CSS into
-  var index = 0;
-  var lastC = 0;
-  args[0].replace(/%[a-z%]/g, function(match) {
-    if ('%%' === match) return;
-    index++;
-    if ('%c' === match) {
-      // we only are interested in the *last* %c
-      // (the user may have provided their own)
-      lastC = index;
-    }
-  });
-
-  args.splice(lastC, 0, c);
-  return args;
-}
-
-/**
- * Invokes `console.log()` when available.
- * No-op when `console.log` is not a "function".
- *
- * @api public
- */
-
-function log() {
-  // this hackery is required for IE8/9, where
-  // the `console.log` function doesn't have 'apply'
-  return 'object' === typeof console
-    && console.log
-    && Function.prototype.apply.call(console.log, console, arguments);
-}
-
-/**
- * Save `namespaces`.
- *
- * @param {String} namespaces
- * @api private
- */
-
-function save(namespaces) {
-  try {
-    if (null == namespaces) {
-      exports.storage.removeItem('debug');
-    } else {
-      exports.storage.debug = namespaces;
-    }
-  } catch(e) {}
-}
-
-/**
- * Load `namespaces`.
- *
- * @return {String} returns the previously persisted debug modes
- * @api private
- */
-
-function load() {
-  var r;
-  try {
-    r = exports.storage.debug;
-  } catch(e) {}
-  return r;
-}
-
-/**
- * Enable namespaces listed in `localStorage.debug` initially.
- */
-
-exports.enable(load());
-
-/**
- * Localstorage attempts to return the localstorage.
- *
- * This is necessary because safari throws
- * when a user disables cookies/localstorage
- * and you attempt to access it.
- *
- * @return {LocalStorage}
- * @api private
- */
-
-function localstorage(){
-  try {
-    return window.localStorage;
-  } catch (e) {}
-}
-
-},{"./debug":9}],9:[function(_dereq_,module,exports){
-
-/**
- * This is the common logic for both the Node.js and web browser
- * implementations of `debug()`.
- *
- * Expose `debug()` as the module.
- */
-
-exports = module.exports = debug;
-exports.coerce = coerce;
-exports.disable = disable;
-exports.enable = enable;
-exports.enabled = enabled;
-exports.humanize = _dereq_('ms');
-
-/**
- * The currently active debug mode names, and names to skip.
- */
-
-exports.names = [];
-exports.skips = [];
-
-/**
- * Map of special "%n" handling functions, for the debug "format" argument.
- *
- * Valid key names are a single, lowercased letter, i.e. "n".
- */
-
-exports.formatters = {};
-
-/**
- * Previously assigned color.
- */
-
-var prevColor = 0;
-
-/**
- * Previous log timestamp.
- */
-
-var prevTime;
-
-/**
- * Select a color.
- *
- * @return {Number}
- * @api private
- */
-
-function selectColor() {
-  return exports.colors[prevColor++ % exports.colors.length];
-}
-
-/**
- * Create a debugger with the given `namespace`.
- *
- * @param {String} namespace
- * @return {Function}
- * @api public
- */
-
-function debug(namespace) {
-
-  // define the `disabled` version
-  function disabled() {
-  }
-  disabled.enabled = false;
-
-  // define the `enabled` version
-  function enabled() {
-
-    var self = enabled;
-
-    // set `diff` timestamp
-    var curr = +new Date();
-    var ms = curr - (prevTime || curr);
-    self.diff = ms;
-    self.prev = prevTime;
-    self.curr = curr;
-    prevTime = curr;
-
-    // add the `color` if not set
-    if (null == self.useColors) self.useColors = exports.useColors();
-    if (null == self.color && self.useColors) self.color = selectColor();
-
-    var args = Array.prototype.slice.call(arguments);
-
-    args[0] = exports.coerce(args[0]);
-
-    if ('string' !== typeof args[0]) {
-      // anything else let's inspect with %o
-      args = ['%o'].concat(args);
-    }
-
-    // apply any `formatters` transformations
-    var index = 0;
-    args[0] = args[0].replace(/%([a-z%])/g, function(match, format) {
-      // if we encounter an escaped % then don't increase the array index
-      if (match === '%%') return match;
-      index++;
-      var formatter = exports.formatters[format];
-      if ('function' === typeof formatter) {
-        var val = args[index];
-        match = formatter.call(self, val);
-
-        // now we need to remove `args[index]` since it's inlined in the `format`
-        args.splice(index, 1);
-        index--;
-      }
-      return match;
-    });
-
-    if ('function' === typeof exports.formatArgs) {
-      args = exports.formatArgs.apply(self, args);
-    }
-    var logFn = enabled.log || exports.log || console.log.bind(console);
-    logFn.apply(self, args);
-  }
-  enabled.enabled = true;
-
-  var fn = exports.enabled(namespace) ? enabled : disabled;
-
-  fn.namespace = namespace;
-
-  return fn;
-}
-
-/**
- * Enables a debug mode by namespaces. This can include modes
- * separated by a colon and wildcards.
- *
- * @param {String} namespaces
- * @api public
- */
-
-function enable(namespaces) {
-  exports.save(namespaces);
-
-  var split = (namespaces || '').split(/[\s,]+/);
-  var len = split.length;
-
-  for (var i = 0; i < len; i++) {
-    if (!split[i]) continue; // ignore empty strings
-    namespaces = split[i].replace(/\*/g, '.*?');
-    if (namespaces[0] === '-') {
-      exports.skips.push(new RegExp('^' + namespaces.substr(1) + '$'));
-    } else {
-      exports.names.push(new RegExp('^' + namespaces + '$'));
-    }
-  }
-}
-
-/**
- * Disable debug output.
- *
- * @api public
- */
-
-function disable() {
-  exports.enable('');
-}
-
-/**
- * Returns true if the given mode name is enabled, false otherwise.
- *
- * @param {String} name
- * @return {Boolean}
- * @api public
- */
-
-function enabled(name) {
-  var i, len;
-  for (i = 0, len = exports.skips.length; i < len; i++) {
-    if (exports.skips[i].test(name)) {
-      return false;
-    }
-  }
-  for (i = 0, len = exports.names.length; i < len; i++) {
-    if (exports.names[i].test(name)) {
-      return true;
-    }
-  }
-  return false;
-}
-
-/**
- * Coerce `val`.
- *
- * @param {Mixed} val
- * @return {Mixed}
- * @api private
- */
-
-function coerce(val) {
-  if (val instanceof Error) return val.stack || val.message;
-  return val;
-}
-
-},{"ms":29}],10:[function(_dereq_,module,exports){
-
-module.exports =  _dereq_('./lib/');
-
-},{"./lib/":11}],11:[function(_dereq_,module,exports){
-
-module.exports = _dereq_('./socket');
-
-/**
- * Exports parser
- *
- * @api public
  *
  */
 module.exports.parser = _dereq_('engine.io-parser');
 
-},{"./socket":12,"engine.io-parser":20}],12:[function(_dereq_,module,exports){
+},{"./socket":4,"engine.io-parser":16}],4:[function(_dereq_,module,exports){
 (function (global){
 /**
  * Module dependencies.
@@ -1513,7 +912,7 @@
 };
 
 }).call(this,typeof global !== "undefined" ? global : typeof self !== "undefined" ? self : typeof window !== "undefined" ? window : {})
-},{"./transport":13,"./transports":14,"component-emitter":6,"debug":8,"engine.io-parser":20,"indexof":26,"parsejson":30,"parseqs":31,"parseuri":32}],13:[function(_dereq_,module,exports){
+},{"./transport":5,"./transports":6,"component-emitter":1,"debug":13,"engine.io-parser":16,"indexof":26,"parsejson":27,"parseqs":28,"parseuri":29}],5:[function(_dereq_,module,exports){
 /**
  * Module dependencies.
  */
@@ -1670,7 +1069,7 @@
   this.emit('close');
 };
 
-},{"component-emitter":6,"engine.io-parser":20}],14:[function(_dereq_,module,exports){
+},{"component-emitter":1,"engine.io-parser":16}],6:[function(_dereq_,module,exports){
 (function (global){
 /**
  * Module dependencies
@@ -1727,7 +1126,7 @@
 }
 
 }).call(this,typeof global !== "undefined" ? global : typeof self !== "undefined" ? self : typeof window !== "undefined" ? window : {})
-},{"./polling-jsonp":15,"./polling-xhr":16,"./websocket":18,"xmlhttprequest-ssl":19}],15:[function(_dereq_,module,exports){
+},{"./polling-jsonp":7,"./polling-xhr":8,"./websocket":10,"xmlhttprequest-ssl":11}],7:[function(_dereq_,module,exports){
 (function (global){
 
 /**
@@ -1969,7 +1368,7 @@
 };
 
 }).call(this,typeof global !== "undefined" ? global : typeof self !== "undefined" ? self : typeof window !== "undefined" ? window : {})
-},{"./polling":17,"component-inherit":7}],16:[function(_dereq_,module,exports){
+},{"./polling":9,"component-inherit":12}],8:[function(_dereq_,module,exports){
 (function (global){
 /**
  * Module requirements.
@@ -2385,7 +1784,7 @@
 }
 
 }).call(this,typeof global !== "undefined" ? global : typeof self !== "undefined" ? self : typeof window !== "undefined" ? window : {})
-},{"./polling":17,"component-emitter":6,"component-inherit":7,"debug":8,"xmlhttprequest-ssl":19}],17:[function(_dereq_,module,exports){
+},{"./polling":9,"component-emitter":1,"component-inherit":12,"debug":13,"xmlhttprequest-ssl":11}],9:[function(_dereq_,module,exports){
 /**
  * Module dependencies.
  */
@@ -2451,19 +1850,12 @@
   this.poll();
 };
 
-<<<<<<< HEAD
-}).call(this,typeof global !== "undefined" ? global : typeof self !== "undefined" ? self : typeof window !== "undefined" ? window : {})
-},{"../transport":5,"component-inherit":12,"debug":13,"engine.io-parser":16,"parseqs":28,"ws":31,"yeast":30}],11:[function(_dereq_,module,exports){
-// browser shim for xmlhttprequest module
-var hasCORS = _dereq_('has-cors');
-=======
 /**
  * Pauses polling.
  *
  * @param {Function} callback upon buffers are flushed and transport is paused
  * @api private
  */
->>>>>>> 9f44da17
 
 Polling.prototype.pause = function(onPause){
   var pending = 0;
@@ -2641,7 +2033,7 @@
   return schema + '://' + (ipv6 ? '[' + this.hostname + ']' : this.hostname) + port + this.path + query;
 };
 
-},{"../transport":13,"component-inherit":7,"debug":8,"engine.io-parser":20,"parseqs":31,"xmlhttprequest-ssl":19,"yeast":41}],18:[function(_dereq_,module,exports){
+},{"../transport":5,"component-inherit":12,"debug":13,"engine.io-parser":16,"parseqs":28,"xmlhttprequest-ssl":11,"yeast":30}],10:[function(_dereq_,module,exports){
 (function (global){
 /**
  * Module dependencies.
@@ -2933,7 +2325,7 @@
 };
 
 }).call(this,typeof global !== "undefined" ? global : typeof self !== "undefined" ? self : typeof window !== "undefined" ? window : {})
-},{"../transport":13,"component-inherit":7,"debug":8,"engine.io-parser":20,"parseqs":31,"ws":5,"yeast":41}],19:[function(_dereq_,module,exports){
+},{"../transport":5,"component-inherit":12,"debug":13,"engine.io-parser":16,"parseqs":28,"ws":31,"yeast":30}],11:[function(_dereq_,module,exports){
 // browser shim for xmlhttprequest module
 var hasCORS = _dereq_('has-cors');
 
@@ -2971,1816 +2363,384 @@
   }
 }
 
-},{"has-cors":25}],20:[function(_dereq_,module,exports){
-(function (global){
-/**
- * Module dependencies.
- */
-
-var keys = _dereq_('./keys');
-var hasBinary = _dereq_('has-binary');
-var sliceBuffer = _dereq_('arraybuffer.slice');
-var base64encoder = _dereq_('base64-arraybuffer');
-var after = _dereq_('after');
-var utf8 = _dereq_('utf8');
-
-/**
- * Check if we are running an android browser. That requires us to use
- * ArrayBuffer with polling transports...
- *
- * http://ghinda.net/jpeg-blob-ajax-android/
- */
-
-var isAndroid = navigator.userAgent.match(/Android/i);
-
-/**
- * Check if we are running in PhantomJS.
- * Uploading a Blob with PhantomJS does not work correctly, as reported here:
- * https://github.com/ariya/phantomjs/issues/11395
- * @type boolean
- */
-var isPhantomJS = /PhantomJS/i.test(navigator.userAgent);
-
-/**
- * When true, avoids using Blobs to encode payloads.
- * @type boolean
- */
-var dontSendBlobs = isAndroid || isPhantomJS;
-
-/**
- * Current protocol version.
- */
-
-exports.protocol = 3;
-
-/**
- * Packet types.
- */
-
-var packets = exports.packets = {
-    open:     0    // non-ws
-  , close:    1    // non-ws
-  , ping:     2
-  , pong:     3
-  , message:  4
-  , upgrade:  5
-  , noop:     6
-};
-
-var packetslist = keys(packets);
-
-/**
- * Premade error packet.
- */
-
-var err = { type: 'error', data: 'parser error' };
-
-/**
- * Create a blob api even for blob builder when vendor prefixes exist
- */
-
-var Blob = _dereq_('blob');
-
-/**
- * Encodes a packet.
- *
- *     <packet type id> [ <data> ]
- *
- * Example:
- *
- *     5hello world
- *     3
- *     4
- *
- * Binary is encoded in an identical principle
- *
+},{"has-cors":25}],12:[function(_dereq_,module,exports){
+
+module.exports = function(a, b){
+  var fn = function(){};
+  fn.prototype = b.prototype;
+  a.prototype = new fn;
+  a.prototype.constructor = a;
+};
+},{}],13:[function(_dereq_,module,exports){
+
+/**
+ * This is the web browser implementation of `debug()`.
+ *
+ * Expose `debug()` as the module.
+ */
+
+exports = module.exports = _dereq_('./debug');
+exports.log = log;
+exports.formatArgs = formatArgs;
+exports.save = save;
+exports.load = load;
+exports.useColors = useColors;
+exports.storage = 'undefined' != typeof chrome
+               && 'undefined' != typeof chrome.storage
+                  ? chrome.storage.local
+                  : localstorage();
+
+/**
+ * Colors.
+ */
+
+exports.colors = [
+  'lightseagreen',
+  'forestgreen',
+  'goldenrod',
+  'dodgerblue',
+  'darkorchid',
+  'crimson'
+];
+
+/**
+ * Currently only WebKit-based Web Inspectors, Firefox >= v31,
+ * and the Firebug extension (any Firefox version) are known
+ * to support "%c" CSS customizations.
+ *
+ * TODO: add a `localStorage` variable to explicitly enable/disable colors
+ */
+
+function useColors() {
+  // is webkit? http://stackoverflow.com/a/16459606/376773
+  return ('WebkitAppearance' in document.documentElement.style) ||
+    // is firebug? http://stackoverflow.com/a/398120/376773
+    (window.console && (console.firebug || (console.exception && console.table))) ||
+    // is firefox >= v31?
+    // https://developer.mozilla.org/en-US/docs/Tools/Web_Console#Styling_messages
+    (navigator.userAgent.toLowerCase().match(/firefox\/(\d+)/) && parseInt(RegExp.$1, 10) >= 31);
+}
+
+/**
+ * Map %j to `JSON.stringify()`, since no Web Inspectors do that by default.
+ */
+
+exports.formatters.j = function(v) {
+  return JSON.stringify(v);
+};
+
+
+/**
+ * Colorize log arguments if enabled.
+ *
+ * @api public
+ */
+
+function formatArgs() {
+  var args = arguments;
+  var useColors = this.useColors;
+
+  args[0] = (useColors ? '%c' : '')
+    + this.namespace
+    + (useColors ? ' %c' : ' ')
+    + args[0]
+    + (useColors ? '%c ' : ' ')
+    + '+' + exports.humanize(this.diff);
+
+  if (!useColors) return args;
+
+  var c = 'color: ' + this.color;
+  args = [args[0], c, 'color: inherit'].concat(Array.prototype.slice.call(args, 1));
+
+  // the final "%c" is somewhat tricky, because there could be other
+  // arguments passed either before or after the %c, so we need to
+  // figure out the correct index to insert the CSS into
+  var index = 0;
+  var lastC = 0;
+  args[0].replace(/%[a-z%]/g, function(match) {
+    if ('%%' === match) return;
+    index++;
+    if ('%c' === match) {
+      // we only are interested in the *last* %c
+      // (the user may have provided their own)
+      lastC = index;
+    }
+  });
+
+  args.splice(lastC, 0, c);
+  return args;
+}
+
+/**
+ * Invokes `console.log()` when available.
+ * No-op when `console.log` is not a "function".
+ *
+ * @api public
+ */
+
+function log() {
+  // this hackery is required for IE8/9, where
+  // the `console.log` function doesn't have 'apply'
+  return 'object' === typeof console
+    && console.log
+    && Function.prototype.apply.call(console.log, console, arguments);
+}
+
+/**
+ * Save `namespaces`.
+ *
+ * @param {String} namespaces
  * @api private
  */
 
-exports.encodePacket = function (packet, supportsBinary, utf8encode, callback) {
-  if ('function' == typeof supportsBinary) {
-    callback = supportsBinary;
-    supportsBinary = false;
-  }
-
-  if ('function' == typeof utf8encode) {
-    callback = utf8encode;
-    utf8encode = null;
-  }
-
-  var data = (packet.data === undefined)
-    ? undefined
-    : packet.data.buffer || packet.data;
-
-  if (global.ArrayBuffer && data instanceof ArrayBuffer) {
-    return encodeArrayBuffer(packet, supportsBinary, callback);
-  } else if (Blob && data instanceof global.Blob) {
-    return encodeBlob(packet, supportsBinary, callback);
-  }
-
-  // might be an object with { base64: true, data: dataAsBase64String }
-  if (data && data.base64) {
-    return encodeBase64Object(packet, callback);
-  }
-
-  // Sending data as a utf-8 string
-  var encoded = packets[packet.type];
-
-  // data fragment is optional
-  if (undefined !== packet.data) {
-    encoded += utf8encode ? utf8.encode(String(packet.data)) : String(packet.data);
-  }
-
-  return callback('' + encoded);
-
-};
-
-function encodeBase64Object(packet, callback) {
-  // packet data is an object { base64: true, data: dataAsBase64String }
-  var message = 'b' + exports.packets[packet.type] + packet.data.data;
-  return callback(message);
+function save(namespaces) {
+  try {
+    if (null == namespaces) {
+      exports.storage.removeItem('debug');
+    } else {
+      exports.storage.debug = namespaces;
+    }
+  } catch(e) {}
 }
 
 /**
- * Encode packet helpers for binary types
- */
-
-function encodeArrayBuffer(packet, supportsBinary, callback) {
-  if (!supportsBinary) {
-    return exports.encodeBase64Packet(packet, callback);
-  }
-
-  var data = packet.data;
-  var contentArray = new Uint8Array(data);
-  var resultBuffer = new Uint8Array(1 + data.byteLength);
-
-  resultBuffer[0] = packets[packet.type];
-  for (var i = 0; i < contentArray.length; i++) {
-    resultBuffer[i+1] = contentArray[i];
-  }
-
-  return callback(resultBuffer.buffer);
+ * Load `namespaces`.
+ *
+ * @return {String} returns the previously persisted debug modes
+ * @api private
+ */
+
+function load() {
+  var r;
+  try {
+    r = exports.storage.debug;
+  } catch(e) {}
+  return r;
 }
 
-function encodeBlobAsArrayBuffer(packet, supportsBinary, callback) {
-  if (!supportsBinary) {
-    return exports.encodeBase64Packet(packet, callback);
-  }
-
-  var fr = new FileReader();
-  fr.onload = function() {
-    packet.data = fr.result;
-    exports.encodePacket(packet, supportsBinary, true, callback);
-  };
-  return fr.readAsArrayBuffer(packet.data);
+/**
+ * Enable namespaces listed in `localStorage.debug` initially.
+ */
+
+exports.enable(load());
+
+/**
+ * Localstorage attempts to return the localstorage.
+ *
+ * This is necessary because safari throws
+ * when a user disables cookies/localstorage
+ * and you attempt to access it.
+ *
+ * @return {LocalStorage}
+ * @api private
+ */
+
+function localstorage(){
+  try {
+    return window.localStorage;
+  } catch (e) {}
 }
 
-function encodeBlob(packet, supportsBinary, callback) {
-  if (!supportsBinary) {
-    return exports.encodeBase64Packet(packet, callback);
-  }
-
-  if (dontSendBlobs) {
-    return encodeBlobAsArrayBuffer(packet, supportsBinary, callback);
-  }
-
-  var length = new Uint8Array(1);
-  length[0] = packets[packet.type];
-  var blob = new Blob([length.buffer, packet.data]);
-
-  return callback(blob);
+},{"./debug":14}],14:[function(_dereq_,module,exports){
+
+/**
+ * This is the common logic for both the Node.js and web browser
+ * implementations of `debug()`.
+ *
+ * Expose `debug()` as the module.
+ */
+
+exports = module.exports = debug;
+exports.coerce = coerce;
+exports.disable = disable;
+exports.enable = enable;
+exports.enabled = enabled;
+exports.humanize = _dereq_('ms');
+
+/**
+ * The currently active debug mode names, and names to skip.
+ */
+
+exports.names = [];
+exports.skips = [];
+
+/**
+ * Map of special "%n" handling functions, for the debug "format" argument.
+ *
+ * Valid key names are a single, lowercased letter, i.e. "n".
+ */
+
+exports.formatters = {};
+
+/**
+ * Previously assigned color.
+ */
+
+var prevColor = 0;
+
+/**
+ * Previous log timestamp.
+ */
+
+var prevTime;
+
+/**
+ * Select a color.
+ *
+ * @return {Number}
+ * @api private
+ */
+
+function selectColor() {
+  return exports.colors[prevColor++ % exports.colors.length];
 }
 
 /**
- * Encodes a packet with binary data in a base64 string
- *
- * @param {Object} packet, has `type` and `data`
- * @return {String} base64 encoded message
- */
-
-exports.encodeBase64Packet = function(packet, callback) {
-  var message = 'b' + exports.packets[packet.type];
-  if (Blob && packet.data instanceof global.Blob) {
-    var fr = new FileReader();
-    fr.onload = function() {
-      var b64 = fr.result.split(',')[1];
-      callback(message + b64);
-    };
-    return fr.readAsDataURL(packet.data);
-  }
-
-  var b64data;
-  try {
-    b64data = String.fromCharCode.apply(null, new Uint8Array(packet.data));
-  } catch (e) {
-    // iPhone Safari doesn't let you apply with typed arrays
-    var typed = new Uint8Array(packet.data);
-    var basic = new Array(typed.length);
-    for (var i = 0; i < typed.length; i++) {
-      basic[i] = typed[i];
-    }
-    b64data = String.fromCharCode.apply(null, basic);
-  }
-  message += global.btoa(b64data);
-  return callback(message);
-};
-
-/**
- * Decodes a packet. Changes format to Blob if requested.
- *
- * @return {Object} with `type` and `data` (if any)
+ * Create a debugger with the given `namespace`.
+ *
+ * @param {String} namespace
+ * @return {Function}
+ * @api public
+ */
+
+function debug(namespace) {
+
+  // define the `disabled` version
+  function disabled() {
+  }
+  disabled.enabled = false;
+
+  // define the `enabled` version
+  function enabled() {
+
+    var self = enabled;
+
+    // set `diff` timestamp
+    var curr = +new Date();
+    var ms = curr - (prevTime || curr);
+    self.diff = ms;
+    self.prev = prevTime;
+    self.curr = curr;
+    prevTime = curr;
+
+    // add the `color` if not set
+    if (null == self.useColors) self.useColors = exports.useColors();
+    if (null == self.color && self.useColors) self.color = selectColor();
+
+    var args = Array.prototype.slice.call(arguments);
+
+    args[0] = exports.coerce(args[0]);
+
+    if ('string' !== typeof args[0]) {
+      // anything else let's inspect with %o
+      args = ['%o'].concat(args);
+    }
+
+    // apply any `formatters` transformations
+    var index = 0;
+    args[0] = args[0].replace(/%([a-z%])/g, function(match, format) {
+      // if we encounter an escaped % then don't increase the array index
+      if (match === '%%') return match;
+      index++;
+      var formatter = exports.formatters[format];
+      if ('function' === typeof formatter) {
+        var val = args[index];
+        match = formatter.call(self, val);
+
+        // now we need to remove `args[index]` since it's inlined in the `format`
+        args.splice(index, 1);
+        index--;
+      }
+      return match;
+    });
+
+    if ('function' === typeof exports.formatArgs) {
+      args = exports.formatArgs.apply(self, args);
+    }
+    var logFn = enabled.log || exports.log || console.log.bind(console);
+    logFn.apply(self, args);
+  }
+  enabled.enabled = true;
+
+  var fn = exports.enabled(namespace) ? enabled : disabled;
+
+  fn.namespace = namespace;
+
+  return fn;
+}
+
+/**
+ * Enables a debug mode by namespaces. This can include modes
+ * separated by a colon and wildcards.
+ *
+ * @param {String} namespaces
+ * @api public
+ */
+
+function enable(namespaces) {
+  exports.save(namespaces);
+
+  var split = (namespaces || '').split(/[\s,]+/);
+  var len = split.length;
+
+  for (var i = 0; i < len; i++) {
+    if (!split[i]) continue; // ignore empty strings
+    namespaces = split[i].replace(/\*/g, '.*?');
+    if (namespaces[0] === '-') {
+      exports.skips.push(new RegExp('^' + namespaces.substr(1) + '$'));
+    } else {
+      exports.names.push(new RegExp('^' + namespaces + '$'));
+    }
+  }
+}
+
+/**
+ * Disable debug output.
+ *
+ * @api public
+ */
+
+function disable() {
+  exports.enable('');
+}
+
+/**
+ * Returns true if the given mode name is enabled, false otherwise.
+ *
+ * @param {String} name
+ * @return {Boolean}
+ * @api public
+ */
+
+function enabled(name) {
+  var i, len;
+  for (i = 0, len = exports.skips.length; i < len; i++) {
+    if (exports.skips[i].test(name)) {
+      return false;
+    }
+  }
+  for (i = 0, len = exports.names.length; i < len; i++) {
+    if (exports.names[i].test(name)) {
+      return true;
+    }
+  }
+  return false;
+}
+
+/**
+ * Coerce `val`.
+ *
+ * @param {Mixed} val
+ * @return {Mixed}
  * @api private
  */
 
-exports.decodePacket = function (data, binaryType, utf8decode) {
-  // String data
-  if (typeof data == 'string' || data === undefined) {
-    if (data.charAt(0) == 'b') {
-      return exports.decodeBase64Packet(data.substr(1), binaryType);
-    }
-
-    if (utf8decode) {
-      try {
-        data = utf8.decode(data);
-      } catch (e) {
-        return err;
-      }
-    }
-    var type = data.charAt(0);
-
-    if (Number(type) != type || !packetslist[type]) {
-      return err;
-    }
-
-    if (data.length > 1) {
-      return { type: packetslist[type], data: data.substring(1) };
-    } else {
-      return { type: packetslist[type] };
-    }
-  }
-
-  var asArray = new Uint8Array(data);
-  var type = asArray[0];
-  var rest = sliceBuffer(data, 1);
-  if (Blob && binaryType === 'blob') {
-    rest = new Blob([rest]);
-  }
-  return { type: packetslist[type], data: rest };
-};
-
-/**
- * Decodes a packet encoded in a base64 string
- *
- * @param {String} base64 encoded message
- * @return {Object} with `type` and `data` (if any)
- */
-
-exports.decodeBase64Packet = function(msg, binaryType) {
-  var type = packetslist[msg.charAt(0)];
-  if (!global.ArrayBuffer) {
-    return { type: type, data: { base64: true, data: msg.substr(1) } };
-  }
-
-  var data = base64encoder.decode(msg.substr(1));
-
-  if (binaryType === 'blob' && Blob) {
-    data = new Blob([data]);
-  }
-
-  return { type: type, data: data };
-};
-
-/**
- * Encodes multiple messages (payload).
- *
- *     <length>:data
- *
- * Example:
- *
- *     11:hello world2:hi
- *
- * If any contents are binary, they will be encoded as base64 strings. Base64
- * encoded strings are marked with a b before the length specifier
- *
- * @param {Array} packets
- * @api private
- */
-
-exports.encodePayload = function (packets, supportsBinary, callback) {
-  if (typeof supportsBinary == 'function') {
-    callback = supportsBinary;
-    supportsBinary = null;
-  }
-
-  var isBinary = hasBinary(packets);
-
-  if (supportsBinary && isBinary) {
-    if (Blob && !dontSendBlobs) {
-      return exports.encodePayloadAsBlob(packets, callback);
-    }
-
-    return exports.encodePayloadAsArrayBuffer(packets, callback);
-  }
-
-  if (!packets.length) {
-    return callback('0:');
-  }
-
-  function setLengthHeader(message) {
-    return message.length + ':' + message;
-  }
-
-  function encodeOne(packet, doneCallback) {
-    exports.encodePacket(packet, !isBinary ? false : supportsBinary, true, function(message) {
-      doneCallback(null, setLengthHeader(message));
-    });
-  }
-
-  map(packets, encodeOne, function(err, results) {
-    return callback(results.join(''));
-  });
-};
-
-/**
- * Async array map using after
- */
-
-function map(ary, each, done) {
-  var result = new Array(ary.length);
-  var next = after(ary.length, done);
-
-  var eachWithIndex = function(i, el, cb) {
-    each(el, function(error, msg) {
-      result[i] = msg;
-      cb(error, result);
-    });
-  };
-
-  for (var i = 0; i < ary.length; i++) {
-    eachWithIndex(i, ary[i], next);
-  }
+function coerce(val) {
+  if (val instanceof Error) return val.stack || val.message;
+  return val;
 }
 
-/*
- * Decodes data when a payload is maybe expected. Possible binary contents are
- * decoded from their base64 representation
- *
- * @param {String} data, callback method
- * @api public
- */
-
-exports.decodePayload = function (data, binaryType, callback) {
-  if (typeof data != 'string') {
-    return exports.decodePayloadAsBinary(data, binaryType, callback);
-  }
-
-  if (typeof binaryType === 'function') {
-    callback = binaryType;
-    binaryType = null;
-  }
-
-  var packet;
-  if (data == '') {
-    // parser error - ignoring payload
-    return callback(err, 0, 1);
-  }
-
-  var length = ''
-    , n, msg;
-
-  for (var i = 0, l = data.length; i < l; i++) {
-    var chr = data.charAt(i);
-
-    if (':' != chr) {
-      length += chr;
-    } else {
-      if ('' == length || (length != (n = Number(length)))) {
-        // parser error - ignoring payload
-        return callback(err, 0, 1);
-      }
-
-      msg = data.substr(i + 1, n);
-
-      if (length != msg.length) {
-        // parser error - ignoring payload
-        return callback(err, 0, 1);
-      }
-
-      if (msg.length) {
-        packet = exports.decodePacket(msg, binaryType, true);
-
-        if (err.type == packet.type && err.data == packet.data) {
-          // parser error in individual packet - ignoring payload
-          return callback(err, 0, 1);
-        }
-
-        var ret = callback(packet, i + n, l);
-        if (false === ret) return;
-      }
-
-      // advance cursor
-      i += n;
-      length = '';
-    }
-  }
-
-  if (length != '') {
-    // parser error - ignoring payload
-    return callback(err, 0, 1);
-  }
-
-};
-
-/**
- * Encodes multiple messages (payload) as binary.
- *
- * <1 = binary, 0 = string><number from 0-9><number from 0-9>[...]<number
- * 255><data>
- *
- * Example:
- * 1 3 255 1 2 3, if the binary contents are interpreted as 8 bit integers
- *
- * @param {Array} packets
- * @return {ArrayBuffer} encoded payload
- * @api private
- */
-
-exports.encodePayloadAsArrayBuffer = function(packets, callback) {
-  if (!packets.length) {
-    return callback(new ArrayBuffer(0));
-  }
-
-  function encodeOne(packet, doneCallback) {
-    exports.encodePacket(packet, true, true, function(data) {
-      return doneCallback(null, data);
-    });
-  }
-
-  map(packets, encodeOne, function(err, encodedPackets) {
-    var totalLength = encodedPackets.reduce(function(acc, p) {
-      var len;
-      if (typeof p === 'string'){
-        len = p.length;
-      } else {
-        len = p.byteLength;
-      }
-      return acc + len.toString().length + len + 2; // string/binary identifier + separator = 2
-    }, 0);
-
-    var resultArray = new Uint8Array(totalLength);
-
-    var bufferIndex = 0;
-    encodedPackets.forEach(function(p) {
-      var isString = typeof p === 'string';
-      var ab = p;
-      if (isString) {
-        var view = new Uint8Array(p.length);
-        for (var i = 0; i < p.length; i++) {
-          view[i] = p.charCodeAt(i);
-        }
-        ab = view.buffer;
-      }
-
-      if (isString) { // not true binary
-        resultArray[bufferIndex++] = 0;
-      } else { // true binary
-        resultArray[bufferIndex++] = 1;
-      }
-
-      var lenStr = ab.byteLength.toString();
-      for (var i = 0; i < lenStr.length; i++) {
-        resultArray[bufferIndex++] = parseInt(lenStr[i]);
-      }
-      resultArray[bufferIndex++] = 255;
-
-      var view = new Uint8Array(ab);
-      for (var i = 0; i < view.length; i++) {
-        resultArray[bufferIndex++] = view[i];
-      }
-    });
-
-    return callback(resultArray.buffer);
-  });
-};
-
-/**
- * Encode as Blob
- */
-
-exports.encodePayloadAsBlob = function(packets, callback) {
-  function encodeOne(packet, doneCallback) {
-    exports.encodePacket(packet, true, true, function(encoded) {
-      var binaryIdentifier = new Uint8Array(1);
-      binaryIdentifier[0] = 1;
-      if (typeof encoded === 'string') {
-        var view = new Uint8Array(encoded.length);
-        for (var i = 0; i < encoded.length; i++) {
-          view[i] = encoded.charCodeAt(i);
-        }
-        encoded = view.buffer;
-        binaryIdentifier[0] = 0;
-      }
-
-      var len = (encoded instanceof ArrayBuffer)
-        ? encoded.byteLength
-        : encoded.size;
-
-      var lenStr = len.toString();
-      var lengthAry = new Uint8Array(lenStr.length + 1);
-      for (var i = 0; i < lenStr.length; i++) {
-        lengthAry[i] = parseInt(lenStr[i]);
-      }
-      lengthAry[lenStr.length] = 255;
-
-      if (Blob) {
-        var blob = new Blob([binaryIdentifier.buffer, lengthAry.buffer, encoded]);
-        doneCallback(null, blob);
-      }
-    });
-  }
-
-  map(packets, encodeOne, function(err, results) {
-    return callback(new Blob(results));
-  });
-};
-
-/*
- * Decodes data when a payload is maybe expected. Strings are decoded by
- * interpreting each byte as a key code for entries marked to start with 0. See
- * description of encodePayloadAsBinary
- *
- * @param {ArrayBuffer} data, callback method
- * @api public
- */
-
-exports.decodePayloadAsBinary = function (data, binaryType, callback) {
-  if (typeof binaryType === 'function') {
-    callback = binaryType;
-    binaryType = null;
-  }
-
-  var bufferTail = data;
-  var buffers = [];
-
-  var numberTooLong = false;
-  while (bufferTail.byteLength > 0) {
-    var tailArray = new Uint8Array(bufferTail);
-    var isString = tailArray[0] === 0;
-    var msgLength = '';
-
-    for (var i = 1; ; i++) {
-      if (tailArray[i] == 255) break;
-
-      if (msgLength.length > 310) {
-        numberTooLong = true;
-        break;
-      }
-
-      msgLength += tailArray[i];
-    }
-
-    if(numberTooLong) return callback(err, 0, 1);
-
-    bufferTail = sliceBuffer(bufferTail, 2 + msgLength.length);
-    msgLength = parseInt(msgLength);
-
-    var msg = sliceBuffer(bufferTail, 0, msgLength);
-    if (isString) {
-      try {
-        msg = String.fromCharCode.apply(null, new Uint8Array(msg));
-      } catch (e) {
-        // iPhone Safari doesn't let you apply to typed arrays
-        var typed = new Uint8Array(msg);
-        msg = '';
-        for (var i = 0; i < typed.length; i++) {
-          msg += String.fromCharCode(typed[i]);
-        }
-      }
-    }
-
-    buffers.push(msg);
-    bufferTail = sliceBuffer(bufferTail, msgLength);
-  }
-
-  var total = buffers.length;
-  buffers.forEach(function(buffer, i) {
-    callback(exports.decodePacket(buffer, binaryType, true), i, total);
-  });
-};
-
-}).call(this,typeof global !== "undefined" ? global : typeof self !== "undefined" ? self : typeof window !== "undefined" ? window : {})
-},{"./keys":21,"after":1,"arraybuffer.slice":2,"base64-arraybuffer":3,"blob":4,"has-binary":24,"utf8":38}],21:[function(_dereq_,module,exports){
-
-/**
- * Gets the keys for an object.
- *
- * @return {Array} keys
- * @api private
- */
-
-module.exports = Object.keys || function keys (obj){
-  var arr = [];
-  var has = Object.prototype.hasOwnProperty;
-
-  for (var i in obj) {
-    if (has.call(obj, i)) {
-      arr.push(i);
-    }
-  }
-  return arr;
-};
-
-},{}],22:[function(_dereq_,module,exports){
-// Copyright Joyent, Inc. and other Node contributors.
-//
-// Permission is hereby granted, free of charge, to any person obtaining a
-// copy of this software and associated documentation files (the
-// "Software"), to deal in the Software without restriction, including
-// without limitation the rights to use, copy, modify, merge, publish,
-// distribute, sublicense, and/or sell copies of the Software, and to permit
-// persons to whom the Software is furnished to do so, subject to the
-// following conditions:
-//
-// The above copyright notice and this permission notice shall be included
-// in all copies or substantial portions of the Software.
-//
-// THE SOFTWARE IS PROVIDED "AS IS", WITHOUT WARRANTY OF ANY KIND, EXPRESS
-// OR IMPLIED, INCLUDING BUT NOT LIMITED TO THE WARRANTIES OF
-// MERCHANTABILITY, FITNESS FOR A PARTICULAR PURPOSE AND NONINFRINGEMENT. IN
-// NO EVENT SHALL THE AUTHORS OR COPYRIGHT HOLDERS BE LIABLE FOR ANY CLAIM,
-// DAMAGES OR OTHER LIABILITY, WHETHER IN AN ACTION OF CONTRACT, TORT OR
-// OTHERWISE, ARISING FROM, OUT OF OR IN CONNECTION WITH THE SOFTWARE OR THE
-// USE OR OTHER DEALINGS IN THE SOFTWARE.
-
-function EventEmitter() {
-  this._events = this._events || {};
-  this._maxListeners = this._maxListeners || undefined;
-}
-module.exports = EventEmitter;
-
-// Backwards-compat with node 0.10.x
-EventEmitter.EventEmitter = EventEmitter;
-
-EventEmitter.prototype._events = undefined;
-EventEmitter.prototype._maxListeners = undefined;
-
-// By default EventEmitters will print a warning if more than 10 listeners are
-// added to it. This is a useful default which helps finding memory leaks.
-EventEmitter.defaultMaxListeners = 10;
-
-// Obviously not all Emitters should be limited to 10. This function allows
-// that to be increased. Set to zero for unlimited.
-EventEmitter.prototype.setMaxListeners = function(n) {
-  if (!isNumber(n) || n < 0 || isNaN(n))
-    throw TypeError('n must be a positive number');
-  this._maxListeners = n;
-  return this;
-};
-
-EventEmitter.prototype.emit = function(type) {
-  var er, handler, len, args, i, listeners;
-
-  if (!this._events)
-    this._events = {};
-
-  // If there is no 'error' event listener then throw.
-  if (type === 'error') {
-    if (!this._events.error ||
-        (isObject(this._events.error) && !this._events.error.length)) {
-      er = arguments[1];
-      if (er instanceof Error) {
-        throw er; // Unhandled 'error' event
-      }
-      throw TypeError('Uncaught, unspecified "error" event.');
-    }
-  }
-
-  handler = this._events[type];
-
-  if (isUndefined(handler))
-    return false;
-
-  if (isFunction(handler)) {
-    switch (arguments.length) {
-      // fast cases
-      case 1:
-        handler.call(this);
-        break;
-      case 2:
-        handler.call(this, arguments[1]);
-        break;
-      case 3:
-        handler.call(this, arguments[1], arguments[2]);
-        break;
-      // slower
-      default:
-        len = arguments.length;
-        args = new Array(len - 1);
-        for (i = 1; i < len; i++)
-          args[i - 1] = arguments[i];
-        handler.apply(this, args);
-    }
-  } else if (isObject(handler)) {
-    len = arguments.length;
-    args = new Array(len - 1);
-    for (i = 1; i < len; i++)
-      args[i - 1] = arguments[i];
-
-    listeners = handler.slice();
-    len = listeners.length;
-    for (i = 0; i < len; i++)
-      listeners[i].apply(this, args);
-  }
-
-  return true;
-};
-
-EventEmitter.prototype.addListener = function(type, listener) {
-  var m;
-
-  if (!isFunction(listener))
-    throw TypeError('listener must be a function');
-
-  if (!this._events)
-    this._events = {};
-
-  // To avoid recursion in the case that type === "newListener"! Before
-  // adding it to the listeners, first emit "newListener".
-  if (this._events.newListener)
-    this.emit('newListener', type,
-              isFunction(listener.listener) ?
-              listener.listener : listener);
-
-  if (!this._events[type])
-    // Optimize the case of one listener. Don't need the extra array object.
-    this._events[type] = listener;
-  else if (isObject(this._events[type]))
-    // If we've already got an array, just append.
-    this._events[type].push(listener);
-  else
-    // Adding the second element, need to change to array.
-    this._events[type] = [this._events[type], listener];
-
-  // Check for listener leak
-  if (isObject(this._events[type]) && !this._events[type].warned) {
-    var m;
-    if (!isUndefined(this._maxListeners)) {
-      m = this._maxListeners;
-    } else {
-      m = EventEmitter.defaultMaxListeners;
-    }
-
-    if (m && m > 0 && this._events[type].length > m) {
-      this._events[type].warned = true;
-      console.error('(node) warning: possible EventEmitter memory ' +
-                    'leak detected. %d listeners added. ' +
-                    'Use emitter.setMaxListeners() to increase limit.',
-                    this._events[type].length);
-      if (typeof console.trace === 'function') {
-        // not supported in IE 10
-        console.trace();
-      }
-    }
-  }
-
-  return this;
-};
-
-EventEmitter.prototype.on = EventEmitter.prototype.addListener;
-
-EventEmitter.prototype.once = function(type, listener) {
-  if (!isFunction(listener))
-    throw TypeError('listener must be a function');
-
-  var fired = false;
-
-  function g() {
-    this.removeListener(type, g);
-
-    if (!fired) {
-      fired = true;
-      listener.apply(this, arguments);
-    }
-  }
-
-  g.listener = listener;
-  this.on(type, g);
-
-  return this;
-};
-
-// emits a 'removeListener' event iff the listener was removed
-EventEmitter.prototype.removeListener = function(type, listener) {
-  var list, position, length, i;
-
-  if (!isFunction(listener))
-    throw TypeError('listener must be a function');
-
-  if (!this._events || !this._events[type])
-    return this;
-
-  list = this._events[type];
-  length = list.length;
-  position = -1;
-
-  if (list === listener ||
-      (isFunction(list.listener) && list.listener === listener)) {
-    delete this._events[type];
-    if (this._events.removeListener)
-      this.emit('removeListener', type, listener);
-
-  } else if (isObject(list)) {
-    for (i = length; i-- > 0;) {
-      if (list[i] === listener ||
-          (list[i].listener && list[i].listener === listener)) {
-        position = i;
-        break;
-      }
-    }
-
-    if (position < 0)
-      return this;
-
-    if (list.length === 1) {
-      list.length = 0;
-      delete this._events[type];
-    } else {
-      list.splice(position, 1);
-    }
-
-    if (this._events.removeListener)
-      this.emit('removeListener', type, listener);
-  }
-
-  return this;
-};
-
-EventEmitter.prototype.removeAllListeners = function(type) {
-  var key, listeners;
-
-  if (!this._events)
-    return this;
-
-  // not listening for removeListener, no need to emit
-  if (!this._events.removeListener) {
-    if (arguments.length === 0)
-      this._events = {};
-    else if (this._events[type])
-      delete this._events[type];
-    return this;
-  }
-
-  // emit removeListener for all listeners on all events
-  if (arguments.length === 0) {
-    for (key in this._events) {
-      if (key === 'removeListener') continue;
-      this.removeAllListeners(key);
-    }
-    this.removeAllListeners('removeListener');
-    this._events = {};
-    return this;
-  }
-
-  listeners = this._events[type];
-
-  if (isFunction(listeners)) {
-    this.removeListener(type, listeners);
-  } else {
-    // LIFO order
-    while (listeners.length)
-      this.removeListener(type, listeners[listeners.length - 1]);
-  }
-  delete this._events[type];
-
-  return this;
-};
-
-EventEmitter.prototype.listeners = function(type) {
-  var ret;
-  if (!this._events || !this._events[type])
-    ret = [];
-  else if (isFunction(this._events[type]))
-    ret = [this._events[type]];
-  else
-    ret = this._events[type].slice();
-  return ret;
-};
-
-EventEmitter.listenerCount = function(emitter, type) {
-  var ret;
-  if (!emitter._events || !emitter._events[type])
-    ret = 0;
-  else if (isFunction(emitter._events[type]))
-    ret = 1;
-  else
-    ret = emitter._events[type].length;
-  return ret;
-};
-
-function isFunction(arg) {
-  return typeof arg === 'function';
-}
-
-function isNumber(arg) {
-  return typeof arg === 'number';
-}
-
-function isObject(arg) {
-  return typeof arg === 'object' && arg !== null;
-}
-
-function isUndefined(arg) {
-  return arg === void 0;
-}
-
-},{}],23:[function(_dereq_,module,exports){
-// Copyright Joyent, Inc. and other Node contributors.
-//
-// Permission is hereby granted, free of charge, to any person obtaining a
-// copy of this software and associated documentation files (the
-// "Software"), to deal in the Software without restriction, including
-// without limitation the rights to use, copy, modify, merge, publish,
-// distribute, sublicense, and/or sell copies of the Software, and to permit
-// persons to whom the Software is furnished to do so, subject to the
-// following conditions:
-//
-// The above copyright notice and this permission notice shall be included
-// in all copies or substantial portions of the Software.
-//
-// THE SOFTWARE IS PROVIDED "AS IS", WITHOUT WARRANTY OF ANY KIND, EXPRESS
-// OR IMPLIED, INCLUDING BUT NOT LIMITED TO THE WARRANTIES OF
-// MERCHANTABILITY, FITNESS FOR A PARTICULAR PURPOSE AND NONINFRINGEMENT. IN
-// NO EVENT SHALL THE AUTHORS OR COPYRIGHT HOLDERS BE LIABLE FOR ANY CLAIM,
-// DAMAGES OR OTHER LIABILITY, WHETHER IN AN ACTION OF CONTRACT, TORT OR
-// OTHERWISE, ARISING FROM, OUT OF OR IN CONNECTION WITH THE SOFTWARE OR THE
-// USE OR OTHER DEALINGS IN THE SOFTWARE.
-
-var punycode = _dereq_('punycode');
-
-exports.parse = urlParse;
-exports.resolve = urlResolve;
-exports.resolveObject = urlResolveObject;
-exports.format = urlFormat;
-
-exports.Url = Url;
-
-function Url() {
-  this.protocol = null;
-  this.slashes = null;
-  this.auth = null;
-  this.host = null;
-  this.port = null;
-  this.hostname = null;
-  this.hash = null;
-  this.search = null;
-  this.query = null;
-  this.pathname = null;
-  this.path = null;
-  this.href = null;
-}
-
-// Reference: RFC 3986, RFC 1808, RFC 2396
-
-// define these here so at least they only have to be
-// compiled once on the first module load.
-var protocolPattern = /^([a-z0-9.+-]+:)/i,
-    portPattern = /:[0-9]*$/,
-
-    // RFC 2396: characters reserved for delimiting URLs.
-    // We actually just auto-escape these.
-    delims = ['<', '>', '"', '`', ' ', '\r', '\n', '\t'],
-
-    // RFC 2396: characters not allowed for various reasons.
-    unwise = ['{', '}', '|', '\\', '^', '`'].concat(delims),
-
-    // Allowed by RFCs, but cause of XSS attacks.  Always escape these.
-    autoEscape = ['\''].concat(unwise),
-    // Characters that are never ever allowed in a hostname.
-    // Note that any invalid chars are also handled, but these
-    // are the ones that are *expected* to be seen, so we fast-path
-    // them.
-    nonHostChars = ['%', '/', '?', ';', '#'].concat(autoEscape),
-    hostEndingChars = ['/', '?', '#'],
-    hostnameMaxLen = 255,
-    hostnamePartPattern = /^[a-z0-9A-Z_-]{0,63}$/,
-    hostnamePartStart = /^([a-z0-9A-Z_-]{0,63})(.*)$/,
-    // protocols that can allow "unsafe" and "unwise" chars.
-    unsafeProtocol = {
-      'javascript': true,
-      'javascript:': true
-    },
-    // protocols that never have a hostname.
-    hostlessProtocol = {
-      'javascript': true,
-      'javascript:': true
-    },
-    // protocols that always contain a // bit.
-    slashedProtocol = {
-      'http': true,
-      'https': true,
-      'ftp': true,
-      'gopher': true,
-      'file': true,
-      'http:': true,
-      'https:': true,
-      'ftp:': true,
-      'gopher:': true,
-      'file:': true
-    },
-    querystring = _dereq_('querystring');
-
-function urlParse(url, parseQueryString, slashesDenoteHost) {
-  if (url && isObject(url) && url instanceof Url) return url;
-
-  var u = new Url;
-  u.parse(url, parseQueryString, slashesDenoteHost);
-  return u;
-}
-
-Url.prototype.parse = function(url, parseQueryString, slashesDenoteHost) {
-  if (!isString(url)) {
-    throw new TypeError("Parameter 'url' must be a string, not " + typeof url);
-  }
-
-  var rest = url;
-
-  // trim before proceeding.
-  // This is to support parse stuff like "  http://foo.com  \n"
-  rest = rest.trim();
-
-  var proto = protocolPattern.exec(rest);
-  if (proto) {
-    proto = proto[0];
-    var lowerProto = proto.toLowerCase();
-    this.protocol = lowerProto;
-    rest = rest.substr(proto.length);
-  }
-
-  // figure out if it's got a host
-  // user@server is *always* interpreted as a hostname, and url
-  // resolution will treat //foo/bar as host=foo,path=bar because that's
-  // how the browser resolves relative URLs.
-  if (slashesDenoteHost || proto || rest.match(/^\/\/[^@\/]+@[^@\/]+/)) {
-    var slashes = rest.substr(0, 2) === '//';
-    if (slashes && !(proto && hostlessProtocol[proto])) {
-      rest = rest.substr(2);
-      this.slashes = true;
-    }
-  }
-
-  if (!hostlessProtocol[proto] &&
-      (slashes || (proto && !slashedProtocol[proto]))) {
-
-    // there's a hostname.
-    // the first instance of /, ?, ;, or # ends the host.
-    //
-    // If there is an @ in the hostname, then non-host chars *are* allowed
-    // to the left of the last @ sign, unless some host-ending character
-    // comes *before* the @-sign.
-    // URLs are obnoxious.
-    //
-    // ex:
-    // http://a@b@c/ => user:a@b host:c
-    // http://a@b?@c => user:a host:c path:/?@c
-
-    // v0.12 TODO(isaacs): This is not quite how Chrome does things.
-    // Review our test case against browsers more comprehensively.
-
-    // find the first instance of any hostEndingChars
-    var hostEnd = -1;
-    for (var i = 0; i < hostEndingChars.length; i++) {
-      var hec = rest.indexOf(hostEndingChars[i]);
-      if (hec !== -1 && (hostEnd === -1 || hec < hostEnd))
-        hostEnd = hec;
-    }
-
-    // at this point, either we have an explicit point where the
-    // auth portion cannot go past, or the last @ char is the decider.
-    var auth, atSign;
-    if (hostEnd === -1) {
-      // atSign can be anywhere.
-      atSign = rest.lastIndexOf('@');
-    } else {
-      // atSign must be in auth portion.
-      // http://a@b/c@d => host:b auth:a path:/c@d
-      atSign = rest.lastIndexOf('@', hostEnd);
-    }
-
-    // Now we have a portion which is definitely the auth.
-    // Pull that off.
-    if (atSign !== -1) {
-      auth = rest.slice(0, atSign);
-      rest = rest.slice(atSign + 1);
-      this.auth = decodeURIComponent(auth);
-    }
-
-    // the host is the remaining to the left of the first non-host char
-    hostEnd = -1;
-    for (var i = 0; i < nonHostChars.length; i++) {
-      var hec = rest.indexOf(nonHostChars[i]);
-      if (hec !== -1 && (hostEnd === -1 || hec < hostEnd))
-        hostEnd = hec;
-    }
-    // if we still have not hit it, then the entire thing is a host.
-    if (hostEnd === -1)
-      hostEnd = rest.length;
-
-    this.host = rest.slice(0, hostEnd);
-    rest = rest.slice(hostEnd);
-
-    // pull out port.
-    this.parseHost();
-
-    // we've indicated that there is a hostname,
-    // so even if it's empty, it has to be present.
-    this.hostname = this.hostname || '';
-
-    // if hostname begins with [ and ends with ]
-    // assume that it's an IPv6 address.
-    var ipv6Hostname = this.hostname[0] === '[' &&
-        this.hostname[this.hostname.length - 1] === ']';
-
-    // validate a little.
-    if (!ipv6Hostname) {
-      var hostparts = this.hostname.split(/\./);
-      for (var i = 0, l = hostparts.length; i < l; i++) {
-        var part = hostparts[i];
-        if (!part) continue;
-        if (!part.match(hostnamePartPattern)) {
-          var newpart = '';
-          for (var j = 0, k = part.length; j < k; j++) {
-            if (part.charCodeAt(j) > 127) {
-              // we replace non-ASCII char with a temporary placeholder
-              // we need this to make sure size of hostname is not
-              // broken by replacing non-ASCII by nothing
-              newpart += 'x';
-            } else {
-              newpart += part[j];
-            }
-          }
-          // we test again with ASCII char only
-          if (!newpart.match(hostnamePartPattern)) {
-            var validParts = hostparts.slice(0, i);
-            var notHost = hostparts.slice(i + 1);
-            var bit = part.match(hostnamePartStart);
-            if (bit) {
-              validParts.push(bit[1]);
-              notHost.unshift(bit[2]);
-            }
-            if (notHost.length) {
-              rest = '/' + notHost.join('.') + rest;
-            }
-            this.hostname = validParts.join('.');
-            break;
-          }
-        }
-      }
-    }
-
-    if (this.hostname.length > hostnameMaxLen) {
-      this.hostname = '';
-    } else {
-      // hostnames are always lower case.
-      this.hostname = this.hostname.toLowerCase();
-    }
-
-    if (!ipv6Hostname) {
-      // IDNA Support: Returns a puny coded representation of "domain".
-      // It only converts the part of the domain name that
-      // has non ASCII characters. I.e. it dosent matter if
-      // you call it with a domain that already is in ASCII.
-      var domainArray = this.hostname.split('.');
-      var newOut = [];
-      for (var i = 0; i < domainArray.length; ++i) {
-        var s = domainArray[i];
-        newOut.push(s.match(/[^A-Za-z0-9_-]/) ?
-            'xn--' + punycode.encode(s) : s);
-      }
-      this.hostname = newOut.join('.');
-    }
-
-    var p = this.port ? ':' + this.port : '';
-    var h = this.hostname || '';
-    this.host = h + p;
-    this.href += this.host;
-
-    // strip [ and ] from the hostname
-    // the host field still retains them, though
-    if (ipv6Hostname) {
-      this.hostname = this.hostname.substr(1, this.hostname.length - 2);
-      if (rest[0] !== '/') {
-        rest = '/' + rest;
-      }
-    }
-  }
-
-  // now rest is set to the post-host stuff.
-  // chop off any delim chars.
-  if (!unsafeProtocol[lowerProto]) {
-
-    // First, make 100% sure that any "autoEscape" chars get
-    // escaped, even if encodeURIComponent doesn't think they
-    // need to be.
-    for (var i = 0, l = autoEscape.length; i < l; i++) {
-      var ae = autoEscape[i];
-      var esc = encodeURIComponent(ae);
-      if (esc === ae) {
-        esc = escape(ae);
-      }
-      rest = rest.split(ae).join(esc);
-    }
-  }
-
-
-  // chop off from the tail first.
-  var hash = rest.indexOf('#');
-  if (hash !== -1) {
-    // got a fragment string.
-    this.hash = rest.substr(hash);
-    rest = rest.slice(0, hash);
-  }
-  var qm = rest.indexOf('?');
-  if (qm !== -1) {
-    this.search = rest.substr(qm);
-    this.query = rest.substr(qm + 1);
-    if (parseQueryString) {
-      this.query = querystring.parse(this.query);
-    }
-    rest = rest.slice(0, qm);
-  } else if (parseQueryString) {
-    // no query string, but parseQueryString still requested
-    this.search = '';
-    this.query = {};
-  }
-  if (rest) this.pathname = rest;
-  if (slashedProtocol[lowerProto] &&
-      this.hostname && !this.pathname) {
-    this.pathname = '/';
-  }
-
-  //to support http.request
-  if (this.pathname || this.search) {
-    var p = this.pathname || '';
-    var s = this.search || '';
-    this.path = p + s;
-  }
-
-  // finally, reconstruct the href based on what has been validated.
-  this.href = this.format();
-  return this;
-};
-
-// format a parsed object into a url string
-function urlFormat(obj) {
-  // ensure it's an object, and not a string url.
-  // If it's an obj, this is a no-op.
-  // this way, you can call url_format() on strings
-  // to clean up potentially wonky urls.
-  if (isString(obj)) obj = urlParse(obj);
-  if (!(obj instanceof Url)) return Url.prototype.format.call(obj);
-  return obj.format();
-}
-
-Url.prototype.format = function() {
-  var auth = this.auth || '';
-  if (auth) {
-    auth = encodeURIComponent(auth);
-    auth = auth.replace(/%3A/i, ':');
-    auth += '@';
-  }
-
-  var protocol = this.protocol || '',
-      pathname = this.pathname || '',
-      hash = this.hash || '',
-      host = false,
-      query = '';
-
-  if (this.host) {
-    host = auth + this.host;
-  } else if (this.hostname) {
-    host = auth + (this.hostname.indexOf(':') === -1 ?
-        this.hostname :
-        '[' + this.hostname + ']');
-    if (this.port) {
-      host += ':' + this.port;
-    }
-  }
-
-  if (this.query &&
-      isObject(this.query) &&
-      Object.keys(this.query).length) {
-    query = querystring.stringify(this.query);
-  }
-
-  var search = this.search || (query && ('?' + query)) || '';
-
-  if (protocol && protocol.substr(-1) !== ':') protocol += ':';
-
-  // only the slashedProtocols get the //.  Not mailto:, xmpp:, etc.
-  // unless they had them to begin with.
-  if (this.slashes ||
-      (!protocol || slashedProtocol[protocol]) && host !== false) {
-    host = '//' + (host || '');
-    if (pathname && pathname.charAt(0) !== '/') pathname = '/' + pathname;
-  } else if (!host) {
-    host = '';
-  }
-
-  if (hash && hash.charAt(0) !== '#') hash = '#' + hash;
-  if (search && search.charAt(0) !== '?') search = '?' + search;
-
-  pathname = pathname.replace(/[?#]/g, function(match) {
-    return encodeURIComponent(match);
-  });
-  search = search.replace('#', '%23');
-
-  return protocol + host + pathname + search + hash;
-};
-
-function urlResolve(source, relative) {
-  return urlParse(source, false, true).resolve(relative);
-}
-
-Url.prototype.resolve = function(relative) {
-  return this.resolveObject(urlParse(relative, false, true)).format();
-};
-
-function urlResolveObject(source, relative) {
-  if (!source) return relative;
-  return urlParse(source, false, true).resolveObject(relative);
-}
-
-Url.prototype.resolveObject = function(relative) {
-  if (isString(relative)) {
-    var rel = new Url();
-    rel.parse(relative, false, true);
-    relative = rel;
-  }
-
-  var result = new Url();
-  Object.keys(this).forEach(function(k) {
-    result[k] = this[k];
-  }, this);
-
-  // hash is always overridden, no matter what.
-  // even href="" will remove it.
-  result.hash = relative.hash;
-
-  // if the relative url is empty, then there's nothing left to do here.
-  if (relative.href === '') {
-    result.href = result.format();
-    return result;
-  }
-
-  // hrefs like //foo/bar always cut to the protocol.
-  if (relative.slashes && !relative.protocol) {
-    // take everything except the protocol from relative
-    Object.keys(relative).forEach(function(k) {
-      if (k !== 'protocol')
-        result[k] = relative[k];
-    });
-
-    //urlParse appends trailing / to urls like http://www.example.com
-    if (slashedProtocol[result.protocol] &&
-        result.hostname && !result.pathname) {
-      result.path = result.pathname = '/';
-    }
-
-    result.href = result.format();
-    return result;
-  }
-
-  if (relative.protocol && relative.protocol !== result.protocol) {
-    // if it's a known url protocol, then changing
-    // the protocol does weird things
-    // first, if it's not file:, then we MUST have a host,
-    // and if there was a path
-    // to begin with, then we MUST have a path.
-    // if it is file:, then the host is dropped,
-    // because that's known to be hostless.
-    // anything else is assumed to be absolute.
-    if (!slashedProtocol[relative.protocol]) {
-      Object.keys(relative).forEach(function(k) {
-        result[k] = relative[k];
-      });
-      result.href = result.format();
-      return result;
-    }
-
-    result.protocol = relative.protocol;
-    if (!relative.host && !hostlessProtocol[relative.protocol]) {
-      var relPath = (relative.pathname || '').split('/');
-      while (relPath.length && !(relative.host = relPath.shift()));
-      if (!relative.host) relative.host = '';
-      if (!relative.hostname) relative.hostname = '';
-      if (relPath[0] !== '') relPath.unshift('');
-      if (relPath.length < 2) relPath.unshift('');
-      result.pathname = relPath.join('/');
-    } else {
-      result.pathname = relative.pathname;
-    }
-    result.search = relative.search;
-    result.query = relative.query;
-    result.host = relative.host || '';
-    result.auth = relative.auth;
-    result.hostname = relative.hostname || relative.host;
-    result.port = relative.port;
-    // to support http.request
-    if (result.pathname || result.search) {
-      var p = result.pathname || '';
-      var s = result.search || '';
-      result.path = p + s;
-    }
-    result.slashes = result.slashes || relative.slashes;
-    result.href = result.format();
-    return result;
-  }
-
-  var isSourceAbs = (result.pathname && result.pathname.charAt(0) === '/'),
-      isRelAbs = (
-          relative.host ||
-          relative.pathname && relative.pathname.charAt(0) === '/'
-      ),
-      mustEndAbs = (isRelAbs || isSourceAbs ||
-                    (result.host && relative.pathname)),
-      removeAllDots = mustEndAbs,
-      srcPath = result.pathname && result.pathname.split('/') || [],
-      relPath = relative.pathname && relative.pathname.split('/') || [],
-      psychotic = result.protocol && !slashedProtocol[result.protocol];
-
-  // if the url is a non-slashed url, then relative
-  // links like ../.. should be able
-  // to crawl up to the hostname, as well.  This is strange.
-  // result.protocol has already been set by now.
-  // Later on, put the first path part into the host field.
-  if (psychotic) {
-    result.hostname = '';
-    result.port = null;
-    if (result.host) {
-      if (srcPath[0] === '') srcPath[0] = result.host;
-      else srcPath.unshift(result.host);
-    }
-    result.host = '';
-    if (relative.protocol) {
-      relative.hostname = null;
-      relative.port = null;
-      if (relative.host) {
-        if (relPath[0] === '') relPath[0] = relative.host;
-        else relPath.unshift(relative.host);
-      }
-      relative.host = null;
-    }
-    mustEndAbs = mustEndAbs && (relPath[0] === '' || srcPath[0] === '');
-  }
-
-  if (isRelAbs) {
-    // it's absolute.
-    result.host = (relative.host || relative.host === '') ?
-                  relative.host : result.host;
-    result.hostname = (relative.hostname || relative.hostname === '') ?
-                      relative.hostname : result.hostname;
-    result.search = relative.search;
-    result.query = relative.query;
-    srcPath = relPath;
-    // fall through to the dot-handling below.
-  } else if (relPath.length) {
-    // it's relative
-    // throw away the existing file, and take the new path instead.
-    if (!srcPath) srcPath = [];
-    srcPath.pop();
-    srcPath = srcPath.concat(relPath);
-    result.search = relative.search;
-    result.query = relative.query;
-  } else if (!isNullOrUndefined(relative.search)) {
-    // just pull out the search.
-    // like href='?foo'.
-    // Put this after the other two cases because it simplifies the booleans
-    if (psychotic) {
-      result.hostname = result.host = srcPath.shift();
-      //occationaly the auth can get stuck only in host
-      //this especialy happens in cases like
-      //url.resolveObject('mailto:local1@domain1', 'local2@domain2')
-      var authInHost = result.host && result.host.indexOf('@') > 0 ?
-                       result.host.split('@') : false;
-      if (authInHost) {
-        result.auth = authInHost.shift();
-        result.host = result.hostname = authInHost.shift();
-      }
-    }
-    result.search = relative.search;
-    result.query = relative.query;
-    //to support http.request
-    if (!isNull(result.pathname) || !isNull(result.search)) {
-      result.path = (result.pathname ? result.pathname : '') +
-                    (result.search ? result.search : '');
-    }
-    result.href = result.format();
-    return result;
-  }
-
-  if (!srcPath.length) {
-    // no path at all.  easy.
-    // we've already handled the other stuff above.
-    result.pathname = null;
-    //to support http.request
-    if (result.search) {
-      result.path = '/' + result.search;
-    } else {
-      result.path = null;
-    }
-    result.href = result.format();
-    return result;
-  }
-
-  // if a url ENDs in . or .., then it must get a trailing slash.
-  // however, if it ends in anything else non-slashy,
-  // then it must NOT get a trailing slash.
-  var last = srcPath.slice(-1)[0];
-  var hasTrailingSlash = (
-      (result.host || relative.host) && (last === '.' || last === '..') ||
-      last === '');
-
-  // strip single dots, resolve double dots to parent dir
-  // if the path tries to go above the root, `up` ends up > 0
-  var up = 0;
-  for (var i = srcPath.length; i >= 0; i--) {
-    last = srcPath[i];
-    if (last == '.') {
-      srcPath.splice(i, 1);
-    } else if (last === '..') {
-      srcPath.splice(i, 1);
-      up++;
-    } else if (up) {
-      srcPath.splice(i, 1);
-      up--;
-    }
-  }
-
-  // if the path is allowed to go above the root, restore leading ..s
-  if (!mustEndAbs && !removeAllDots) {
-    for (; up--; up) {
-      srcPath.unshift('..');
-    }
-  }
-
-  if (mustEndAbs && srcPath[0] !== '' &&
-      (!srcPath[0] || srcPath[0].charAt(0) !== '/')) {
-    srcPath.unshift('');
-  }
-
-  if (hasTrailingSlash && (srcPath.join('/').substr(-1) !== '/')) {
-    srcPath.push('');
-  }
-
-<<<<<<< HEAD
-},{}],32:[function(_dereq_,module,exports){
-// Copyright Joyent, Inc. and other Node contributors.
-//
-// Permission is hereby granted, free of charge, to any person obtaining a
-// copy of this software and associated documentation files (the
-// "Software"), to deal in the Software without restriction, including
-// without limitation the rights to use, copy, modify, merge, publish,
-// distribute, sublicense, and/or sell copies of the Software, and to permit
-// persons to whom the Software is furnished to do so, subject to the
-// following conditions:
-//
-// The above copyright notice and this permission notice shall be included
-// in all copies or substantial portions of the Software.
-//
-// THE SOFTWARE IS PROVIDED "AS IS", WITHOUT WARRANTY OF ANY KIND, EXPRESS
-// OR IMPLIED, INCLUDING BUT NOT LIMITED TO THE WARRANTIES OF
-// MERCHANTABILITY, FITNESS FOR A PARTICULAR PURPOSE AND NONINFRINGEMENT. IN
-// NO EVENT SHALL THE AUTHORS OR COPYRIGHT HOLDERS BE LIABLE FOR ANY CLAIM,
-// DAMAGES OR OTHER LIABILITY, WHETHER IN AN ACTION OF CONTRACT, TORT OR
-// OTHERWISE, ARISING FROM, OUT OF OR IN CONNECTION WITH THE SOFTWARE OR THE
-// USE OR OTHER DEALINGS IN THE SOFTWARE.
-=======
-  var isAbsolute = srcPath[0] === '' ||
-      (srcPath[0] && srcPath[0].charAt(0) === '/');
->>>>>>> 9f44da17
-
-  // put the host back
-  if (psychotic) {
-    result.hostname = result.host = isAbsolute ? '' :
-                                    srcPath.length ? srcPath.shift() : '';
-    //occationaly the auth can get stuck only in host
-    //this especialy happens in cases like
-    //url.resolveObject('mailto:local1@domain1', 'local2@domain2')
-    var authInHost = result.host && result.host.indexOf('@') > 0 ?
-                     result.host.split('@') : false;
-    if (authInHost) {
-      result.auth = authInHost.shift();
-      result.host = result.hostname = authInHost.shift();
-    }
-  }
-
-  mustEndAbs = mustEndAbs || (result.host && srcPath.length);
-
-  if (mustEndAbs && !isAbsolute) {
-    srcPath.unshift('');
-  }
-
-  if (!srcPath.length) {
-    result.pathname = null;
-    result.path = null;
-  } else {
-    result.pathname = srcPath.join('/');
-  }
-
-  //to support request.http
-  if (!isNull(result.pathname) || !isNull(result.search)) {
-    result.path = (result.pathname ? result.pathname : '') +
-                  (result.search ? result.search : '');
-  }
-  result.auth = relative.auth || result.auth;
-  result.slashes = result.slashes || relative.slashes;
-  result.href = result.format();
-  return result;
-};
-
-Url.prototype.parseHost = function() {
-  var host = this.host;
-  var port = portPattern.exec(host);
-  if (port) {
-    port = port[0];
-    if (port !== ':') {
-      this.port = port.substr(1);
-    }
-    host = host.substr(0, host.length - port.length);
-  }
-  if (host) this.hostname = host;
-};
-
-function isString(arg) {
-  return typeof arg === "string";
-}
-
-function isObject(arg) {
-  return typeof arg === 'object' && arg !== null;
-}
-
-function isNull(arg) {
-  return arg === null;
-}
-function isNullOrUndefined(arg) {
-  return  arg == null;
-}
-
-},{"punycode":34,"querystring":37}],24:[function(_dereq_,module,exports){
-(function (global){
-
-/*
- * Module requirements.
- */
-
-var isArray = _dereq_('isarray');
-
-/**
- * Module exports.
- */
-
-module.exports = hasBinary;
-
-/**
- * Checks for binary data.
- *
- * Right now only Buffer and ArrayBuffer are supported..
- *
- * @param {Object} anything
- * @api public
- */
-
-function hasBinary(data) {
-
-  function _hasBinary(obj) {
-    if (!obj) return false;
-
-    if ( (global.Buffer && global.Buffer.isBuffer(obj)) ||
-         (global.ArrayBuffer && obj instanceof ArrayBuffer) ||
-         (global.Blob && obj instanceof Blob) ||
-         (global.File && obj instanceof File)
-        ) {
-      return true;
-    }
-
-    if (isArray(obj)) {
-      for (var i = 0; i < obj.length; i++) {
-          if (_hasBinary(obj[i])) {
-              return true;
-          }
-      }
-    } else if (obj && 'object' == typeof obj) {
-      if (obj.toJSON) {
-        obj = obj.toJSON();
-      }
-
-      for (var key in obj) {
-        if (Object.prototype.hasOwnProperty.call(obj, key) && _hasBinary(obj[key])) {
-          return true;
-        }
-      }
-    }
-
-    return false;
-  }
-
-  return _hasBinary(data);
-}
-
-}).call(this,typeof global !== "undefined" ? global : typeof self !== "undefined" ? self : typeof window !== "undefined" ? window : {})
-},{"isarray":28}],25:[function(_dereq_,module,exports){
-
-/**
- * Module exports.
- *
- * Logic borrowed from Modernizr:
- *
- *   - https://github.com/Modernizr/Modernizr/blob/master/feature-detects/cors.js
- */
-
-try {
-  module.exports = typeof XMLHttpRequest !== 'undefined' &&
-    'withCredentials' in new XMLHttpRequest();
-} catch (err) {
-  // if XMLHttp support is disabled in IE then it will throw
-  // when trying to create
-  module.exports = false;
-}
-
-},{}],26:[function(_dereq_,module,exports){
-
-var indexOf = [].indexOf;
-
-module.exports = function(arr, obj){
-  if (indexOf) return arr.indexOf(obj);
-  for (var i = 0; i < arr.length; ++i) {
-    if (arr[i] === obj) return i;
-  }
-  return -1;
-};
-<<<<<<< HEAD
-
-function isFunction(arg) {
-  return typeof arg === 'function';
-}
-
-function isNumber(arg) {
-  return typeof arg === 'number';
-}
-
-function isObject(arg) {
-  return typeof arg === 'object' && arg !== null;
-}
-
-function isUndefined(arg) {
-  return arg === void 0;
-}
-
-},{}],33:[function(_dereq_,module,exports){
-=======
-},{}],27:[function(_dereq_,module,exports){
->>>>>>> 9f44da17
-if (typeof Object.create === 'function') {
-  // implementation from standard node.js 'util' module
-  module.exports = function inherits(ctor, superCtor) {
-    ctor.super_ = superCtor
-    ctor.prototype = Object.create(superCtor.prototype, {
-      constructor: {
-        value: ctor,
-        enumerable: false,
-        writable: true,
-        configurable: true
-      }
-    });
-  };
-} else {
-  // old school shim for old browsers
-  module.exports = function inherits(ctor, superCtor) {
-    ctor.super_ = superCtor
-    var TempCtor = function () {}
-    TempCtor.prototype = superCtor.prototype
-    ctor.prototype = new TempCtor()
-    ctor.prototype.constructor = ctor
-  }
-}
-
-<<<<<<< HEAD
-},{}],34:[function(_dereq_,module,exports){
-// shim for using process in browser
-
-var process = module.exports = {};
-var queue = [];
-var draining = false;
-var currentQueue;
-var queueIndex = -1;
-=======
-},{}],28:[function(_dereq_,module,exports){
-module.exports = Array.isArray || function (arr) {
-  return Object.prototype.toString.call(arr) == '[object Array]';
-};
->>>>>>> 9f44da17
-
-},{}],29:[function(_dereq_,module,exports){
+},{"ms":15}],15:[function(_dereq_,module,exports){
 /**
  * Helpers.
  */
@@ -4897,9 +2857,6 @@
     || ms + ' ms';
 }
 
-<<<<<<< HEAD
-},{}],35:[function(_dereq_,module,exports){
-=======
 /**
  * Pluralization helper.
  */
@@ -4910,8 +2867,1193 @@
   return Math.ceil(ms / n) + ' ' + name + 's';
 }
 
-},{}],30:[function(_dereq_,module,exports){
->>>>>>> 9f44da17
+},{}],16:[function(_dereq_,module,exports){
+(function (global){
+/**
+ * Module dependencies.
+ */
+
+var keys = _dereq_('./keys');
+var hasBinary = _dereq_('has-binary');
+var sliceBuffer = _dereq_('arraybuffer.slice');
+var base64encoder = _dereq_('base64-arraybuffer');
+var after = _dereq_('after');
+var utf8 = _dereq_('utf8');
+
+/**
+ * Check if we are running an android browser. That requires us to use
+ * ArrayBuffer with polling transports...
+ *
+ * http://ghinda.net/jpeg-blob-ajax-android/
+ */
+
+var isAndroid = navigator.userAgent.match(/Android/i);
+
+/**
+ * Check if we are running in PhantomJS.
+ * Uploading a Blob with PhantomJS does not work correctly, as reported here:
+ * https://github.com/ariya/phantomjs/issues/11395
+ * @type boolean
+ */
+var isPhantomJS = /PhantomJS/i.test(navigator.userAgent);
+
+/**
+ * When true, avoids using Blobs to encode payloads.
+ * @type boolean
+ */
+var dontSendBlobs = isAndroid || isPhantomJS;
+
+/**
+ * Current protocol version.
+ */
+
+exports.protocol = 3;
+
+/**
+ * Packet types.
+ */
+
+var packets = exports.packets = {
+    open:     0    // non-ws
+  , close:    1    // non-ws
+  , ping:     2
+  , pong:     3
+  , message:  4
+  , upgrade:  5
+  , noop:     6
+};
+
+var packetslist = keys(packets);
+
+/**
+ * Premade error packet.
+ */
+
+var err = { type: 'error', data: 'parser error' };
+
+/**
+ * Create a blob api even for blob builder when vendor prefixes exist
+ */
+
+var Blob = _dereq_('blob');
+
+/**
+ * Encodes a packet.
+ *
+ *     <packet type id> [ <data> ]
+ *
+ * Example:
+ *
+ *     5hello world
+ *     3
+ *     4
+ *
+ * Binary is encoded in an identical principle
+ *
+ * @api private
+ */
+
+exports.encodePacket = function (packet, supportsBinary, utf8encode, callback) {
+  if ('function' == typeof supportsBinary) {
+    callback = supportsBinary;
+    supportsBinary = false;
+  }
+
+  if ('function' == typeof utf8encode) {
+    callback = utf8encode;
+    utf8encode = null;
+  }
+
+  var data = (packet.data === undefined)
+    ? undefined
+    : packet.data.buffer || packet.data;
+
+  if (global.ArrayBuffer && data instanceof ArrayBuffer) {
+    return encodeArrayBuffer(packet, supportsBinary, callback);
+  } else if (Blob && data instanceof global.Blob) {
+    return encodeBlob(packet, supportsBinary, callback);
+  }
+
+  // might be an object with { base64: true, data: dataAsBase64String }
+  if (data && data.base64) {
+    return encodeBase64Object(packet, callback);
+  }
+
+  // Sending data as a utf-8 string
+  var encoded = packets[packet.type];
+
+  // data fragment is optional
+  if (undefined !== packet.data) {
+    encoded += utf8encode ? utf8.encode(String(packet.data)) : String(packet.data);
+  }
+
+  return callback('' + encoded);
+
+};
+
+function encodeBase64Object(packet, callback) {
+  // packet data is an object { base64: true, data: dataAsBase64String }
+  var message = 'b' + exports.packets[packet.type] + packet.data.data;
+  return callback(message);
+}
+
+/**
+ * Encode packet helpers for binary types
+ */
+
+function encodeArrayBuffer(packet, supportsBinary, callback) {
+  if (!supportsBinary) {
+    return exports.encodeBase64Packet(packet, callback);
+  }
+
+  var data = packet.data;
+  var contentArray = new Uint8Array(data);
+  var resultBuffer = new Uint8Array(1 + data.byteLength);
+
+  resultBuffer[0] = packets[packet.type];
+  for (var i = 0; i < contentArray.length; i++) {
+    resultBuffer[i+1] = contentArray[i];
+  }
+
+  return callback(resultBuffer.buffer);
+}
+
+function encodeBlobAsArrayBuffer(packet, supportsBinary, callback) {
+  if (!supportsBinary) {
+    return exports.encodeBase64Packet(packet, callback);
+  }
+
+  var fr = new FileReader();
+  fr.onload = function() {
+    packet.data = fr.result;
+    exports.encodePacket(packet, supportsBinary, true, callback);
+  };
+  return fr.readAsArrayBuffer(packet.data);
+}
+
+function encodeBlob(packet, supportsBinary, callback) {
+  if (!supportsBinary) {
+    return exports.encodeBase64Packet(packet, callback);
+  }
+
+  if (dontSendBlobs) {
+    return encodeBlobAsArrayBuffer(packet, supportsBinary, callback);
+  }
+
+  var length = new Uint8Array(1);
+  length[0] = packets[packet.type];
+  var blob = new Blob([length.buffer, packet.data]);
+
+  return callback(blob);
+}
+
+/**
+ * Encodes a packet with binary data in a base64 string
+ *
+ * @param {Object} packet, has `type` and `data`
+ * @return {String} base64 encoded message
+ */
+
+exports.encodeBase64Packet = function(packet, callback) {
+  var message = 'b' + exports.packets[packet.type];
+  if (Blob && packet.data instanceof global.Blob) {
+    var fr = new FileReader();
+    fr.onload = function() {
+      var b64 = fr.result.split(',')[1];
+      callback(message + b64);
+    };
+    return fr.readAsDataURL(packet.data);
+  }
+
+  var b64data;
+  try {
+    b64data = String.fromCharCode.apply(null, new Uint8Array(packet.data));
+  } catch (e) {
+    // iPhone Safari doesn't let you apply with typed arrays
+    var typed = new Uint8Array(packet.data);
+    var basic = new Array(typed.length);
+    for (var i = 0; i < typed.length; i++) {
+      basic[i] = typed[i];
+    }
+    b64data = String.fromCharCode.apply(null, basic);
+  }
+  message += global.btoa(b64data);
+  return callback(message);
+};
+
+/**
+ * Decodes a packet. Changes format to Blob if requested.
+ *
+ * @return {Object} with `type` and `data` (if any)
+ * @api private
+ */
+
+exports.decodePacket = function (data, binaryType, utf8decode) {
+  // String data
+  if (typeof data == 'string' || data === undefined) {
+    if (data.charAt(0) == 'b') {
+      return exports.decodeBase64Packet(data.substr(1), binaryType);
+    }
+
+    if (utf8decode) {
+      try {
+        data = utf8.decode(data);
+      } catch (e) {
+        return err;
+      }
+    }
+    var type = data.charAt(0);
+
+    if (Number(type) != type || !packetslist[type]) {
+      return err;
+    }
+
+    if (data.length > 1) {
+      return { type: packetslist[type], data: data.substring(1) };
+    } else {
+      return { type: packetslist[type] };
+    }
+  }
+
+  var asArray = new Uint8Array(data);
+  var type = asArray[0];
+  var rest = sliceBuffer(data, 1);
+  if (Blob && binaryType === 'blob') {
+    rest = new Blob([rest]);
+  }
+  return { type: packetslist[type], data: rest };
+};
+
+/**
+ * Decodes a packet encoded in a base64 string
+ *
+ * @param {String} base64 encoded message
+ * @return {Object} with `type` and `data` (if any)
+ */
+
+exports.decodeBase64Packet = function(msg, binaryType) {
+  var type = packetslist[msg.charAt(0)];
+  if (!global.ArrayBuffer) {
+    return { type: type, data: { base64: true, data: msg.substr(1) } };
+  }
+
+  var data = base64encoder.decode(msg.substr(1));
+
+  if (binaryType === 'blob' && Blob) {
+    data = new Blob([data]);
+  }
+
+  return { type: type, data: data };
+};
+
+/**
+ * Encodes multiple messages (payload).
+ *
+ *     <length>:data
+ *
+ * Example:
+ *
+ *     11:hello world2:hi
+ *
+ * If any contents are binary, they will be encoded as base64 strings. Base64
+ * encoded strings are marked with a b before the length specifier
+ *
+ * @param {Array} packets
+ * @api private
+ */
+
+exports.encodePayload = function (packets, supportsBinary, callback) {
+  if (typeof supportsBinary == 'function') {
+    callback = supportsBinary;
+    supportsBinary = null;
+  }
+
+  var isBinary = hasBinary(packets);
+
+  if (supportsBinary && isBinary) {
+    if (Blob && !dontSendBlobs) {
+      return exports.encodePayloadAsBlob(packets, callback);
+    }
+
+    return exports.encodePayloadAsArrayBuffer(packets, callback);
+  }
+
+  if (!packets.length) {
+    return callback('0:');
+  }
+
+  function setLengthHeader(message) {
+    return message.length + ':' + message;
+  }
+
+  function encodeOne(packet, doneCallback) {
+    exports.encodePacket(packet, !isBinary ? false : supportsBinary, true, function(message) {
+      doneCallback(null, setLengthHeader(message));
+    });
+  }
+
+  map(packets, encodeOne, function(err, results) {
+    return callback(results.join(''));
+  });
+};
+
+/**
+ * Async array map using after
+ */
+
+function map(ary, each, done) {
+  var result = new Array(ary.length);
+  var next = after(ary.length, done);
+
+  var eachWithIndex = function(i, el, cb) {
+    each(el, function(error, msg) {
+      result[i] = msg;
+      cb(error, result);
+    });
+  };
+
+  for (var i = 0; i < ary.length; i++) {
+    eachWithIndex(i, ary[i], next);
+  }
+}
+
+/*
+ * Decodes data when a payload is maybe expected. Possible binary contents are
+ * decoded from their base64 representation
+ *
+ * @param {String} data, callback method
+ * @api public
+ */
+
+exports.decodePayload = function (data, binaryType, callback) {
+  if (typeof data != 'string') {
+    return exports.decodePayloadAsBinary(data, binaryType, callback);
+  }
+
+  if (typeof binaryType === 'function') {
+    callback = binaryType;
+    binaryType = null;
+  }
+
+  var packet;
+  if (data == '') {
+    // parser error - ignoring payload
+    return callback(err, 0, 1);
+  }
+
+  var length = ''
+    , n, msg;
+
+  for (var i = 0, l = data.length; i < l; i++) {
+    var chr = data.charAt(i);
+
+    if (':' != chr) {
+      length += chr;
+    } else {
+      if ('' == length || (length != (n = Number(length)))) {
+        // parser error - ignoring payload
+        return callback(err, 0, 1);
+      }
+
+      msg = data.substr(i + 1, n);
+
+      if (length != msg.length) {
+        // parser error - ignoring payload
+        return callback(err, 0, 1);
+      }
+
+      if (msg.length) {
+        packet = exports.decodePacket(msg, binaryType, true);
+
+        if (err.type == packet.type && err.data == packet.data) {
+          // parser error in individual packet - ignoring payload
+          return callback(err, 0, 1);
+        }
+
+        var ret = callback(packet, i + n, l);
+        if (false === ret) return;
+      }
+
+      // advance cursor
+      i += n;
+      length = '';
+    }
+  }
+
+  if (length != '') {
+    // parser error - ignoring payload
+    return callback(err, 0, 1);
+  }
+
+};
+
+/**
+ * Encodes multiple messages (payload) as binary.
+ *
+ * <1 = binary, 0 = string><number from 0-9><number from 0-9>[...]<number
+ * 255><data>
+ *
+ * Example:
+ * 1 3 255 1 2 3, if the binary contents are interpreted as 8 bit integers
+ *
+ * @param {Array} packets
+ * @return {ArrayBuffer} encoded payload
+ * @api private
+ */
+
+exports.encodePayloadAsArrayBuffer = function(packets, callback) {
+  if (!packets.length) {
+    return callback(new ArrayBuffer(0));
+  }
+
+  function encodeOne(packet, doneCallback) {
+    exports.encodePacket(packet, true, true, function(data) {
+      return doneCallback(null, data);
+    });
+  }
+
+  map(packets, encodeOne, function(err, encodedPackets) {
+    var totalLength = encodedPackets.reduce(function(acc, p) {
+      var len;
+      if (typeof p === 'string'){
+        len = p.length;
+      } else {
+        len = p.byteLength;
+      }
+      return acc + len.toString().length + len + 2; // string/binary identifier + separator = 2
+    }, 0);
+
+    var resultArray = new Uint8Array(totalLength);
+
+    var bufferIndex = 0;
+    encodedPackets.forEach(function(p) {
+      var isString = typeof p === 'string';
+      var ab = p;
+      if (isString) {
+        var view = new Uint8Array(p.length);
+        for (var i = 0; i < p.length; i++) {
+          view[i] = p.charCodeAt(i);
+        }
+        ab = view.buffer;
+      }
+
+      if (isString) { // not true binary
+        resultArray[bufferIndex++] = 0;
+      } else { // true binary
+        resultArray[bufferIndex++] = 1;
+      }
+
+      var lenStr = ab.byteLength.toString();
+      for (var i = 0; i < lenStr.length; i++) {
+        resultArray[bufferIndex++] = parseInt(lenStr[i]);
+      }
+      resultArray[bufferIndex++] = 255;
+
+      var view = new Uint8Array(ab);
+      for (var i = 0; i < view.length; i++) {
+        resultArray[bufferIndex++] = view[i];
+      }
+    });
+
+    return callback(resultArray.buffer);
+  });
+};
+
+/**
+ * Encode as Blob
+ */
+
+exports.encodePayloadAsBlob = function(packets, callback) {
+  function encodeOne(packet, doneCallback) {
+    exports.encodePacket(packet, true, true, function(encoded) {
+      var binaryIdentifier = new Uint8Array(1);
+      binaryIdentifier[0] = 1;
+      if (typeof encoded === 'string') {
+        var view = new Uint8Array(encoded.length);
+        for (var i = 0; i < encoded.length; i++) {
+          view[i] = encoded.charCodeAt(i);
+        }
+        encoded = view.buffer;
+        binaryIdentifier[0] = 0;
+      }
+
+      var len = (encoded instanceof ArrayBuffer)
+        ? encoded.byteLength
+        : encoded.size;
+
+      var lenStr = len.toString();
+      var lengthAry = new Uint8Array(lenStr.length + 1);
+      for (var i = 0; i < lenStr.length; i++) {
+        lengthAry[i] = parseInt(lenStr[i]);
+      }
+      lengthAry[lenStr.length] = 255;
+
+      if (Blob) {
+        var blob = new Blob([binaryIdentifier.buffer, lengthAry.buffer, encoded]);
+        doneCallback(null, blob);
+      }
+    });
+  }
+
+  map(packets, encodeOne, function(err, results) {
+    return callback(new Blob(results));
+  });
+};
+
+/*
+ * Decodes data when a payload is maybe expected. Strings are decoded by
+ * interpreting each byte as a key code for entries marked to start with 0. See
+ * description of encodePayloadAsBinary
+ *
+ * @param {ArrayBuffer} data, callback method
+ * @api public
+ */
+
+exports.decodePayloadAsBinary = function (data, binaryType, callback) {
+  if (typeof binaryType === 'function') {
+    callback = binaryType;
+    binaryType = null;
+  }
+
+  var bufferTail = data;
+  var buffers = [];
+
+  var numberTooLong = false;
+  while (bufferTail.byteLength > 0) {
+    var tailArray = new Uint8Array(bufferTail);
+    var isString = tailArray[0] === 0;
+    var msgLength = '';
+
+    for (var i = 1; ; i++) {
+      if (tailArray[i] == 255) break;
+
+      if (msgLength.length > 310) {
+        numberTooLong = true;
+        break;
+      }
+
+      msgLength += tailArray[i];
+    }
+
+    if(numberTooLong) return callback(err, 0, 1);
+
+    bufferTail = sliceBuffer(bufferTail, 2 + msgLength.length);
+    msgLength = parseInt(msgLength);
+
+    var msg = sliceBuffer(bufferTail, 0, msgLength);
+    if (isString) {
+      try {
+        msg = String.fromCharCode.apply(null, new Uint8Array(msg));
+      } catch (e) {
+        // iPhone Safari doesn't let you apply to typed arrays
+        var typed = new Uint8Array(msg);
+        msg = '';
+        for (var i = 0; i < typed.length; i++) {
+          msg += String.fromCharCode(typed[i]);
+        }
+      }
+    }
+
+    buffers.push(msg);
+    bufferTail = sliceBuffer(bufferTail, msgLength);
+  }
+
+  var total = buffers.length;
+  buffers.forEach(function(buffer, i) {
+    callback(exports.decodePacket(buffer, binaryType, true), i, total);
+  });
+};
+
+}).call(this,typeof global !== "undefined" ? global : typeof self !== "undefined" ? self : typeof window !== "undefined" ? window : {})
+},{"./keys":17,"after":18,"arraybuffer.slice":19,"base64-arraybuffer":20,"blob":21,"has-binary":22,"utf8":24}],17:[function(_dereq_,module,exports){
+
+/**
+ * Gets the keys for an object.
+ *
+ * @return {Array} keys
+ * @api private
+ */
+
+module.exports = Object.keys || function keys (obj){
+  var arr = [];
+  var has = Object.prototype.hasOwnProperty;
+
+  for (var i in obj) {
+    if (has.call(obj, i)) {
+      arr.push(i);
+    }
+  }
+  return arr;
+};
+
+},{}],18:[function(_dereq_,module,exports){
+module.exports = after
+
+function after(count, callback, err_cb) {
+    var bail = false
+    err_cb = err_cb || noop
+    proxy.count = count
+
+    return (count === 0) ? callback() : proxy
+
+    function proxy(err, result) {
+        if (proxy.count <= 0) {
+            throw new Error('after called too many times')
+        }
+        --proxy.count
+
+        // after first error, rest are passed to err_cb
+        if (err) {
+            bail = true
+            callback(err)
+            // future error callbacks will go to error handler
+            callback = err_cb
+        } else if (proxy.count === 0 && !bail) {
+            callback(null, result)
+        }
+    }
+}
+
+function noop() {}
+
+},{}],19:[function(_dereq_,module,exports){
+/**
+ * An abstraction for slicing an arraybuffer even when
+ * ArrayBuffer.prototype.slice is not supported
+ *
+ * @api public
+ */
+
+module.exports = function(arraybuffer, start, end) {
+  var bytes = arraybuffer.byteLength;
+  start = start || 0;
+  end = end || bytes;
+
+  if (arraybuffer.slice) { return arraybuffer.slice(start, end); }
+
+  if (start < 0) { start += bytes; }
+  if (end < 0) { end += bytes; }
+  if (end > bytes) { end = bytes; }
+
+  if (start >= bytes || start >= end || bytes === 0) {
+    return new ArrayBuffer(0);
+  }
+
+  var abv = new Uint8Array(arraybuffer);
+  var result = new Uint8Array(end - start);
+  for (var i = start, ii = 0; i < end; i++, ii++) {
+    result[ii] = abv[i];
+  }
+  return result.buffer;
+};
+
+},{}],20:[function(_dereq_,module,exports){
+/*
+ * base64-arraybuffer
+ * https://github.com/niklasvh/base64-arraybuffer
+ *
+ * Copyright (c) 2012 Niklas von Hertzen
+ * Licensed under the MIT license.
+ */
+(function(chars){
+  "use strict";
+
+  exports.encode = function(arraybuffer) {
+    var bytes = new Uint8Array(arraybuffer),
+    i, len = bytes.length, base64 = "";
+
+    for (i = 0; i < len; i+=3) {
+      base64 += chars[bytes[i] >> 2];
+      base64 += chars[((bytes[i] & 3) << 4) | (bytes[i + 1] >> 4)];
+      base64 += chars[((bytes[i + 1] & 15) << 2) | (bytes[i + 2] >> 6)];
+      base64 += chars[bytes[i + 2] & 63];
+    }
+
+    if ((len % 3) === 2) {
+      base64 = base64.substring(0, base64.length - 1) + "=";
+    } else if (len % 3 === 1) {
+      base64 = base64.substring(0, base64.length - 2) + "==";
+    }
+
+    return base64;
+  };
+
+  exports.decode =  function(base64) {
+    var bufferLength = base64.length * 0.75,
+    len = base64.length, i, p = 0,
+    encoded1, encoded2, encoded3, encoded4;
+
+    if (base64[base64.length - 1] === "=") {
+      bufferLength--;
+      if (base64[base64.length - 2] === "=") {
+        bufferLength--;
+      }
+    }
+
+    var arraybuffer = new ArrayBuffer(bufferLength),
+    bytes = new Uint8Array(arraybuffer);
+
+    for (i = 0; i < len; i+=4) {
+      encoded1 = chars.indexOf(base64[i]);
+      encoded2 = chars.indexOf(base64[i+1]);
+      encoded3 = chars.indexOf(base64[i+2]);
+      encoded4 = chars.indexOf(base64[i+3]);
+
+      bytes[p++] = (encoded1 << 2) | (encoded2 >> 4);
+      bytes[p++] = ((encoded2 & 15) << 4) | (encoded3 >> 2);
+      bytes[p++] = ((encoded3 & 3) << 6) | (encoded4 & 63);
+    }
+
+    return arraybuffer;
+  };
+})("ABCDEFGHIJKLMNOPQRSTUVWXYZabcdefghijklmnopqrstuvwxyz0123456789+/");
+
+},{}],21:[function(_dereq_,module,exports){
+(function (global){
+/**
+ * Create a blob builder even when vendor prefixes exist
+ */
+
+var BlobBuilder = global.BlobBuilder
+  || global.WebKitBlobBuilder
+  || global.MSBlobBuilder
+  || global.MozBlobBuilder;
+
+/**
+ * Check if Blob constructor is supported
+ */
+
+var blobSupported = (function() {
+  try {
+    var a = new Blob(['hi']);
+    return a.size === 2;
+  } catch(e) {
+    return false;
+  }
+})();
+
+/**
+ * Check if Blob constructor supports ArrayBufferViews
+ * Fails in Safari 6, so we need to map to ArrayBuffers there.
+ */
+
+var blobSupportsArrayBufferView = blobSupported && (function() {
+  try {
+    var b = new Blob([new Uint8Array([1,2])]);
+    return b.size === 2;
+  } catch(e) {
+    return false;
+  }
+})();
+
+/**
+ * Check if BlobBuilder is supported
+ */
+
+var blobBuilderSupported = BlobBuilder
+  && BlobBuilder.prototype.append
+  && BlobBuilder.prototype.getBlob;
+
+/**
+ * Helper function that maps ArrayBufferViews to ArrayBuffers
+ * Used by BlobBuilder constructor and old browsers that didn't
+ * support it in the Blob constructor.
+ */
+
+function mapArrayBufferViews(ary) {
+  for (var i = 0; i < ary.length; i++) {
+    var chunk = ary[i];
+    if (chunk.buffer instanceof ArrayBuffer) {
+      var buf = chunk.buffer;
+
+      // if this is a subarray, make a copy so we only
+      // include the subarray region from the underlying buffer
+      if (chunk.byteLength !== buf.byteLength) {
+        var copy = new Uint8Array(chunk.byteLength);
+        copy.set(new Uint8Array(buf, chunk.byteOffset, chunk.byteLength));
+        buf = copy.buffer;
+      }
+
+      ary[i] = buf;
+    }
+  }
+}
+
+function BlobBuilderConstructor(ary, options) {
+  options = options || {};
+
+  var bb = new BlobBuilder();
+  mapArrayBufferViews(ary);
+
+  for (var i = 0; i < ary.length; i++) {
+    bb.append(ary[i]);
+  }
+
+  return (options.type) ? bb.getBlob(options.type) : bb.getBlob();
+};
+
+function BlobConstructor(ary, options) {
+  mapArrayBufferViews(ary);
+  return new Blob(ary, options || {});
+};
+
+module.exports = (function() {
+  if (blobSupported) {
+    return blobSupportsArrayBufferView ? global.Blob : BlobConstructor;
+  } else if (blobBuilderSupported) {
+    return BlobBuilderConstructor;
+  } else {
+    return undefined;
+  }
+})();
+
+}).call(this,typeof global !== "undefined" ? global : typeof self !== "undefined" ? self : typeof window !== "undefined" ? window : {})
+},{}],22:[function(_dereq_,module,exports){
+(function (global){
+
+/*
+ * Module requirements.
+ */
+
+var isArray = _dereq_('isarray');
+
+/**
+ * Module exports.
+ */
+
+module.exports = hasBinary;
+
+/**
+ * Checks for binary data.
+ *
+ * Right now only Buffer and ArrayBuffer are supported..
+ *
+ * @param {Object} anything
+ * @api public
+ */
+
+function hasBinary(data) {
+
+  function _hasBinary(obj) {
+    if (!obj) return false;
+
+    if ( (global.Buffer && global.Buffer.isBuffer(obj)) ||
+         (global.ArrayBuffer && obj instanceof ArrayBuffer) ||
+         (global.Blob && obj instanceof Blob) ||
+         (global.File && obj instanceof File)
+        ) {
+      return true;
+    }
+
+    if (isArray(obj)) {
+      for (var i = 0; i < obj.length; i++) {
+          if (_hasBinary(obj[i])) {
+              return true;
+          }
+      }
+    } else if (obj && 'object' == typeof obj) {
+      if (obj.toJSON) {
+        obj = obj.toJSON();
+      }
+
+      for (var key in obj) {
+        if (Object.prototype.hasOwnProperty.call(obj, key) && _hasBinary(obj[key])) {
+          return true;
+        }
+      }
+    }
+
+    return false;
+  }
+
+  return _hasBinary(data);
+}
+
+}).call(this,typeof global !== "undefined" ? global : typeof self !== "undefined" ? self : typeof window !== "undefined" ? window : {})
+},{"isarray":23}],23:[function(_dereq_,module,exports){
+module.exports = Array.isArray || function (arr) {
+  return Object.prototype.toString.call(arr) == '[object Array]';
+};
+
+},{}],24:[function(_dereq_,module,exports){
+(function (global){
+/*! https://mths.be/utf8js v2.0.0 by @mathias */
+;(function(root) {
+
+	// Detect free variables `exports`
+	var freeExports = typeof exports == 'object' && exports;
+
+	// Detect free variable `module`
+	var freeModule = typeof module == 'object' && module &&
+		module.exports == freeExports && module;
+
+	// Detect free variable `global`, from Node.js or Browserified code,
+	// and use it as `root`
+	var freeGlobal = typeof global == 'object' && global;
+	if (freeGlobal.global === freeGlobal || freeGlobal.window === freeGlobal) {
+		root = freeGlobal;
+	}
+
+	/*--------------------------------------------------------------------------*/
+
+	var stringFromCharCode = String.fromCharCode;
+
+	// Taken from https://mths.be/punycode
+	function ucs2decode(string) {
+		var output = [];
+		var counter = 0;
+		var length = string.length;
+		var value;
+		var extra;
+		while (counter < length) {
+			value = string.charCodeAt(counter++);
+			if (value >= 0xD800 && value <= 0xDBFF && counter < length) {
+				// high surrogate, and there is a next character
+				extra = string.charCodeAt(counter++);
+				if ((extra & 0xFC00) == 0xDC00) { // low surrogate
+					output.push(((value & 0x3FF) << 10) + (extra & 0x3FF) + 0x10000);
+				} else {
+					// unmatched surrogate; only append this code unit, in case the next
+					// code unit is the high surrogate of a surrogate pair
+					output.push(value);
+					counter--;
+				}
+			} else {
+				output.push(value);
+			}
+		}
+		return output;
+	}
+
+	// Taken from https://mths.be/punycode
+	function ucs2encode(array) {
+		var length = array.length;
+		var index = -1;
+		var value;
+		var output = '';
+		while (++index < length) {
+			value = array[index];
+			if (value > 0xFFFF) {
+				value -= 0x10000;
+				output += stringFromCharCode(value >>> 10 & 0x3FF | 0xD800);
+				value = 0xDC00 | value & 0x3FF;
+			}
+			output += stringFromCharCode(value);
+		}
+		return output;
+	}
+
+	function checkScalarValue(codePoint) {
+		if (codePoint >= 0xD800 && codePoint <= 0xDFFF) {
+			throw Error(
+				'Lone surrogate U+' + codePoint.toString(16).toUpperCase() +
+				' is not a scalar value'
+			);
+		}
+	}
+	/*--------------------------------------------------------------------------*/
+
+	function createByte(codePoint, shift) {
+		return stringFromCharCode(((codePoint >> shift) & 0x3F) | 0x80);
+	}
+
+	function encodeCodePoint(codePoint) {
+		if ((codePoint & 0xFFFFFF80) == 0) { // 1-byte sequence
+			return stringFromCharCode(codePoint);
+		}
+		var symbol = '';
+		if ((codePoint & 0xFFFFF800) == 0) { // 2-byte sequence
+			symbol = stringFromCharCode(((codePoint >> 6) & 0x1F) | 0xC0);
+		}
+		else if ((codePoint & 0xFFFF0000) == 0) { // 3-byte sequence
+			checkScalarValue(codePoint);
+			symbol = stringFromCharCode(((codePoint >> 12) & 0x0F) | 0xE0);
+			symbol += createByte(codePoint, 6);
+		}
+		else if ((codePoint & 0xFFE00000) == 0) { // 4-byte sequence
+			symbol = stringFromCharCode(((codePoint >> 18) & 0x07) | 0xF0);
+			symbol += createByte(codePoint, 12);
+			symbol += createByte(codePoint, 6);
+		}
+		symbol += stringFromCharCode((codePoint & 0x3F) | 0x80);
+		return symbol;
+	}
+
+	function utf8encode(string) {
+		var codePoints = ucs2decode(string);
+		var length = codePoints.length;
+		var index = -1;
+		var codePoint;
+		var byteString = '';
+		while (++index < length) {
+			codePoint = codePoints[index];
+			byteString += encodeCodePoint(codePoint);
+		}
+		return byteString;
+	}
+
+	/*--------------------------------------------------------------------------*/
+
+	function readContinuationByte() {
+		if (byteIndex >= byteCount) {
+			throw Error('Invalid byte index');
+		}
+
+		var continuationByte = byteArray[byteIndex] & 0xFF;
+		byteIndex++;
+
+		if ((continuationByte & 0xC0) == 0x80) {
+			return continuationByte & 0x3F;
+		}
+
+		// If we end up here, it’s not a continuation byte
+		throw Error('Invalid continuation byte');
+	}
+
+	function decodeSymbol() {
+		var byte1;
+		var byte2;
+		var byte3;
+		var byte4;
+		var codePoint;
+
+		if (byteIndex > byteCount) {
+			throw Error('Invalid byte index');
+		}
+
+		if (byteIndex == byteCount) {
+			return false;
+		}
+
+		// Read first byte
+		byte1 = byteArray[byteIndex] & 0xFF;
+		byteIndex++;
+
+		// 1-byte sequence (no continuation bytes)
+		if ((byte1 & 0x80) == 0) {
+			return byte1;
+		}
+
+		// 2-byte sequence
+		if ((byte1 & 0xE0) == 0xC0) {
+			var byte2 = readContinuationByte();
+			codePoint = ((byte1 & 0x1F) << 6) | byte2;
+			if (codePoint >= 0x80) {
+				return codePoint;
+			} else {
+				throw Error('Invalid continuation byte');
+			}
+		}
+
+		// 3-byte sequence (may include unpaired surrogates)
+		if ((byte1 & 0xF0) == 0xE0) {
+			byte2 = readContinuationByte();
+			byte3 = readContinuationByte();
+			codePoint = ((byte1 & 0x0F) << 12) | (byte2 << 6) | byte3;
+			if (codePoint >= 0x0800) {
+				checkScalarValue(codePoint);
+				return codePoint;
+			} else {
+				throw Error('Invalid continuation byte');
+			}
+		}
+
+		// 4-byte sequence
+		if ((byte1 & 0xF8) == 0xF0) {
+			byte2 = readContinuationByte();
+			byte3 = readContinuationByte();
+			byte4 = readContinuationByte();
+			codePoint = ((byte1 & 0x0F) << 0x12) | (byte2 << 0x0C) |
+				(byte3 << 0x06) | byte4;
+			if (codePoint >= 0x010000 && codePoint <= 0x10FFFF) {
+				return codePoint;
+			}
+		}
+
+		throw Error('Invalid UTF-8 detected');
+	}
+
+	var byteArray;
+	var byteCount;
+	var byteIndex;
+	function utf8decode(byteString) {
+		byteArray = ucs2decode(byteString);
+		byteCount = byteArray.length;
+		byteIndex = 0;
+		var codePoints = [];
+		var tmp;
+		while ((tmp = decodeSymbol()) !== false) {
+			codePoints.push(tmp);
+		}
+		return ucs2encode(codePoints);
+	}
+
+	/*--------------------------------------------------------------------------*/
+
+	var utf8 = {
+		'version': '2.0.0',
+		'encode': utf8encode,
+		'decode': utf8decode
+	};
+
+	// Some AMD build optimizers, like r.js, check for specific condition patterns
+	// like the following:
+	if (
+		typeof define == 'function' &&
+		typeof define.amd == 'object' &&
+		define.amd
+	) {
+		define(function() {
+			return utf8;
+		});
+	}	else if (freeExports && !freeExports.nodeType) {
+		if (freeModule) { // in Node.js or RingoJS v0.8.0+
+			freeModule.exports = utf8;
+		} else { // in Narwhal or RingoJS v0.7.0-
+			var object = {};
+			var hasOwnProperty = object.hasOwnProperty;
+			for (var key in utf8) {
+				hasOwnProperty.call(utf8, key) && (freeExports[key] = utf8[key]);
+			}
+		}
+	} else { // in Rhino or a web browser
+		root.utf8 = utf8;
+	}
+
+}(this));
+
+}).call(this,typeof global !== "undefined" ? global : typeof self !== "undefined" ? self : typeof window !== "undefined" ? window : {})
+},{}],25:[function(_dereq_,module,exports){
+
+/**
+ * Module exports.
+ *
+ * Logic borrowed from Modernizr:
+ *
+ *   - https://github.com/Modernizr/Modernizr/blob/master/feature-detects/cors.js
+ */
+
+try {
+  module.exports = typeof XMLHttpRequest !== 'undefined' &&
+    'withCredentials' in new XMLHttpRequest();
+} catch (err) {
+  // if XMLHttp support is disabled in IE then it will throw
+  // when trying to create
+  module.exports = false;
+}
+
+},{}],26:[function(_dereq_,module,exports){
+
+var indexOf = [].indexOf;
+
+module.exports = function(arr, obj){
+  if (indexOf) return arr.indexOf(obj);
+  for (var i = 0; i < arr.length; ++i) {
+    if (arr[i] === obj) return i;
+  }
+  return -1;
+};
+},{}],27:[function(_dereq_,module,exports){
 (function (global){
 /**
  * JSON parse.
@@ -4946,7 +4088,7 @@
   }
 };
 }).call(this,typeof global !== "undefined" ? global : typeof self !== "undefined" ? self : typeof window !== "undefined" ? window : {})
-},{}],31:[function(_dereq_,module,exports){
+},{}],28:[function(_dereq_,module,exports){
 /**
  * Compiles a querystring
  * Returns string representation of the object
@@ -4985,7 +4127,7 @@
   return qry;
 };
 
-},{}],32:[function(_dereq_,module,exports){
+},{}],29:[function(_dereq_,module,exports){
 /**
  * Parses an URI
  *
@@ -5026,7 +4168,407 @@
     return uri;
 };
 
+},{}],30:[function(_dereq_,module,exports){
+'use strict';
+
+var alphabet = '0123456789ABCDEFGHIJKLMNOPQRSTUVWXYZabcdefghijklmnopqrstuvwxyz-_'.split('')
+  , length = 64
+  , map = {}
+  , seed = 0
+  , i = 0
+  , prev;
+
+/**
+ * Return a string representing the specified number.
+ *
+ * @param {Number} num The number to convert.
+ * @returns {String} The string representation of the number.
+ * @api public
+ */
+function encode(num) {
+  var encoded = '';
+
+  do {
+    encoded = alphabet[num % length] + encoded;
+    num = Math.floor(num / length);
+  } while (num > 0);
+
+  return encoded;
+}
+
+/**
+ * Return the integer value specified by the given string.
+ *
+ * @param {String} str The string to convert.
+ * @returns {Number} The integer value represented by the string.
+ * @api public
+ */
+function decode(str) {
+  var decoded = 0;
+
+  for (i = 0; i < str.length; i++) {
+    decoded = decoded * length + map[str.charAt(i)];
+  }
+
+  return decoded;
+}
+
+/**
+ * Yeast: A tiny growing id generator.
+ *
+ * @returns {String} A unique id.
+ * @api public
+ */
+function yeast() {
+  var now = encode(+new Date());
+
+  if (now !== prev) return seed = 0, prev = now;
+  return now +'.'+ encode(seed++);
+}
+
+//
+// Map each character to its index.
+//
+for (; i < length; i++) map[alphabet[i]] = i;
+
+//
+// Expose the `yeast`, `encode` and `decode` functions.
+//
+yeast.encode = encode;
+yeast.decode = decode;
+module.exports = yeast;
+
+},{}],31:[function(_dereq_,module,exports){
+
+},{}],32:[function(_dereq_,module,exports){
+// Copyright Joyent, Inc. and other Node contributors.
+//
+// Permission is hereby granted, free of charge, to any person obtaining a
+// copy of this software and associated documentation files (the
+// "Software"), to deal in the Software without restriction, including
+// without limitation the rights to use, copy, modify, merge, publish,
+// distribute, sublicense, and/or sell copies of the Software, and to permit
+// persons to whom the Software is furnished to do so, subject to the
+// following conditions:
+//
+// The above copyright notice and this permission notice shall be included
+// in all copies or substantial portions of the Software.
+//
+// THE SOFTWARE IS PROVIDED "AS IS", WITHOUT WARRANTY OF ANY KIND, EXPRESS
+// OR IMPLIED, INCLUDING BUT NOT LIMITED TO THE WARRANTIES OF
+// MERCHANTABILITY, FITNESS FOR A PARTICULAR PURPOSE AND NONINFRINGEMENT. IN
+// NO EVENT SHALL THE AUTHORS OR COPYRIGHT HOLDERS BE LIABLE FOR ANY CLAIM,
+// DAMAGES OR OTHER LIABILITY, WHETHER IN AN ACTION OF CONTRACT, TORT OR
+// OTHERWISE, ARISING FROM, OUT OF OR IN CONNECTION WITH THE SOFTWARE OR THE
+// USE OR OTHER DEALINGS IN THE SOFTWARE.
+
+function EventEmitter() {
+  this._events = this._events || {};
+  this._maxListeners = this._maxListeners || undefined;
+}
+module.exports = EventEmitter;
+
+// Backwards-compat with node 0.10.x
+EventEmitter.EventEmitter = EventEmitter;
+
+EventEmitter.prototype._events = undefined;
+EventEmitter.prototype._maxListeners = undefined;
+
+// By default EventEmitters will print a warning if more than 10 listeners are
+// added to it. This is a useful default which helps finding memory leaks.
+EventEmitter.defaultMaxListeners = 10;
+
+// Obviously not all Emitters should be limited to 10. This function allows
+// that to be increased. Set to zero for unlimited.
+EventEmitter.prototype.setMaxListeners = function(n) {
+  if (!isNumber(n) || n < 0 || isNaN(n))
+    throw TypeError('n must be a positive number');
+  this._maxListeners = n;
+  return this;
+};
+
+EventEmitter.prototype.emit = function(type) {
+  var er, handler, len, args, i, listeners;
+
+  if (!this._events)
+    this._events = {};
+
+  // If there is no 'error' event listener then throw.
+  if (type === 'error') {
+    if (!this._events.error ||
+        (isObject(this._events.error) && !this._events.error.length)) {
+      er = arguments[1];
+      if (er instanceof Error) {
+        throw er; // Unhandled 'error' event
+      }
+      throw TypeError('Uncaught, unspecified "error" event.');
+    }
+  }
+
+  handler = this._events[type];
+
+  if (isUndefined(handler))
+    return false;
+
+  if (isFunction(handler)) {
+    switch (arguments.length) {
+      // fast cases
+      case 1:
+        handler.call(this);
+        break;
+      case 2:
+        handler.call(this, arguments[1]);
+        break;
+      case 3:
+        handler.call(this, arguments[1], arguments[2]);
+        break;
+      // slower
+      default:
+        len = arguments.length;
+        args = new Array(len - 1);
+        for (i = 1; i < len; i++)
+          args[i - 1] = arguments[i];
+        handler.apply(this, args);
+    }
+  } else if (isObject(handler)) {
+    len = arguments.length;
+    args = new Array(len - 1);
+    for (i = 1; i < len; i++)
+      args[i - 1] = arguments[i];
+
+    listeners = handler.slice();
+    len = listeners.length;
+    for (i = 0; i < len; i++)
+      listeners[i].apply(this, args);
+  }
+
+  return true;
+};
+
+EventEmitter.prototype.addListener = function(type, listener) {
+  var m;
+
+  if (!isFunction(listener))
+    throw TypeError('listener must be a function');
+
+  if (!this._events)
+    this._events = {};
+
+  // To avoid recursion in the case that type === "newListener"! Before
+  // adding it to the listeners, first emit "newListener".
+  if (this._events.newListener)
+    this.emit('newListener', type,
+              isFunction(listener.listener) ?
+              listener.listener : listener);
+
+  if (!this._events[type])
+    // Optimize the case of one listener. Don't need the extra array object.
+    this._events[type] = listener;
+  else if (isObject(this._events[type]))
+    // If we've already got an array, just append.
+    this._events[type].push(listener);
+  else
+    // Adding the second element, need to change to array.
+    this._events[type] = [this._events[type], listener];
+
+  // Check for listener leak
+  if (isObject(this._events[type]) && !this._events[type].warned) {
+    var m;
+    if (!isUndefined(this._maxListeners)) {
+      m = this._maxListeners;
+    } else {
+      m = EventEmitter.defaultMaxListeners;
+    }
+
+    if (m && m > 0 && this._events[type].length > m) {
+      this._events[type].warned = true;
+      console.error('(node) warning: possible EventEmitter memory ' +
+                    'leak detected. %d listeners added. ' +
+                    'Use emitter.setMaxListeners() to increase limit.',
+                    this._events[type].length);
+      if (typeof console.trace === 'function') {
+        // not supported in IE 10
+        console.trace();
+      }
+    }
+  }
+
+  return this;
+};
+
+EventEmitter.prototype.on = EventEmitter.prototype.addListener;
+
+EventEmitter.prototype.once = function(type, listener) {
+  if (!isFunction(listener))
+    throw TypeError('listener must be a function');
+
+  var fired = false;
+
+  function g() {
+    this.removeListener(type, g);
+
+    if (!fired) {
+      fired = true;
+      listener.apply(this, arguments);
+    }
+  }
+
+  g.listener = listener;
+  this.on(type, g);
+
+  return this;
+};
+
+// emits a 'removeListener' event iff the listener was removed
+EventEmitter.prototype.removeListener = function(type, listener) {
+  var list, position, length, i;
+
+  if (!isFunction(listener))
+    throw TypeError('listener must be a function');
+
+  if (!this._events || !this._events[type])
+    return this;
+
+  list = this._events[type];
+  length = list.length;
+  position = -1;
+
+  if (list === listener ||
+      (isFunction(list.listener) && list.listener === listener)) {
+    delete this._events[type];
+    if (this._events.removeListener)
+      this.emit('removeListener', type, listener);
+
+  } else if (isObject(list)) {
+    for (i = length; i-- > 0;) {
+      if (list[i] === listener ||
+          (list[i].listener && list[i].listener === listener)) {
+        position = i;
+        break;
+      }
+    }
+
+    if (position < 0)
+      return this;
+
+    if (list.length === 1) {
+      list.length = 0;
+      delete this._events[type];
+    } else {
+      list.splice(position, 1);
+    }
+
+    if (this._events.removeListener)
+      this.emit('removeListener', type, listener);
+  }
+
+  return this;
+};
+
+EventEmitter.prototype.removeAllListeners = function(type) {
+  var key, listeners;
+
+  if (!this._events)
+    return this;
+
+  // not listening for removeListener, no need to emit
+  if (!this._events.removeListener) {
+    if (arguments.length === 0)
+      this._events = {};
+    else if (this._events[type])
+      delete this._events[type];
+    return this;
+  }
+
+  // emit removeListener for all listeners on all events
+  if (arguments.length === 0) {
+    for (key in this._events) {
+      if (key === 'removeListener') continue;
+      this.removeAllListeners(key);
+    }
+    this.removeAllListeners('removeListener');
+    this._events = {};
+    return this;
+  }
+
+  listeners = this._events[type];
+
+  if (isFunction(listeners)) {
+    this.removeListener(type, listeners);
+  } else {
+    // LIFO order
+    while (listeners.length)
+      this.removeListener(type, listeners[listeners.length - 1]);
+  }
+  delete this._events[type];
+
+  return this;
+};
+
+EventEmitter.prototype.listeners = function(type) {
+  var ret;
+  if (!this._events || !this._events[type])
+    ret = [];
+  else if (isFunction(this._events[type]))
+    ret = [this._events[type]];
+  else
+    ret = this._events[type].slice();
+  return ret;
+};
+
+EventEmitter.listenerCount = function(emitter, type) {
+  var ret;
+  if (!emitter._events || !emitter._events[type])
+    ret = 0;
+  else if (isFunction(emitter._events[type]))
+    ret = 1;
+  else
+    ret = emitter._events[type].length;
+  return ret;
+};
+
+function isFunction(arg) {
+  return typeof arg === 'function';
+}
+
+function isNumber(arg) {
+  return typeof arg === 'number';
+}
+
+function isObject(arg) {
+  return typeof arg === 'object' && arg !== null;
+}
+
+function isUndefined(arg) {
+  return arg === void 0;
+}
+
 },{}],33:[function(_dereq_,module,exports){
+if (typeof Object.create === 'function') {
+  // implementation from standard node.js 'util' module
+  module.exports = function inherits(ctor, superCtor) {
+    ctor.super_ = superCtor
+    ctor.prototype = Object.create(superCtor.prototype, {
+      constructor: {
+        value: ctor,
+        enumerable: false,
+        writable: true,
+        configurable: true
+      }
+    });
+  };
+} else {
+  // old school shim for old browsers
+  module.exports = function inherits(ctor, superCtor) {
+    ctor.super_ = superCtor
+    var TempCtor = function () {}
+    TempCtor.prototype = superCtor.prototype
+    ctor.prototype = new TempCtor()
+    ctor.prototype.constructor = ctor
+  }
+}
+
+},{}],34:[function(_dereq_,module,exports){
 // shim for using process in browser
 
 var process = module.exports = {};
@@ -5119,9 +4661,9 @@
 };
 process.umask = function() { return 0; };
 
-},{}],34:[function(_dereq_,module,exports){
+},{}],35:[function(_dereq_,module,exports){
 (function (global){
-/*! https://mths.be/punycode v1.4.1 by @mathias */
+/*! https://mths.be/punycode v1.4.0 by @mathias */
 ;(function(root) {
 
 	/** Detect free variables */
@@ -5609,7 +5151,7 @@
 		 * @memberOf punycode
 		 * @type String
 		 */
-		'version': '1.4.1',
+		'version': '1.3.2',
 		/**
 		 * An object of methods to convert from JavaScript's internal character
 		 * representation (UCS-2) to Unicode code points, and back.
@@ -5656,11 +5198,7 @@
 }(this));
 
 }).call(this,typeof global !== "undefined" ? global : typeof self !== "undefined" ? self : typeof window !== "undefined" ? window : {})
-<<<<<<< HEAD
 },{}],36:[function(_dereq_,module,exports){
-=======
-},{}],35:[function(_dereq_,module,exports){
->>>>>>> 9f44da17
 // Copyright Joyent, Inc. and other Node contributors.
 //
 // Permission is hereby granted, free of charge, to any person obtaining a
@@ -5746,11 +5284,7 @@
   return Object.prototype.toString.call(xs) === '[object Array]';
 };
 
-<<<<<<< HEAD
 },{}],37:[function(_dereq_,module,exports){
-=======
-},{}],36:[function(_dereq_,module,exports){
->>>>>>> 9f44da17
 // Copyright Joyent, Inc. and other Node contributors.
 //
 // Permission is hereby granted, free of charge, to any person obtaining a
@@ -5837,17 +5371,12 @@
   return res;
 };
 
-<<<<<<< HEAD
 },{}],38:[function(_dereq_,module,exports){
-=======
-},{}],37:[function(_dereq_,module,exports){
->>>>>>> 9f44da17
 'use strict';
 
 exports.decode = exports.parse = _dereq_('./decode');
 exports.encode = exports.stringify = _dereq_('./encode');
 
-<<<<<<< HEAD
 },{"./decode":36,"./encode":37}],39:[function(_dereq_,module,exports){
 // Copyright Joyent, Inc. and other Node contributors.
 //
@@ -5869,272 +5398,702 @@
 // DAMAGES OR OTHER LIABILITY, WHETHER IN AN ACTION OF CONTRACT, TORT OR
 // OTHERWISE, ARISING FROM, OUT OF OR IN CONNECTION WITH THE SOFTWARE OR THE
 // USE OR OTHER DEALINGS IN THE SOFTWARE.
-=======
-},{"./decode":35,"./encode":36}],38:[function(_dereq_,module,exports){
-(function (global){
-/*! https://mths.be/utf8js v2.0.0 by @mathias */
-;(function(root) {
->>>>>>> 9f44da17
-
-	// Detect free variables `exports`
-	var freeExports = typeof exports == 'object' && exports;
-
-	// Detect free variable `module`
-	var freeModule = typeof module == 'object' && module &&
-		module.exports == freeExports && module;
-
-	// Detect free variable `global`, from Node.js or Browserified code,
-	// and use it as `root`
-	var freeGlobal = typeof global == 'object' && global;
-	if (freeGlobal.global === freeGlobal || freeGlobal.window === freeGlobal) {
-		root = freeGlobal;
-	}
-
-	/*--------------------------------------------------------------------------*/
-
-	var stringFromCharCode = String.fromCharCode;
-
-	// Taken from https://mths.be/punycode
-	function ucs2decode(string) {
-		var output = [];
-		var counter = 0;
-		var length = string.length;
-		var value;
-		var extra;
-		while (counter < length) {
-			value = string.charCodeAt(counter++);
-			if (value >= 0xD800 && value <= 0xDBFF && counter < length) {
-				// high surrogate, and there is a next character
-				extra = string.charCodeAt(counter++);
-				if ((extra & 0xFC00) == 0xDC00) { // low surrogate
-					output.push(((value & 0x3FF) << 10) + (extra & 0x3FF) + 0x10000);
-				} else {
-					// unmatched surrogate; only append this code unit, in case the next
-					// code unit is the high surrogate of a surrogate pair
-					output.push(value);
-					counter--;
-				}
-			} else {
-				output.push(value);
-			}
-		}
-		return output;
-	}
-
-	// Taken from https://mths.be/punycode
-	function ucs2encode(array) {
-		var length = array.length;
-		var index = -1;
-		var value;
-		var output = '';
-		while (++index < length) {
-			value = array[index];
-			if (value > 0xFFFF) {
-				value -= 0x10000;
-				output += stringFromCharCode(value >>> 10 & 0x3FF | 0xD800);
-				value = 0xDC00 | value & 0x3FF;
-			}
-			output += stringFromCharCode(value);
-		}
-		return output;
-	}
-
-	function checkScalarValue(codePoint) {
-		if (codePoint >= 0xD800 && codePoint <= 0xDFFF) {
-			throw Error(
-				'Lone surrogate U+' + codePoint.toString(16).toUpperCase() +
-				' is not a scalar value'
-			);
-		}
-	}
-	/*--------------------------------------------------------------------------*/
-
-	function createByte(codePoint, shift) {
-		return stringFromCharCode(((codePoint >> shift) & 0x3F) | 0x80);
-	}
-
-	function encodeCodePoint(codePoint) {
-		if ((codePoint & 0xFFFFFF80) == 0) { // 1-byte sequence
-			return stringFromCharCode(codePoint);
-		}
-		var symbol = '';
-		if ((codePoint & 0xFFFFF800) == 0) { // 2-byte sequence
-			symbol = stringFromCharCode(((codePoint >> 6) & 0x1F) | 0xC0);
-		}
-		else if ((codePoint & 0xFFFF0000) == 0) { // 3-byte sequence
-			checkScalarValue(codePoint);
-			symbol = stringFromCharCode(((codePoint >> 12) & 0x0F) | 0xE0);
-			symbol += createByte(codePoint, 6);
-		}
-		else if ((codePoint & 0xFFE00000) == 0) { // 4-byte sequence
-			symbol = stringFromCharCode(((codePoint >> 18) & 0x07) | 0xF0);
-			symbol += createByte(codePoint, 12);
-			symbol += createByte(codePoint, 6);
-		}
-		symbol += stringFromCharCode((codePoint & 0x3F) | 0x80);
-		return symbol;
-	}
-
-	function utf8encode(string) {
-		var codePoints = ucs2decode(string);
-		var length = codePoints.length;
-		var index = -1;
-		var codePoint;
-		var byteString = '';
-		while (++index < length) {
-			codePoint = codePoints[index];
-			byteString += encodeCodePoint(codePoint);
-		}
-		return byteString;
-	}
-
-	/*--------------------------------------------------------------------------*/
-
-	function readContinuationByte() {
-		if (byteIndex >= byteCount) {
-			throw Error('Invalid byte index');
-		}
-
-		var continuationByte = byteArray[byteIndex] & 0xFF;
-		byteIndex++;
-
-		if ((continuationByte & 0xC0) == 0x80) {
-			return continuationByte & 0x3F;
-		}
-
-		// If we end up here, it’s not a continuation byte
-		throw Error('Invalid continuation byte');
-	}
-
-	function decodeSymbol() {
-		var byte1;
-		var byte2;
-		var byte3;
-		var byte4;
-		var codePoint;
-
-		if (byteIndex > byteCount) {
-			throw Error('Invalid byte index');
-		}
-
-		if (byteIndex == byteCount) {
-			return false;
-		}
-
-		// Read first byte
-		byte1 = byteArray[byteIndex] & 0xFF;
-		byteIndex++;
-
-		// 1-byte sequence (no continuation bytes)
-		if ((byte1 & 0x80) == 0) {
-			return byte1;
-		}
-
-		// 2-byte sequence
-		if ((byte1 & 0xE0) == 0xC0) {
-			var byte2 = readContinuationByte();
-			codePoint = ((byte1 & 0x1F) << 6) | byte2;
-			if (codePoint >= 0x80) {
-				return codePoint;
-			} else {
-				throw Error('Invalid continuation byte');
-			}
-		}
-
-		// 3-byte sequence (may include unpaired surrogates)
-		if ((byte1 & 0xF0) == 0xE0) {
-			byte2 = readContinuationByte();
-			byte3 = readContinuationByte();
-			codePoint = ((byte1 & 0x0F) << 12) | (byte2 << 6) | byte3;
-			if (codePoint >= 0x0800) {
-				checkScalarValue(codePoint);
-				return codePoint;
-			} else {
-				throw Error('Invalid continuation byte');
-			}
-		}
-
-		// 4-byte sequence
-		if ((byte1 & 0xF8) == 0xF0) {
-			byte2 = readContinuationByte();
-			byte3 = readContinuationByte();
-			byte4 = readContinuationByte();
-			codePoint = ((byte1 & 0x0F) << 0x12) | (byte2 << 0x0C) |
-				(byte3 << 0x06) | byte4;
-			if (codePoint >= 0x010000 && codePoint <= 0x10FFFF) {
-				return codePoint;
-			}
-		}
-
-		throw Error('Invalid UTF-8 detected');
-	}
-
-	var byteArray;
-	var byteCount;
-	var byteIndex;
-	function utf8decode(byteString) {
-		byteArray = ucs2decode(byteString);
-		byteCount = byteArray.length;
-		byteIndex = 0;
-		var codePoints = [];
-		var tmp;
-		while ((tmp = decodeSymbol()) !== false) {
-			codePoints.push(tmp);
-		}
-		return ucs2encode(codePoints);
-	}
-
-	/*--------------------------------------------------------------------------*/
-
-	var utf8 = {
-		'version': '2.0.0',
-		'encode': utf8encode,
-		'decode': utf8decode
-	};
-
-	// Some AMD build optimizers, like r.js, check for specific condition patterns
-	// like the following:
-	if (
-		typeof define == 'function' &&
-		typeof define.amd == 'object' &&
-		define.amd
-	) {
-		define(function() {
-			return utf8;
-		});
-	}	else if (freeExports && !freeExports.nodeType) {
-		if (freeModule) { // in Node.js or RingoJS v0.8.0+
-			freeModule.exports = utf8;
-		} else { // in Narwhal or RingoJS v0.7.0-
-			var object = {};
-			var hasOwnProperty = object.hasOwnProperty;
-			for (var key in utf8) {
-				hasOwnProperty.call(utf8, key) && (freeExports[key] = utf8[key]);
-			}
-		}
-	} else { // in Rhino or a web browser
-		root.utf8 = utf8;
-	}
-
-}(this));
-
-<<<<<<< HEAD
+
+var punycode = _dereq_('punycode');
+
+exports.parse = urlParse;
+exports.resolve = urlResolve;
+exports.resolveObject = urlResolveObject;
+exports.format = urlFormat;
+
+exports.Url = Url;
+
+function Url() {
+  this.protocol = null;
+  this.slashes = null;
+  this.auth = null;
+  this.host = null;
+  this.port = null;
+  this.hostname = null;
+  this.hash = null;
+  this.search = null;
+  this.query = null;
+  this.pathname = null;
+  this.path = null;
+  this.href = null;
+}
+
+// Reference: RFC 3986, RFC 1808, RFC 2396
+
+// define these here so at least they only have to be
+// compiled once on the first module load.
+var protocolPattern = /^([a-z0-9.+-]+:)/i,
+    portPattern = /:[0-9]*$/,
+
+    // RFC 2396: characters reserved for delimiting URLs.
+    // We actually just auto-escape these.
+    delims = ['<', '>', '"', '`', ' ', '\r', '\n', '\t'],
+
+    // RFC 2396: characters not allowed for various reasons.
+    unwise = ['{', '}', '|', '\\', '^', '`'].concat(delims),
+
+    // Allowed by RFCs, but cause of XSS attacks.  Always escape these.
+    autoEscape = ['\''].concat(unwise),
+    // Characters that are never ever allowed in a hostname.
+    // Note that any invalid chars are also handled, but these
+    // are the ones that are *expected* to be seen, so we fast-path
+    // them.
+    nonHostChars = ['%', '/', '?', ';', '#'].concat(autoEscape),
+    hostEndingChars = ['/', '?', '#'],
+    hostnameMaxLen = 255,
+    hostnamePartPattern = /^[a-z0-9A-Z_-]{0,63}$/,
+    hostnamePartStart = /^([a-z0-9A-Z_-]{0,63})(.*)$/,
+    // protocols that can allow "unsafe" and "unwise" chars.
+    unsafeProtocol = {
+      'javascript': true,
+      'javascript:': true
+    },
+    // protocols that never have a hostname.
+    hostlessProtocol = {
+      'javascript': true,
+      'javascript:': true
+    },
+    // protocols that always contain a // bit.
+    slashedProtocol = {
+      'http': true,
+      'https': true,
+      'ftp': true,
+      'gopher': true,
+      'file': true,
+      'http:': true,
+      'https:': true,
+      'ftp:': true,
+      'gopher:': true,
+      'file:': true
+    },
+    querystring = _dereq_('querystring');
+
+function urlParse(url, parseQueryString, slashesDenoteHost) {
+  if (url && isObject(url) && url instanceof Url) return url;
+
+  var u = new Url;
+  u.parse(url, parseQueryString, slashesDenoteHost);
+  return u;
+}
+
+Url.prototype.parse = function(url, parseQueryString, slashesDenoteHost) {
+  if (!isString(url)) {
+    throw new TypeError("Parameter 'url' must be a string, not " + typeof url);
+  }
+
+  var rest = url;
+
+  // trim before proceeding.
+  // This is to support parse stuff like "  http://foo.com  \n"
+  rest = rest.trim();
+
+  var proto = protocolPattern.exec(rest);
+  if (proto) {
+    proto = proto[0];
+    var lowerProto = proto.toLowerCase();
+    this.protocol = lowerProto;
+    rest = rest.substr(proto.length);
+  }
+
+  // figure out if it's got a host
+  // user@server is *always* interpreted as a hostname, and url
+  // resolution will treat //foo/bar as host=foo,path=bar because that's
+  // how the browser resolves relative URLs.
+  if (slashesDenoteHost || proto || rest.match(/^\/\/[^@\/]+@[^@\/]+/)) {
+    var slashes = rest.substr(0, 2) === '//';
+    if (slashes && !(proto && hostlessProtocol[proto])) {
+      rest = rest.substr(2);
+      this.slashes = true;
+    }
+  }
+
+  if (!hostlessProtocol[proto] &&
+      (slashes || (proto && !slashedProtocol[proto]))) {
+
+    // there's a hostname.
+    // the first instance of /, ?, ;, or # ends the host.
+    //
+    // If there is an @ in the hostname, then non-host chars *are* allowed
+    // to the left of the last @ sign, unless some host-ending character
+    // comes *before* the @-sign.
+    // URLs are obnoxious.
+    //
+    // ex:
+    // http://a@b@c/ => user:a@b host:c
+    // http://a@b?@c => user:a host:c path:/?@c
+
+    // v0.12 TODO(isaacs): This is not quite how Chrome does things.
+    // Review our test case against browsers more comprehensively.
+
+    // find the first instance of any hostEndingChars
+    var hostEnd = -1;
+    for (var i = 0; i < hostEndingChars.length; i++) {
+      var hec = rest.indexOf(hostEndingChars[i]);
+      if (hec !== -1 && (hostEnd === -1 || hec < hostEnd))
+        hostEnd = hec;
+    }
+
+    // at this point, either we have an explicit point where the
+    // auth portion cannot go past, or the last @ char is the decider.
+    var auth, atSign;
+    if (hostEnd === -1) {
+      // atSign can be anywhere.
+      atSign = rest.lastIndexOf('@');
+    } else {
+      // atSign must be in auth portion.
+      // http://a@b/c@d => host:b auth:a path:/c@d
+      atSign = rest.lastIndexOf('@', hostEnd);
+    }
+
+    // Now we have a portion which is definitely the auth.
+    // Pull that off.
+    if (atSign !== -1) {
+      auth = rest.slice(0, atSign);
+      rest = rest.slice(atSign + 1);
+      this.auth = decodeURIComponent(auth);
+    }
+
+    // the host is the remaining to the left of the first non-host char
+    hostEnd = -1;
+    for (var i = 0; i < nonHostChars.length; i++) {
+      var hec = rest.indexOf(nonHostChars[i]);
+      if (hec !== -1 && (hostEnd === -1 || hec < hostEnd))
+        hostEnd = hec;
+    }
+    // if we still have not hit it, then the entire thing is a host.
+    if (hostEnd === -1)
+      hostEnd = rest.length;
+
+    this.host = rest.slice(0, hostEnd);
+    rest = rest.slice(hostEnd);
+
+    // pull out port.
+    this.parseHost();
+
+    // we've indicated that there is a hostname,
+    // so even if it's empty, it has to be present.
+    this.hostname = this.hostname || '';
+
+    // if hostname begins with [ and ends with ]
+    // assume that it's an IPv6 address.
+    var ipv6Hostname = this.hostname[0] === '[' &&
+        this.hostname[this.hostname.length - 1] === ']';
+
+    // validate a little.
+    if (!ipv6Hostname) {
+      var hostparts = this.hostname.split(/\./);
+      for (var i = 0, l = hostparts.length; i < l; i++) {
+        var part = hostparts[i];
+        if (!part) continue;
+        if (!part.match(hostnamePartPattern)) {
+          var newpart = '';
+          for (var j = 0, k = part.length; j < k; j++) {
+            if (part.charCodeAt(j) > 127) {
+              // we replace non-ASCII char with a temporary placeholder
+              // we need this to make sure size of hostname is not
+              // broken by replacing non-ASCII by nothing
+              newpart += 'x';
+            } else {
+              newpart += part[j];
+            }
+          }
+          // we test again with ASCII char only
+          if (!newpart.match(hostnamePartPattern)) {
+            var validParts = hostparts.slice(0, i);
+            var notHost = hostparts.slice(i + 1);
+            var bit = part.match(hostnamePartStart);
+            if (bit) {
+              validParts.push(bit[1]);
+              notHost.unshift(bit[2]);
+            }
+            if (notHost.length) {
+              rest = '/' + notHost.join('.') + rest;
+            }
+            this.hostname = validParts.join('.');
+            break;
+          }
+        }
+      }
+    }
+
+    if (this.hostname.length > hostnameMaxLen) {
+      this.hostname = '';
+    } else {
+      // hostnames are always lower case.
+      this.hostname = this.hostname.toLowerCase();
+    }
+
+    if (!ipv6Hostname) {
+      // IDNA Support: Returns a puny coded representation of "domain".
+      // It only converts the part of the domain name that
+      // has non ASCII characters. I.e. it dosent matter if
+      // you call it with a domain that already is in ASCII.
+      var domainArray = this.hostname.split('.');
+      var newOut = [];
+      for (var i = 0; i < domainArray.length; ++i) {
+        var s = domainArray[i];
+        newOut.push(s.match(/[^A-Za-z0-9_-]/) ?
+            'xn--' + punycode.encode(s) : s);
+      }
+      this.hostname = newOut.join('.');
+    }
+
+    var p = this.port ? ':' + this.port : '';
+    var h = this.hostname || '';
+    this.host = h + p;
+    this.href += this.host;
+
+    // strip [ and ] from the hostname
+    // the host field still retains them, though
+    if (ipv6Hostname) {
+      this.hostname = this.hostname.substr(1, this.hostname.length - 2);
+      if (rest[0] !== '/') {
+        rest = '/' + rest;
+      }
+    }
+  }
+
+  // now rest is set to the post-host stuff.
+  // chop off any delim chars.
+  if (!unsafeProtocol[lowerProto]) {
+
+    // First, make 100% sure that any "autoEscape" chars get
+    // escaped, even if encodeURIComponent doesn't think they
+    // need to be.
+    for (var i = 0, l = autoEscape.length; i < l; i++) {
+      var ae = autoEscape[i];
+      var esc = encodeURIComponent(ae);
+      if (esc === ae) {
+        esc = escape(ae);
+      }
+      rest = rest.split(ae).join(esc);
+    }
+  }
+
+
+  // chop off from the tail first.
+  var hash = rest.indexOf('#');
+  if (hash !== -1) {
+    // got a fragment string.
+    this.hash = rest.substr(hash);
+    rest = rest.slice(0, hash);
+  }
+  var qm = rest.indexOf('?');
+  if (qm !== -1) {
+    this.search = rest.substr(qm);
+    this.query = rest.substr(qm + 1);
+    if (parseQueryString) {
+      this.query = querystring.parse(this.query);
+    }
+    rest = rest.slice(0, qm);
+  } else if (parseQueryString) {
+    // no query string, but parseQueryString still requested
+    this.search = '';
+    this.query = {};
+  }
+  if (rest) this.pathname = rest;
+  if (slashedProtocol[lowerProto] &&
+      this.hostname && !this.pathname) {
+    this.pathname = '/';
+  }
+
+  //to support http.request
+  if (this.pathname || this.search) {
+    var p = this.pathname || '';
+    var s = this.search || '';
+    this.path = p + s;
+  }
+
+  // finally, reconstruct the href based on what has been validated.
+  this.href = this.format();
+  return this;
+};
+
+// format a parsed object into a url string
+function urlFormat(obj) {
+  // ensure it's an object, and not a string url.
+  // If it's an obj, this is a no-op.
+  // this way, you can call url_format() on strings
+  // to clean up potentially wonky urls.
+  if (isString(obj)) obj = urlParse(obj);
+  if (!(obj instanceof Url)) return Url.prototype.format.call(obj);
+  return obj.format();
+}
+
+Url.prototype.format = function() {
+  var auth = this.auth || '';
+  if (auth) {
+    auth = encodeURIComponent(auth);
+    auth = auth.replace(/%3A/i, ':');
+    auth += '@';
+  }
+
+  var protocol = this.protocol || '',
+      pathname = this.pathname || '',
+      hash = this.hash || '',
+      host = false,
+      query = '';
+
+  if (this.host) {
+    host = auth + this.host;
+  } else if (this.hostname) {
+    host = auth + (this.hostname.indexOf(':') === -1 ?
+        this.hostname :
+        '[' + this.hostname + ']');
+    if (this.port) {
+      host += ':' + this.port;
+    }
+  }
+
+  if (this.query &&
+      isObject(this.query) &&
+      Object.keys(this.query).length) {
+    query = querystring.stringify(this.query);
+  }
+
+  var search = this.search || (query && ('?' + query)) || '';
+
+  if (protocol && protocol.substr(-1) !== ':') protocol += ':';
+
+  // only the slashedProtocols get the //.  Not mailto:, xmpp:, etc.
+  // unless they had them to begin with.
+  if (this.slashes ||
+      (!protocol || slashedProtocol[protocol]) && host !== false) {
+    host = '//' + (host || '');
+    if (pathname && pathname.charAt(0) !== '/') pathname = '/' + pathname;
+  } else if (!host) {
+    host = '';
+  }
+
+  if (hash && hash.charAt(0) !== '#') hash = '#' + hash;
+  if (search && search.charAt(0) !== '?') search = '?' + search;
+
+  pathname = pathname.replace(/[?#]/g, function(match) {
+    return encodeURIComponent(match);
+  });
+  search = search.replace('#', '%23');
+
+  return protocol + host + pathname + search + hash;
+};
+
+function urlResolve(source, relative) {
+  return urlParse(source, false, true).resolve(relative);
+}
+
+Url.prototype.resolve = function(relative) {
+  return this.resolveObject(urlParse(relative, false, true)).format();
+};
+
+function urlResolveObject(source, relative) {
+  if (!source) return relative;
+  return urlParse(source, false, true).resolveObject(relative);
+}
+
+Url.prototype.resolveObject = function(relative) {
+  if (isString(relative)) {
+    var rel = new Url();
+    rel.parse(relative, false, true);
+    relative = rel;
+  }
+
+  var result = new Url();
+  Object.keys(this).forEach(function(k) {
+    result[k] = this[k];
+  }, this);
+
+  // hash is always overridden, no matter what.
+  // even href="" will remove it.
+  result.hash = relative.hash;
+
+  // if the relative url is empty, then there's nothing left to do here.
+  if (relative.href === '') {
+    result.href = result.format();
+    return result;
+  }
+
+  // hrefs like //foo/bar always cut to the protocol.
+  if (relative.slashes && !relative.protocol) {
+    // take everything except the protocol from relative
+    Object.keys(relative).forEach(function(k) {
+      if (k !== 'protocol')
+        result[k] = relative[k];
+    });
+
+    //urlParse appends trailing / to urls like http://www.example.com
+    if (slashedProtocol[result.protocol] &&
+        result.hostname && !result.pathname) {
+      result.path = result.pathname = '/';
+    }
+
+    result.href = result.format();
+    return result;
+  }
+
+  if (relative.protocol && relative.protocol !== result.protocol) {
+    // if it's a known url protocol, then changing
+    // the protocol does weird things
+    // first, if it's not file:, then we MUST have a host,
+    // and if there was a path
+    // to begin with, then we MUST have a path.
+    // if it is file:, then the host is dropped,
+    // because that's known to be hostless.
+    // anything else is assumed to be absolute.
+    if (!slashedProtocol[relative.protocol]) {
+      Object.keys(relative).forEach(function(k) {
+        result[k] = relative[k];
+      });
+      result.href = result.format();
+      return result;
+    }
+
+    result.protocol = relative.protocol;
+    if (!relative.host && !hostlessProtocol[relative.protocol]) {
+      var relPath = (relative.pathname || '').split('/');
+      while (relPath.length && !(relative.host = relPath.shift()));
+      if (!relative.host) relative.host = '';
+      if (!relative.hostname) relative.hostname = '';
+      if (relPath[0] !== '') relPath.unshift('');
+      if (relPath.length < 2) relPath.unshift('');
+      result.pathname = relPath.join('/');
+    } else {
+      result.pathname = relative.pathname;
+    }
+    result.search = relative.search;
+    result.query = relative.query;
+    result.host = relative.host || '';
+    result.auth = relative.auth;
+    result.hostname = relative.hostname || relative.host;
+    result.port = relative.port;
+    // to support http.request
+    if (result.pathname || result.search) {
+      var p = result.pathname || '';
+      var s = result.search || '';
+      result.path = p + s;
+    }
+    result.slashes = result.slashes || relative.slashes;
+    result.href = result.format();
+    return result;
+  }
+
+  var isSourceAbs = (result.pathname && result.pathname.charAt(0) === '/'),
+      isRelAbs = (
+          relative.host ||
+          relative.pathname && relative.pathname.charAt(0) === '/'
+      ),
+      mustEndAbs = (isRelAbs || isSourceAbs ||
+                    (result.host && relative.pathname)),
+      removeAllDots = mustEndAbs,
+      srcPath = result.pathname && result.pathname.split('/') || [],
+      relPath = relative.pathname && relative.pathname.split('/') || [],
+      psychotic = result.protocol && !slashedProtocol[result.protocol];
+
+  // if the url is a non-slashed url, then relative
+  // links like ../.. should be able
+  // to crawl up to the hostname, as well.  This is strange.
+  // result.protocol has already been set by now.
+  // Later on, put the first path part into the host field.
+  if (psychotic) {
+    result.hostname = '';
+    result.port = null;
+    if (result.host) {
+      if (srcPath[0] === '') srcPath[0] = result.host;
+      else srcPath.unshift(result.host);
+    }
+    result.host = '';
+    if (relative.protocol) {
+      relative.hostname = null;
+      relative.port = null;
+      if (relative.host) {
+        if (relPath[0] === '') relPath[0] = relative.host;
+        else relPath.unshift(relative.host);
+      }
+      relative.host = null;
+    }
+    mustEndAbs = mustEndAbs && (relPath[0] === '' || srcPath[0] === '');
+  }
+
+  if (isRelAbs) {
+    // it's absolute.
+    result.host = (relative.host || relative.host === '') ?
+                  relative.host : result.host;
+    result.hostname = (relative.hostname || relative.hostname === '') ?
+                      relative.hostname : result.hostname;
+    result.search = relative.search;
+    result.query = relative.query;
+    srcPath = relPath;
+    // fall through to the dot-handling below.
+  } else if (relPath.length) {
+    // it's relative
+    // throw away the existing file, and take the new path instead.
+    if (!srcPath) srcPath = [];
+    srcPath.pop();
+    srcPath = srcPath.concat(relPath);
+    result.search = relative.search;
+    result.query = relative.query;
+  } else if (!isNullOrUndefined(relative.search)) {
+    // just pull out the search.
+    // like href='?foo'.
+    // Put this after the other two cases because it simplifies the booleans
+    if (psychotic) {
+      result.hostname = result.host = srcPath.shift();
+      //occationaly the auth can get stuck only in host
+      //this especialy happens in cases like
+      //url.resolveObject('mailto:local1@domain1', 'local2@domain2')
+      var authInHost = result.host && result.host.indexOf('@') > 0 ?
+                       result.host.split('@') : false;
+      if (authInHost) {
+        result.auth = authInHost.shift();
+        result.host = result.hostname = authInHost.shift();
+      }
+    }
+    result.search = relative.search;
+    result.query = relative.query;
+    //to support http.request
+    if (!isNull(result.pathname) || !isNull(result.search)) {
+      result.path = (result.pathname ? result.pathname : '') +
+                    (result.search ? result.search : '');
+    }
+    result.href = result.format();
+    return result;
+  }
+
+  if (!srcPath.length) {
+    // no path at all.  easy.
+    // we've already handled the other stuff above.
+    result.pathname = null;
+    //to support http.request
+    if (result.search) {
+      result.path = '/' + result.search;
+    } else {
+      result.path = null;
+    }
+    result.href = result.format();
+    return result;
+  }
+
+  // if a url ENDs in . or .., then it must get a trailing slash.
+  // however, if it ends in anything else non-slashy,
+  // then it must NOT get a trailing slash.
+  var last = srcPath.slice(-1)[0];
+  var hasTrailingSlash = (
+      (result.host || relative.host) && (last === '.' || last === '..') ||
+      last === '');
+
+  // strip single dots, resolve double dots to parent dir
+  // if the path tries to go above the root, `up` ends up > 0
+  var up = 0;
+  for (var i = srcPath.length; i >= 0; i--) {
+    last = srcPath[i];
+    if (last == '.') {
+      srcPath.splice(i, 1);
+    } else if (last === '..') {
+      srcPath.splice(i, 1);
+      up++;
+    } else if (up) {
+      srcPath.splice(i, 1);
+      up--;
+    }
+  }
+
+  // if the path is allowed to go above the root, restore leading ..s
+  if (!mustEndAbs && !removeAllDots) {
+    for (; up--; up) {
+      srcPath.unshift('..');
+    }
+  }
+
+  if (mustEndAbs && srcPath[0] !== '' &&
+      (!srcPath[0] || srcPath[0].charAt(0) !== '/')) {
+    srcPath.unshift('');
+  }
+
+  if (hasTrailingSlash && (srcPath.join('/').substr(-1) !== '/')) {
+    srcPath.push('');
+  }
+
+  var isAbsolute = srcPath[0] === '' ||
+      (srcPath[0] && srcPath[0].charAt(0) === '/');
+
+  // put the host back
+  if (psychotic) {
+    result.hostname = result.host = isAbsolute ? '' :
+                                    srcPath.length ? srcPath.shift() : '';
+    //occationaly the auth can get stuck only in host
+    //this especialy happens in cases like
+    //url.resolveObject('mailto:local1@domain1', 'local2@domain2')
+    var authInHost = result.host && result.host.indexOf('@') > 0 ?
+                     result.host.split('@') : false;
+    if (authInHost) {
+      result.auth = authInHost.shift();
+      result.host = result.hostname = authInHost.shift();
+    }
+  }
+
+  mustEndAbs = mustEndAbs || (result.host && srcPath.length);
+
+  if (mustEndAbs && !isAbsolute) {
+    srcPath.unshift('');
+  }
+
+  if (!srcPath.length) {
+    result.pathname = null;
+    result.path = null;
+  } else {
+    result.pathname = srcPath.join('/');
+  }
+
+  //to support request.http
+  if (!isNull(result.pathname) || !isNull(result.search)) {
+    result.path = (result.pathname ? result.pathname : '') +
+                  (result.search ? result.search : '');
+  }
+  result.auth = relative.auth || result.auth;
+  result.slashes = result.slashes || relative.slashes;
+  result.href = result.format();
+  return result;
+};
+
+Url.prototype.parseHost = function() {
+  var host = this.host;
+  var port = portPattern.exec(host);
+  if (port) {
+    port = port[0];
+    if (port !== ':') {
+      this.port = port.substr(1);
+    }
+    host = host.substr(0, host.length - port.length);
+  }
+  if (host) this.hostname = host;
+};
+
+function isString(arg) {
+  return typeof arg === "string";
+}
+
+function isObject(arg) {
+  return typeof arg === 'object' && arg !== null;
+}
+
+function isNull(arg) {
+  return arg === null;
+}
+function isNullOrUndefined(arg) {
+  return  arg == null;
+}
+
 },{"punycode":35,"querystring":38}],40:[function(_dereq_,module,exports){
-=======
-}).call(this,typeof global !== "undefined" ? global : typeof self !== "undefined" ? self : typeof window !== "undefined" ? window : {})
-},{}],39:[function(_dereq_,module,exports){
->>>>>>> 9f44da17
 module.exports = function isBuffer(arg) {
   return arg && typeof arg === 'object'
     && typeof arg.copy === 'function'
     && typeof arg.fill === 'function'
     && typeof arg.readUInt8 === 'function';
 }
-<<<<<<< HEAD
 },{}],41:[function(_dereq_,module,exports){
-=======
-},{}],40:[function(_dereq_,module,exports){
->>>>>>> 9f44da17
 (function (process,global){
 // Copyright Joyent, Inc. and other Node contributors.
 //
@@ -6724,81 +6683,7 @@
 }
 
 }).call(this,_dereq_('_process'),typeof global !== "undefined" ? global : typeof self !== "undefined" ? self : typeof window !== "undefined" ? window : {})
-<<<<<<< HEAD
 },{"./support/isBuffer":40,"_process":34,"inherits":33}],42:[function(_dereq_,module,exports){
-=======
-},{"./support/isBuffer":39,"_process":33,"inherits":27}],41:[function(_dereq_,module,exports){
-'use strict';
-
-var alphabet = '0123456789ABCDEFGHIJKLMNOPQRSTUVWXYZabcdefghijklmnopqrstuvwxyz-_'.split('')
-  , length = 64
-  , map = {}
-  , seed = 0
-  , i = 0
-  , prev;
-
-/**
- * Return a string representing the specified number.
- *
- * @param {Number} num The number to convert.
- * @returns {String} The string representation of the number.
- * @api public
- */
-function encode(num) {
-  var encoded = '';
-
-  do {
-    encoded = alphabet[num % length] + encoded;
-    num = Math.floor(num / length);
-  } while (num > 0);
-
-  return encoded;
-}
-
-/**
- * Return the integer value specified by the given string.
- *
- * @param {String} str The string to convert.
- * @returns {Number} The integer value represented by the string.
- * @api public
- */
-function decode(str) {
-  var decoded = 0;
-
-  for (i = 0; i < str.length; i++) {
-    decoded = decoded * length + map[str.charAt(i)];
-  }
-
-  return decoded;
-}
-
-/**
- * Yeast: A tiny growing id generator.
- *
- * @returns {String} A unique id.
- * @api public
- */
-function yeast() {
-  var now = encode(+new Date());
-
-  if (now !== prev) return seed = 0, prev = now;
-  return now +'.'+ encode(seed++);
-}
-
-//
-// Map each character to its index.
-//
-for (; i < length; i++) map[alphabet[i]] = i;
-
-//
-// Expose the `yeast`, `encode` and `decode` functions.
-//
-yeast.encode = encode;
-yeast.decode = decode;
-module.exports = yeast;
-
-},{}],42:[function(_dereq_,module,exports){
->>>>>>> 9f44da17
 var C = _dereq_( './constants/constants' ),
 	Emitter = _dereq_( 'component-emitter' ),
 	Connection = _dereq_( './message/connection' ),
@@ -7038,11 +6923,7 @@
 module.exports = function( url, options ) {
 	return new Client( url, options );
 };
-<<<<<<< HEAD
-},{"./constants/constants":43,"./default-options":44,"./event/event-handler":45,"./message/connection":46,"./record/record-handler":52,"./rpc/rpc-handler":54,"./webrtc/webrtc-handler":64,"component-emitter":1}],43:[function(_dereq_,module,exports){
-=======
-},{"./constants/constants":43,"./default-options":44,"./event/event-handler":45,"./message/connection":46,"./record/record-handler":52,"./rpc/rpc-handler":54,"./webrtc/webrtc-handler":65,"component-emitter":6}],43:[function(_dereq_,module,exports){
->>>>>>> 9f44da17
+},{"./constants/constants":43,"./default-options":44,"./event/event-handler":45,"./message/connection":46,"./record/record-handler":52,"./rpc/rpc-handler":54,"./webrtc/webrtc-handler":65,"component-emitter":1}],43:[function(_dereq_,module,exports){
 exports.CONNECTION_STATE = {};
 
 exports.CONNECTION_STATE.CLOSED = 'CLOSED';
@@ -7494,11 +7375,7 @@
 };
 
 module.exports = EventHandler;
-<<<<<<< HEAD
 },{"../constants/constants":43,"../message/message-builder":47,"../message/message-parser":48,"../utils/ack-timeout-registry":58,"../utils/listener":59,"../utils/resubscribe-notifier":60,"component-emitter":1}],46:[function(_dereq_,module,exports){
-=======
-},{"../constants/constants":43,"../message/message-builder":47,"../message/message-parser":48,"../utils/ack-timeout-registry":58,"../utils/listener":59,"../utils/resubscribe-notifier":60,"component-emitter":6}],46:[function(_dereq_,module,exports){
->>>>>>> 9f44da17
 var engineIoClient = _dereq_( 'engine.io-client' ),
 	messageParser = _dereq_( './message-parser' ),
 	messageBuilder = _dereq_( './message-builder' ),
@@ -7937,11 +7814,7 @@
 };
 
 module.exports = Connection;
-<<<<<<< HEAD
-},{"../constants/constants":43,"../tcp/tcp-connection":57,"../utils/utils":61,"./message-builder":47,"./message-parser":48,"engine.io-client":2}],47:[function(_dereq_,module,exports){
-=======
-},{"../constants/constants":43,"../tcp/tcp-connection":57,"../utils/utils":62,"./message-builder":47,"./message-parser":48,"engine.io-client":10}],47:[function(_dereq_,module,exports){
->>>>>>> 9f44da17
+},{"../constants/constants":43,"../tcp/tcp-connection":57,"../utils/utils":62,"./message-builder":47,"./message-parser":48,"engine.io-client":2}],47:[function(_dereq_,module,exports){
 var C = _dereq_( '../constants/constants' ),
 	SEP = C.MESSAGE_PART_SEPERATOR;
 
@@ -8346,11 +8219,7 @@
 };
 
 module.exports = AnonymousRecord;
-<<<<<<< HEAD
 },{"./record":53,"component-emitter":1}],50:[function(_dereq_,module,exports){
-=======
-},{"./record":53,"component-emitter":6}],50:[function(_dereq_,module,exports){
->>>>>>> 9f44da17
 var utils = _dereq_( '../utils/utils' ),
 	SPLIT_REG_EXP = /[\.\[\]]/g,
 	ASTERISK = '*';
@@ -8457,11 +8326,7 @@
 };
 
 module.exports = JsonPath;
-<<<<<<< HEAD
-},{"../utils/utils":61}],51:[function(_dereq_,module,exports){
-=======
 },{"../utils/utils":62}],51:[function(_dereq_,module,exports){
->>>>>>> 9f44da17
 var EventEmitter = _dereq_( 'component-emitter' ),
 	Record = _dereq_( './record' ),
 	C = _dereq_( '../constants/constants' ),
@@ -8823,11 +8688,7 @@
 
 module.exports = List;
 
-<<<<<<< HEAD
 },{"../constants/constants":43,"./record":53,"component-emitter":1}],52:[function(_dereq_,module,exports){
-=======
-},{"../constants/constants":43,"./record":53,"component-emitter":6}],52:[function(_dereq_,module,exports){
->>>>>>> 9f44da17
 var Record = _dereq_( './record' ),
 	AnonymousRecord = _dereq_( './anonymous-record' ),
 	List = _dereq_( './list' ),
@@ -9108,11 +8969,7 @@
 };
 
 module.exports = RecordHandler;
-<<<<<<< HEAD
-},{"../constants/constants":43,"../utils/listener":59,"./anonymous-record":49,"./list":51,"./record":53,"component-emitter":1}],53:[function(_dereq_,module,exports){
-=======
-},{"../constants/constants":43,"../message/message-parser":48,"../utils/listener":59,"../utils/single-notifier":61,"./anonymous-record":49,"./list":51,"./record":53,"component-emitter":6}],53:[function(_dereq_,module,exports){
->>>>>>> 9f44da17
+},{"../constants/constants":43,"../message/message-parser":48,"../utils/listener":59,"../utils/single-notifier":61,"./anonymous-record":49,"./list":51,"./record":53,"component-emitter":1}],53:[function(_dereq_,module,exports){
 var JsonPath = _dereq_( './json-path' ),
 	utils = _dereq_( '../utils/utils' ),
 	ResubscribeNotifier = _dereq_( '../utils/resubscribe-notifier' ),
@@ -9666,11 +9523,7 @@
  };
 
 module.exports = Record;
-<<<<<<< HEAD
-},{"../constants/constants":43,"../message/message-builder":47,"../message/message-parser":48,"../utils/resubscribe-notifier":60,"../utils/utils":61,"./json-path":50,"component-emitter":1}],54:[function(_dereq_,module,exports){
-=======
-},{"../constants/constants":43,"../message/message-builder":47,"../message/message-parser":48,"../utils/resubscribe-notifier":60,"../utils/utils":62,"./json-path":50,"component-emitter":6}],54:[function(_dereq_,module,exports){
->>>>>>> 9f44da17
+},{"../constants/constants":43,"../message/message-builder":47,"../message/message-parser":48,"../utils/resubscribe-notifier":60,"../utils/utils":62,"./json-path":50,"component-emitter":1}],54:[function(_dereq_,module,exports){
 var C = _dereq_( '../constants/constants' ),
 	AckTimeoutRegistry = _dereq_( '../utils/ack-timeout-registry' ),
 	ResubscribeNotifier = _dereq_( '../utils/resubscribe-notifier' ),
@@ -9995,11 +9848,7 @@
 };
 
 module.exports = RpcResponse;
-<<<<<<< HEAD
-},{"../constants/constants":43,"../message/message-builder":47,"../utils/utils":61}],56:[function(_dereq_,module,exports){
-=======
 },{"../constants/constants":43,"../message/message-builder":47,"../utils/utils":62}],56:[function(_dereq_,module,exports){
->>>>>>> 9f44da17
 var C = _dereq_( '../constants/constants' ),
 	messageParser = _dereq_( '../message/message-parser' );
 
@@ -10302,11 +10151,7 @@
 module.exports = TcpConnection;
 
 }).call(this,_dereq_('_process'))
-<<<<<<< HEAD
 },{"../constants/constants":43,"_process":34,"events":32,"net":31,"url":39,"util":41}],58:[function(_dereq_,module,exports){
-=======
-},{"../constants/constants":43,"_process":33,"events":22,"net":5,"url":23,"util":40}],58:[function(_dereq_,module,exports){
->>>>>>> 9f44da17
 var C = _dereq_( '../constants/constants' ),
 	EventEmitter = _dereq_( 'component-emitter' );
 
@@ -10390,11 +10235,7 @@
 };
 
 module.exports = AckTimeoutRegistry;
-<<<<<<< HEAD
 },{"../constants/constants":43,"component-emitter":1}],59:[function(_dereq_,module,exports){
-=======
-},{"../constants/constants":43,"component-emitter":6}],59:[function(_dereq_,module,exports){
->>>>>>> 9f44da17
 var C = _dereq_( '../constants/constants' );
 var ResubscribeNotifier = _dereq_( './resubscribe-notifier' );
 
@@ -10492,8 +10333,6 @@
 
 module.exports = ResubscribeNotifier;
 },{"../constants/constants":43}],61:[function(_dereq_,module,exports){
-<<<<<<< HEAD
-=======
 var C = _dereq_( '../constants/constants' ),
 	ResubscribeNotifier = _dereq_( './resubscribe-notifier' );
 
@@ -10603,7 +10442,6 @@
 
 module.exports = SingleNotifier;
 },{"../constants/constants":43,"./resubscribe-notifier":60}],62:[function(_dereq_,module,exports){
->>>>>>> 9f44da17
 (function (process){
 /**
  * A regular expression that matches whitespace on either side, but
@@ -10718,11 +10556,7 @@
 	}
 };
 }).call(this,_dereq_('_process'))
-<<<<<<< HEAD
-},{"_process":34}],62:[function(_dereq_,module,exports){
-=======
-},{"_process":33}],63:[function(_dereq_,module,exports){
->>>>>>> 9f44da17
+},{"_process":34}],63:[function(_dereq_,module,exports){
 var WebRtcConnection = _dereq_( './webrtc-connection' ),
 	EventEmitter = _dereq_( 'component-emitter' ),
 	C = _dereq_( '../constants/constants' );
@@ -10940,11 +10774,7 @@
 };
 
 module.exports = WebRtcCall;
-<<<<<<< HEAD
-},{"../constants/constants":43,"./webrtc-connection":63,"component-emitter":1}],63:[function(_dereq_,module,exports){
-=======
-},{"../constants/constants":43,"./webrtc-connection":64,"component-emitter":6}],64:[function(_dereq_,module,exports){
->>>>>>> 9f44da17
+},{"../constants/constants":43,"./webrtc-connection":64,"component-emitter":1}],64:[function(_dereq_,module,exports){
 var Emitter = _dereq_( 'component-emitter' );
 var C = _dereq_( '../constants/constants' );
 var noop = function(){};
@@ -11163,11 +10993,7 @@
 
 module.exports = WebRtcConnection;
 
-<<<<<<< HEAD
-},{"../constants/constants":43,"component-emitter":1}],64:[function(_dereq_,module,exports){
-=======
-},{"../constants/constants":43,"component-emitter":6}],65:[function(_dereq_,module,exports){
->>>>>>> 9f44da17
+},{"../constants/constants":43,"component-emitter":1}],65:[function(_dereq_,module,exports){
 var C = _dereq_( '../constants/constants' ),
 	WebRtcConnection = _dereq_( './webrtc-connection' ),
 	WebRtcCall = _dereq_( './webrtc-call' ),
@@ -11588,9 +11414,5 @@
 };
 
 module.exports = WebRtcHandler;
-<<<<<<< HEAD
-},{"../constants/constants":43,"../utils/ack-timeout-registry":58,"./webrtc-call":62,"./webrtc-connection":63}]},{},[42])(42)
-=======
 },{"../constants/constants":43,"../utils/ack-timeout-registry":58,"./webrtc-call":63,"./webrtc-connection":64}]},{},[42])(42)
->>>>>>> 9f44da17
 });