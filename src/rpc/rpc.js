--- conflicted
+++ resolved
@@ -1,12 +1,7 @@
-<<<<<<< HEAD
-var C = require('../constants/constants'),
-  messageParser = require('../message/message-parser')
-=======
 'use strict'
 
 const C = require('../constants/constants')
 const messageParser = require('../message/message-parser')
->>>>>>> d3ea151d
 
 /**
  * This class represents a single remote procedure
@@ -21,14 +16,6 @@
  *
  * @constructor
  */
-<<<<<<< HEAD
-var Rpc = function (options, callback, client) {
-  this._options = options
-  this._callback = callback
-  this._client = client
-  this._ackTimeout = setTimeout(this.error.bind(this, C.EVENT.ACK_TIMEOUT), this._options.rpcAckTimeout)
-  this._responseTimeout = setTimeout(this.error.bind(this, C.EVENT.RESPONSE_TIMEOUT), this._options.rpcResponseTimeout)
-=======
 const Rpc = function (name, callback, options, client) {
   this._options = options
   this._callback = callback
@@ -49,7 +36,6 @@
     timeout: this._options.rpcResponseTimeout,
     callback: this.error.bind(this)
   })
->>>>>>> d3ea151d
 }
 
 /**
@@ -59,13 +45,9 @@
  * @returns {void}
  */
 Rpc.prototype.ack = function () {
-<<<<<<< HEAD
-  clearTimeout(this._ackTimeout)
-=======
   this._ackTimeoutRegistry.remove({
     ackId: this._ackTimeout
   })
->>>>>>> d3ea151d
 }
 
 /**
@@ -78,11 +60,7 @@
  * @returns {void}
  */
 Rpc.prototype.respond = function (data) {
-<<<<<<< HEAD
-  var convertedData = messageParser.convertTyped(data, this._client)
-=======
   const convertedData = messageParser.convertTyped(data, this._client)
->>>>>>> d3ea151d
   this._callback(null, convertedData)
   this._complete()
 }
@@ -98,13 +76,8 @@
  * @public
  * @returns {void}
  */
-<<<<<<< HEAD
-Rpc.prototype.error = function (errorMsg) {
-  this._callback(errorMsg)
-=======
 Rpc.prototype.error = function (timeout) {
   this._callback(timeout.event || timeout)
->>>>>>> d3ea151d
   this._complete()
 }
 
@@ -116,17 +89,12 @@
  * @returns {void}
  */
 Rpc.prototype._complete = function () {
-<<<<<<< HEAD
-  clearTimeout(this._ackTimeout)
-  clearTimeout(this._responseTimeout)
-=======
   this._ackTimeoutRegistry.remove({
     ackId: this._ackTimeout
   })
   this._ackTimeoutRegistry.remove({
     ackId: this._responseTimeout
   })
->>>>>>> d3ea151d
 }
 
 module.exports = Rpc