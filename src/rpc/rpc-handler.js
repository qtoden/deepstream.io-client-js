--- conflicted
+++ resolved
@@ -1,14 +1,7 @@
-<<<<<<< HEAD
-const C = require('../constants/constants')
-const AckTimeoutRegistry = require('../utils/ack-timeout-registry')
-const ResubscribeNotifier = require('../utils/resubscribe-notifier')
-const xuid = require('xuid')
-=======
 'use strict'
 
 const C = require('../constants/constants')
 const ResubscribeNotifier = require('../utils/resubscribe-notifier')
->>>>>>> d3ea151d
 const RpcResponse = require('./rpc-response')
 const Rpc = require('./rpc')
 const messageParser = require('../message/message-parser')
@@ -33,12 +26,7 @@
   this._client = client
   this._rpcs = {}
   this._providers = {}
-<<<<<<< HEAD
-  this._provideAckTimeouts = {}
-  this._ackTimeoutRegistry = new AckTimeoutRegistry(client, C.TOPIC.RPC, this._options.subscriptionTimeout)
-=======
   this._ackTimeoutRegistry = client._$getAckTimeoutRegistry()
->>>>>>> d3ea151d
   this._resubscribeNotifier = new ResubscribeNotifier(this._client, this._reprovide.bind(this))
 }
 
@@ -48,12 +36,8 @@
  *
  * The callback will be invoked with two arguments:
  *     {Mixed} data The data passed to the client.rpc.make function
-<<<<<<< HEAD
- *     {RpcResponse} rpcResponse An object with methods to respons, acknowledge or reject the request
-=======
  *     {RpcResponse} rpcResponse An object with methods to response,
  *                               acknowledge or reject the request
->>>>>>> d3ea151d
  *
  * Only one callback can be registered for a RPC at a time
  *
@@ -70,25 +54,17 @@
     throw new Error('invalid argument name')
   }
   if (this._providers[name]) {
-<<<<<<< HEAD
-    throw new Error('RPC ' + name + ' already registered')
-=======
     throw new Error(`RPC ${name} already registered`)
->>>>>>> d3ea151d
   }
   if (typeof callback !== 'function') {
     throw new Error('invalid argument callback')
   }
 
-<<<<<<< HEAD
-  this._ackTimeoutRegistry.add(name, C.ACTIONS.SUBSCRIBE)
-=======
   this._ackTimeoutRegistry.add({
     topic: C.TOPIC.RPC,
     name,
     action: C.ACTIONS.SUBSCRIBE,
   })
->>>>>>> d3ea151d
   this._providers[name] = callback
   this._connection.sendMsg(C.TOPIC.RPC, C.ACTIONS.SUBSCRIBE, [name])
 }
@@ -108,15 +84,11 @@
 
   if (this._providers[name]) {
     delete this._providers[name]
-<<<<<<< HEAD
-    this._ackTimeoutRegistry.add(name, C.ACTIONS.UNSUBSCRIBE)
-=======
     this._ackTimeoutRegistry.add({
       topic: C.TOPIC.RPC,
       name,
       action: C.ACTIONS.UNSUBSCRIBE,
     })
->>>>>>> d3ea151d
     this._connection.sendMsg(C.TOPIC.RPC, C.ACTIONS.UNSUBSCRIBE, [name])
   }
 }
@@ -133,12 +105,6 @@
  * @returns {void}
  */
 RpcHandler.prototype.make = function (name, data, callback) {
-<<<<<<< HEAD
-  if (callback === undefined) {
-    return new Promise((resolve, reject) => this.make(name, data, (err, result) => err ? reject(err) : resolve(result)))
-  }
-=======
->>>>>>> d3ea151d
   if (typeof name !== 'string' || name.length === 0) {
     throw new Error('invalid argument name')
   }
@@ -146,17 +112,10 @@
     throw new Error('invalid argument callback')
   }
 
-<<<<<<< HEAD
-  const uid = xuid()
-  const typedData = messageBuilder.typed(data)
-
-  this._rpcs[uid] = new Rpc(this._options, callback, this._client)
-=======
   const uid = this._client.getUid()
   const typedData = messageBuilder.typed(data)
 
   this._rpcs[uid] = new Rpc(name, callback, this._options, this._client)
->>>>>>> d3ea151d
   this._connection.sendMsg(C.TOPIC.RPC, C.ACTIONS.REQUEST, [name, uid, typedData])
 }
 
@@ -171,11 +130,7 @@
  * @returns {Rpc}
  */
 RpcHandler.prototype._getRpc = function (correlationId, rpcName, rawMessage) {
-<<<<<<< HEAD
-  var rpc = this._rpcs[correlationId]
-=======
   const rpc = this._rpcs[correlationId]
->>>>>>> d3ea151d
 
   if (!rpc) {
     this._client._$onError(C.TOPIC.RPC, C.EVENT.UNSOLICITED_MESSAGE, rawMessage)
@@ -199,24 +154,15 @@
 RpcHandler.prototype._respondToRpc = function (message) {
   const name = message.data[0]
   const correlationId = message.data[1]
-<<<<<<< HEAD
-
-  let data = null
-=======
   let data = null
   let response
 
->>>>>>> d3ea151d
   if (message.data[2]) {
     data = messageParser.convertTyped(message.data[2], this._client)
   }
 
   if (this._providers[name]) {
-<<<<<<< HEAD
-    const response = new RpcResponse(this._connection, name, correlationId)
-=======
     response = new RpcResponse(this._connection, name, correlationId)
->>>>>>> d3ea151d
     this._providers[name](data, response)
   } else {
     this._connection.sendMsg(C.TOPIC.RPC, C.ACTIONS.REJECTION, [name, correlationId])
@@ -233,12 +179,8 @@
  * @returns {void}
  */
 RpcHandler.prototype._$handle = function (message) {
-<<<<<<< HEAD
-  var rpcName, correlationId, rpc
-=======
   let rpcName
   let correlationId
->>>>>>> d3ea151d
 
   // RPC Requests
   if (message.action === C.ACTIONS.REQUEST) {
@@ -248,11 +190,7 @@
 
   // RPC subscription Acks
   if (message.action === C.ACTIONS.ACK &&
-<<<<<<< HEAD
-     (message.data[0] === C.ACTIONS.SUBSCRIBE || message.data[0] === C.ACTIONS.UNSUBSCRIBE)) {
-=======
     (message.data[0] === C.ACTIONS.SUBSCRIBE || message.data[0] === C.ACTIONS.UNSUBSCRIBE)) {
->>>>>>> d3ea151d
     this._ackTimeoutRegistry.clear(message)
     return
   }
@@ -263,15 +201,11 @@
       return
     }
     if (message.data[0] === C.EVENT.MESSAGE_DENIED && message.data[2] === C.ACTIONS.SUBSCRIBE) {
-<<<<<<< HEAD
-      this._ackTimeoutRegistry.remove(message.data[1], C.ACTIONS.SUBSCRIBE)
-=======
       this._ackTimeoutRegistry.remove({
         topic: C.TOPIC.RPC,
         action: C.ACTIONS.SUBSCRIBE,
         name: message.data[1]
       })
->>>>>>> d3ea151d
       return
     }
   }
@@ -295,11 +229,7 @@
   /*
   * Retrieve the rpc object
   */
-<<<<<<< HEAD
-  rpc = this._getRpc(correlationId, rpcName, message.raw)
-=======
   const rpc = this._getRpc(correlationId, rpcName, message.raw)
->>>>>>> d3ea151d
   if (rpc === null) {
     return
   }
@@ -328,9 +258,6 @@
     this._connection.sendMsg(C.TOPIC.RPC, C.ACTIONS.SUBSCRIBE, [rpcName])
   }
 }
-<<<<<<< HEAD
-=======
-
->>>>>>> d3ea151d
+
 
 module.exports = RpcHandler