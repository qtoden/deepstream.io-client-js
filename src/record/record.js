<<<<<<< HEAD
const jsonPath = require('./json-path')
const utils = require('../utils/utils')
const EventEmitter = require('component-emitter2')
const C = require('../constants/constants')
const messageParser = require('../message/message-parser')
const xuid = require('xuid')
const invariant = require('invariant')
const lz = require('lz-string')

const Record = function (name, connection, client) {
=======
'use strict'

const jsonPath = require('./json-path')
const ResubscribeNotifier = require('../utils/resubscribe-notifier')
const EventEmitter = require('component-emitter2')
const C = require('../constants/constants')
const messageBuilder = require('../message/message-builder')
const messageParser = require('../message/message-parser')

/**
 * This class represents a single record - an observable
 * dataset returned by client.record.getRecord()
 *
 * @extends {EventEmitter}
 *
 * @param {String} name              The unique name of the record
 * @param {Object} recordOptions     A map of options, e.g. { persist: true }
 * @param {Connection} Connection    The instance of the server connection
 * @param {Object} options        Deepstream options
 * @param {Client} client        deepstream.io client
 *
 * @constructor
 */
const Record = function (name, recordOptions, connection, options, client) {
>>>>>>> d3ea151d
  if (typeof name !== 'string' || name.length === 0) {
    throw new Error('invalid argument name')
  }

  this.name = name
  this.usages = 0
<<<<<<< HEAD
  this.isDestroyed = false
  this.isSubscribed = false
  this.isReady = false
  this.hasProvider = false
  this.version = null

  this._connection = connection
  this._client = client
  this._eventEmitter = new EventEmitter()

  this._data = undefined
  this._patchQueue = []

  this._handleConnectionStateChange = this._handleConnectionStateChange.bind(this)

  this._client.on('connectionStateChanged', this._handleConnectionStateChange)

=======
  this._recordOptions = recordOptions
  this._connection = connection
  this._client = client
  this._options = options
  this.isReady = false
  this.isDestroyed = false
  this.hasProvider = false
  this._$data = Object.create(null)
  this.version = null
  this._eventEmitter = new EventEmitter()
  this._queuedMethodCalls = []
  this._writeCallbacks = {}

  this._mergeStrategy = null
  if (options.mergeStrategy) {
    this.setMergeStrategy(options.mergeStrategy)
  }

  this._ackTimeoutRegistry = client._$getAckTimeoutRegistry()
  this._resubscribeNotifier = new ResubscribeNotifier(this._client, this._sendRead.bind(this))

  this._readAckTimeout = this._ackTimeoutRegistry.add({
    topic: C.TOPIC.RECORD,
    name,
    action: C.ACTIONS.SUBSCRIBE,
    timeout: this._options.recordReadAckTimeout
  })
  this._responseTimeout = this._ackTimeoutRegistry.add({
    topic: C.TOPIC.RECORD,
    name,
    action: C.ACTIONS.READ,
    event: C.EVENT.RESPONSE_TIMEOUT,
    timeout: this._options.recordReadTimeout
  })
>>>>>>> d3ea151d
  this._sendRead()
}

EventEmitter(Record.prototype)

<<<<<<< HEAD
Record.prototype.get = function (path) {
  invariant(this.usages !== 0, `"get" cannot use discarded record ${this.name}`)

  return jsonPath.get(this._data, path)
}

Record.prototype.set = function (pathOrData, dataOrNil) {
  invariant(this.usages !== 0, `"set" cannot use discarded record ${this.name}`)

  if (this.usages === 0) {
    return Promise.resolve()
  }

  const path = arguments.length === 1 ? undefined : pathOrData
  const data = arguments.length === 1 ? pathOrData : dataOrNil

  if (path === undefined && typeof data !== 'object') {
    throw new Error('invalid argument data')
  }
  if (path !== undefined && (typeof path !== 'string' || path.length === 0)) {
    throw new Error('invalid argument path')
  }

  if (path && this._patchQueue !== null) {
    this._patchQueue.push({ path, data })
  } else {
    this._patchQueue = null
  }

  const oldValue = this._data
  const newValue = jsonPath.set(oldValue, path, data)

  if (oldValue === newValue) {
    return Promise.resolve()
  }

  this._applyChange(newValue)

  if (this.isReady) {
    this._sendUpdate()
  }

  return Promise.resolve()
}

Record.prototype.subscribe = function (path, callback, triggerNow) {
  invariant(this.usages !== 0, `"subscribe" cannot use discarded record ${this.name}`)

  if (this.usages === 0) {
    return
  }

=======
/**
 * Set a merge strategy to resolve any merge conflicts that may occur due
 * to offline work or write conflicts. The function will be called with the
 * local record, the remote version/data and a callback to call once the merge has
 * completed or if an error occurs ( which leaves it in an inconsistent state until
 * the next update merge attempt ).
 *
 * @param   {Function} mergeStrategy A Function that can resolve merge issues.
 *
 * @public
 * @returns {void}
 */
Record.prototype.setMergeStrategy = function (mergeStrategy) {
  if (typeof mergeStrategy === 'function') {
    this._mergeStrategy = mergeStrategy
  } else {
    throw new Error('Invalid merge strategy: Must be a Function')
  }
}


/**
 * Returns a copy of either the entire dataset of the record
 * or - if called with a path - the value of that path within
 * the record's dataset.
 *
 * Returning a copy rather than the actual value helps to prevent
 * the record getting out of sync due to unintentional changes to
 * its data
 *
 * @param   {[String]} path A JSON path, e.g. users[ 2 ].firstname
 *
 * @public
 * @returns {Mixed} value
 */
Record.prototype.get = function (path) {
  return jsonPath.get(this._$data, path, this._options.recordDeepCopy)
}

/**
 * Sets the value of either the entire dataset
 * or of a specific path within the record
 * and submits the changes to the server
 *
 * If the new data is equal to the current data, nothing will happen
 *
 * @param {[String|Object]} pathOrData Either a JSON path when called with
 *                                     two arguments or the data itself
 * @param {Object} data     The data that should be stored in the record
 *
 * @public
 * @returns {void}
 */
Record.prototype.set = function (pathOrData, dataOrCallback, callback) {
  let path
  let data

  // set( object )
  if (arguments.length === 1) {
    if (typeof pathOrData !== 'object') { throw new Error('invalid argument data') }
    data = pathOrData
  } else if (arguments.length === 2) {
    if ((typeof pathOrData === 'string' && pathOrData.length !== 0) && typeof dataOrCallback !== 'function') {
      // set( path, data )
      path = pathOrData
      data = dataOrCallback
    } else if (typeof pathOrData === 'object' && typeof dataOrCallback === 'function') {
      // set( data, callback )
      data = pathOrData
      callback = dataOrCallback
    } else {
      throw new Error('invalid argument path')
    }
  } else if (arguments.length === 3) {
    // set( path, data, callback )
    if (typeof pathOrData !== 'string' || pathOrData.length === 0 || typeof callback !== 'function') {
      throw new Error('invalid arguments, must pass in a string, a value and a function')
    }
    path = pathOrData
    data = dataOrCallback
  }

  if (this._checkDestroyed('set')) {
    return this
  }

  if (!this.isReady) {
    this._queuedMethodCalls.push({ method: 'set', args: arguments })
    return this
  }

  const oldValue = this._$data
  const newValue = jsonPath.set(oldValue, path, data, this._options.recordDeepCopy)

  if (oldValue === newValue) {
    return this
  }

  let config
  if (callback !== undefined) {
    config = {}
    config.writeSuccess = true
    this._setUpCallback(this.version, callback)
    const connectionState = this._client.getConnectionState()
    if (
        connectionState === C.CONNECTION_STATE.CLOSED ||
        connectionState === C.CONNECTION_STATE.RECONNECTING
      ) {
      callback('Connection error: error updating record as connection was closed')
    }
  }
  this._sendUpdate(path, data, config)
  this._applyChange(newValue)
  return this
}

/**
 * Subscribes to changes to the records dataset.
 *
 * Callback is the only mandatory argument.
 *
 * When called with a path, it will only subscribe to updates
 * to that path, rather than the entire record
 *
 * If called with true for triggerNow, the callback will
 * be called immediatly with the current value
 *
 * @param   {[String]}    path      A JSON path within the record to subscribe to
 * @param   {Function}    callback         Callback function to notify on changes
 * @param   {[Boolean]}   triggerNow      A flag to specify whether the callback should
 *                                         be invoked immediatly with the current value
 *
 * @public
 * @returns {void}
 */
Record.prototype.subscribe = function (path, callback, triggerNow) {
>>>>>>> d3ea151d
  const args = this._normalizeArguments(arguments)

  if (args.path !== undefined && (typeof args.path !== 'string' || args.path.length === 0)) {
    throw new Error('invalid argument path')
  }
  if (typeof args.callback !== 'function') {
    throw new Error('invalid argument callback')
  }

<<<<<<< HEAD
  this._eventEmitter.on(args.path, args.callback)

  if (args.triggerNow && this._data) {
    args.callback(jsonPath.get(this._data, args.path))
  }
}

Record.prototype.unsubscribe = function (pathOrCallback, callback) {
  invariant(this.usages !== 0, `"unsubscribe" cannot use discarded record ${this.name}`)

  if (this.usages === 0) {
    return
  }

=======
  if (this._checkDestroyed('subscribe')) {
    return
  }

  if (args.triggerNow) {
    this.whenReady(() => {
      this._eventEmitter.on(args.path, args.callback)
      args.callback(this.get(args.path))
    })
  } else {
    this._eventEmitter.on(args.path, args.callback)
  }
}

/**
 * Removes a subscription that was previously made using record.subscribe()
 *
 * Can be called with a path to remove the callback for this specific
 * path or only with a callback which removes it from the generic subscriptions
 *
 * Please Note: unsubscribe is a purely client side operation. If the app is no longer
 * interested in receiving updates for this record from the server it needs to call
 * discard instead
 *
 * @param   {[String|Function]}   pathOrCallback A JSON path
 * @param   {Function}         callback     The callback method. Please note, if a bound
 *                                          method was passed to subscribe, the same method
 *                                          must be passed to unsubscribe as well.
 *
 * @public
 * @returns {void}
 */
Record.prototype.unsubscribe = function (pathOrCallback, callback) {
>>>>>>> d3ea151d
  const args = this._normalizeArguments(arguments)

  if (args.path !== undefined && (typeof args.path !== 'string' || args.path.length === 0)) {
    throw new Error('invalid argument path')
  }
  if (args.callback !== undefined && typeof args.callback !== 'function') {
    throw new Error('invalid argument callback')
  }

<<<<<<< HEAD
  this._eventEmitter.off(args.path, args.callback)
}

Record.prototype.whenReady = function () {
  invariant(this.usages !== 0, `"whenReady" cannot use discarded record ${this.name}`)

  if (this.usages === 0) {
    return Promise.reject(new Error('discarded'))
  }

  return new Promise((resolve, reject) => {
    if (this.isReady) {
      resolve()
    } else {
      this.once('ready', resolve)
    }
  })
}

Record.prototype.discard = function () {
  invariant(this.usages !== 0, `"discard" cannot use discarded record ${this.name}`)

  this.usages = Math.max(0, this.usages - 1)
}

Record.prototype._$destroy = function () {
  invariant(!this.isDestroyed, `"destroy" cannot use destroyed record ${this.name}`)
  invariant(this.usages === 0 && this.isReady, `destroy cannot use active or not ready record ${this.name}`)

  if (this.isSubscribed) {
    this._connection.sendMsg(C.TOPIC.RECORD, C.ACTIONS.UNSUBSCRIBE, [this.name])
    this.isSubscribed = false
  }

  this.usages = 0
  this.isDestroyed = true

  this._client.off('connectionStateChanged', this._handleConnectionStateChange)
  this._eventEmitter.off()

  this.off()

  return true
}

Record.prototype._$onMessage = function (message) {
  invariant(!this.isDestroyed, `"_$onMessage" cannot use destroyed record ${this.name}`)

  if (this.isDestroyed) {
    return
  } else if (message.action === C.ACTIONS.UPDATE) {
    if (!this.isReady) {
      this._onRead(message)
    } else {
      this._onUpdate(message)
    }
  } else if (message.action === C.ACTIONS.SUBSCRIPTION_HAS_PROVIDER) {
    this.hasProvider = messageParser.convertTyped(message.data[1], this._client)
    this.emit('hasProviderChanged', this.hasProvider)
    return
  }
}

Record.prototype._sendRead = function () {
  if (this.isSubscribed || this._connection.getState() !== C.CONNECTION_STATE.OPEN) {
    return
  }
  this._connection.sendMsg(C.TOPIC.RECORD, C.ACTIONS.READ, [this.name])
  this.isSubscribed = true
}

Record.prototype._sendUpdate = function () {
  const start = this.version ? parseInt(this.version.split('-', 1)[0]) : 0
  const version = `${start + 1}-${xuid()}`
  this._connection.sendMsg(C.TOPIC.RECORD, C.ACTIONS.UPDATE, [
    this.name,
    version,
    lz.compressToUTF16(JSON.stringify(this._data)),
    this.version
  ])
  this.version = version
}

Record.prototype._onUpdate = function (message) {
  const version = message.data[1]

  if (utils.compareVersions(this.version, version)) {
    return
  }

  this.version = version
  this._applyChange(jsonPath.set(this._data, undefined, JSON.parse(lz.decompressFromUTF16(message.data[2]))))
}

Record.prototype._onRead = function (message) {
  let oldValue = JSON.parse(lz.decompressFromUTF16(message.data[2]))
  let newValue = this._data || oldValue

  if (this._patchQueue) {
    newValue = oldValue
    for (let i = 0; i < this._patchQueue.length; i++) {
      newValue = jsonPath.set(newValue, this._patchQueue[i].path, this._patchQueue[i].data)
    }
    this._patchQueue = null
  }

  this.isReady = true
  this.version = message.data[1]
  this._applyChange(newValue)

  if (newValue !== oldValue) {
    this._sendUpdate()
  }

  this.emit('ready')
}

Record.prototype._applyChange = function (newData) {
  const oldData = this._data
  this._data = utils.deepFreeze(newData)

  const paths = this._eventEmitter.eventNames()
  for (let i = 0; i < paths.length; i++) {
    const newValue = jsonPath.get(newData, paths[i])
    const oldValue = jsonPath.get(oldData, paths[i])

    if (newValue !== oldValue) {
      this._eventEmitter.emit(paths[i], newValue)
    }
  }
}

Record.prototype._handleConnectionStateChange = function () {
  const state = this._client.getConnectionState()

  if (state === C.CONNECTION_STATE.OPEN) {
    this._sendRead()
  } else if (state === C.CONNECTION_STATE.RECONNECTING) {
    this.isSubscribed = false
  }
}

Record.prototype._normalizeArguments = function (args) {
=======
  if (this._checkDestroyed('unsubscribe')) {
    return
  }
  this._eventEmitter.off(args.path, args.callback)
}

/**
 * Removes all change listeners and notifies the server that the client is
 * no longer interested in updates for this record
 *
 * @public
 * @returns {void}
 */
Record.prototype.discard = function () {
  if (this._checkDestroyed('discard')) {
    return
  }
  this.whenReady(() => {
    this.usages--
    if (this.usages <= 0) {
      this.emit('destroyPending')
      this._discardTimeout = this._ackTimeoutRegistry.add({
        topic: C.TOPIC.RECORD,
        name: this.name,
        action: C.ACTIONS.UNSUBSCRIBE
      })
      this._connection.sendMsg(C.TOPIC.RECORD, C.ACTIONS.UNSUBSCRIBE, [this.name])
    }
  })
}

/**
 * Deletes the record on the server.
 *
 * @public
 * @returns {void}
 */
Record.prototype.delete = function () {
  if (this._checkDestroyed('delete')) {
    return
  }
  this.whenReady(() => {
    this.emit('destroyPending')
    this._deleteAckTimeout = this._ackTimeoutRegistry.add({
      topic: C.TOPIC.RECORD,
      name: this.name,
      action: C.ACTIONS.DELETE,
      event: C.EVENT.DELETE_TIMEOUT,
      timeout: this._options.recordDeleteTimeout
    })
    this._connection.sendMsg(C.TOPIC.RECORD, C.ACTIONS.DELETE, [this.name])
  })
}

/**
 * Convenience method, similar to promises. Executes callback
 * whenever the record is ready, either immediatly or once the ready
 * event is fired
 *
 * @param   {Function} callback Will be called when the record is ready
 *
 * @returns {void}
 */
Record.prototype.whenReady = function (callback) {
  if (this.isReady === true) {
    callback(this)
  } else {
    this.once('ready', callback.bind(this, this))
  }
}

/**
 * Callback for incoming messages from the message handler
 *
 * @param   {Object} message parsed and validated deepstream message
 *
 * @package private
 * @returns {void}
 */
Record.prototype._$onMessage = function (message) {
  if (message.action === C.ACTIONS.READ) {
    if (this.version === null) {
      this._ackTimeoutRegistry.clear(message)
      this._onRead(message)
    } else {
      this._applyUpdate(message, this._client)
    }
  } else if (message.action === C.ACTIONS.ACK) {
    this._processAckMessage(message)
  } else if (message.action === C.ACTIONS.UPDATE || message.action === C.ACTIONS.PATCH) {
    this._applyUpdate(message, this._client)
  } else if (message.action === C.ACTIONS.WRITE_ACKNOWLEDGEMENT) {
    const versions = JSON.parse(message.data[1])
    for (let i = 0; i < versions.length; i++) {
      const callback = this._writeCallbacks[versions[i]]
      if (callback !== undefined) {
        callback(messageParser.convertTyped(message.data[2], this._client))
        delete this._writeCallbacks[versions[i]]
      }
    }
  } else if (message.data[0] === C.EVENT.VERSION_EXISTS) {
    // Otherwise it should be an error, and dealt with accordingly
    this._recoverRecord(message.data[2], JSON.parse(message.data[3]), message)
  } else if (message.data[0] === C.EVENT.MESSAGE_DENIED) {
    this._clearTimeouts()
  } else if (message.action === C.ACTIONS.SUBSCRIPTION_HAS_PROVIDER) {
    const hasProvider = messageParser.convertTyped(message.data[1], this._client)
    this.hasProvider = hasProvider
    this.emit('hasProviderChanged', hasProvider)
  }
}

/**
 * Called when a merge conflict is detected by a VERSION_EXISTS error or if an update recieved
 * is directly after the clients. If no merge strategy is configure it will emit a VERSION_EXISTS
 * error and the record will remain in an inconsistent state.
 *
 * @param   {Number} remoteVersion The remote version number
 * @param   {Object} remoteData The remote object data
 * @param   {Object} message parsed and validated deepstream message
 *
 * @private
 * @returns {void}
 */
Record.prototype._recoverRecord = function (remoteVersion, remoteData, message) {
  message.processedError = true
  if (this._mergeStrategy) {
    this._mergeStrategy(
      this,
      remoteData,
      remoteVersion,
      this._onRecordRecovered.bind(this, remoteVersion, remoteData, message)
    )
  } else {
    this.emit(
      'error',
      C.EVENT.VERSION_EXISTS,
      `received update for ${remoteVersion} but version is ${this.version}`
    )
  }
}

Record.prototype._sendUpdate = function (path, data, config) {
  this.version++
  let msgData
  if (!path) {
    msgData = config === undefined ?
      [this.name, this.version, data] :
      [this.name, this.version, data, config]
    this._connection.sendMsg(C.TOPIC.RECORD, C.ACTIONS.UPDATE, msgData)
  } else {
    msgData = config === undefined ?
      [this.name, this.version, path, messageBuilder.typed(data)] :
      [this.name, this.version, path, messageBuilder.typed(data), config]
    this._connection.sendMsg(C.TOPIC.RECORD, C.ACTIONS.PATCH, msgData)
  }
}

/**
 * Callback once the record merge has completed. If successful it will set the
 * record state, else emit and error and the record will remain in an
 * inconsistent state until the next update.
 *
 * @param   {Number} remoteVersion The remote version number
 * @param   {Object} remoteData The remote object data
 * @param   {Object} message parsed and validated deepstream message
 *
 * @private
 * @returns {void}
 */
Record.prototype._onRecordRecovered = function (remoteVersion, remoteData, message, error, data) {
  if (!error) {
    const oldVersion = this.version
    this.version = remoteVersion

    const oldValue = this._$data
    const newValue = jsonPath.set(oldValue, undefined, data, false)
    if (oldValue === newValue) {
      return
    }

    const config = message.data[4]
    if (config && JSON.parse(config).writeSuccess) {
      const callback = this._writeCallbacks[oldVersion]
      delete this._writeCallbacks[oldVersion]
      this._setUpCallback(this.version, callback)
    }
    this._sendUpdate(undefined, data, config)
    this._applyChange(newValue)
  } else {
    this.emit(
      'error',
      C.EVENT.VERSION_EXISTS,
      `received update for ${remoteVersion} but version is ${this.version}`
    )
  }
}

/**
 * Callback for ack-messages. Acks can be received for
 * subscriptions, discards and deletes
 *
 * @param   {Object} message parsed and validated deepstream message
 *
 * @private
 * @returns {void}
 */
Record.prototype._processAckMessage = function (message) {
  const acknowledgedAction = message.data[0]

  if (acknowledgedAction === C.ACTIONS.SUBSCRIBE) {
    this._ackTimeoutRegistry.clear(message)
  } else if (acknowledgedAction === C.ACTIONS.DELETE) {
    this.emit('delete')
    this._destroy()
  } else if (acknowledgedAction === C.ACTIONS.UNSUBSCRIBE) {
    this.emit('discard')
    this._destroy()
  }
}

/**
 * Applies incoming updates and patches to the record's dataset
 *
 * @param   {Object} message parsed and validated deepstream message
 *
 * @private
 * @returns {void}
 */
Record.prototype._applyUpdate = function (message) {
  const version = parseInt(message.data[1], 10)
  let data
  if (message.action === C.ACTIONS.PATCH) {
    data = messageParser.convertTyped(message.data[3], this._client)
  } else {
    data = JSON.parse(message.data[2])
  }

  if (this.version === null) {
    this.version = version
  } else if (this.version + 1 !== version) {
    if (message.action === C.ACTIONS.PATCH) {
      /**
      * Request a snapshot so that a merge can be done with the read reply which contains
      * the full state of the record
      **/
      this._connection.sendMsg(C.TOPIC.RECORD, C.ACTIONS.SNAPSHOT, [this.name])
    } else {
      this._recoverRecord(version, data, message)
    }
    return
  }

  this.version = version
  this._applyChange(
    jsonPath.set(
      this._$data,
      message.action === C.ACTIONS.PATCH ? message.data[2] : undefined, data
    )
  )
}

/**
 * Callback for incoming read messages
 *
 * @param   {Object} message parsed and validated deepstream message
 *
 * @private
 * @returns {void}
 */
Record.prototype._onRead = function (message) {
  this.version = parseInt(message.data[1], 10)
  this._applyChange(jsonPath.set(this._$data, undefined, JSON.parse(message.data[2])))
  this._setReady()
}

/**
 * Invokes method calls that where queued while the record wasn't ready
 * and emits the ready event
 *
 * @private
 * @returns {void}
 */
Record.prototype._setReady = function () {
  this.isReady = true
  for (let i = 0; i < this._queuedMethodCalls.length; i++) {
    this[this._queuedMethodCalls[i].method].apply(this, this._queuedMethodCalls[i].args)
  }
  this._queuedMethodCalls = []
  this.emit('ready')
}

Record.prototype._setUpCallback = function (currentVersion, callback) {
  const newVersion = Number(this.version) + 1
  this._writeCallbacks[newVersion] = callback
}

/**
 * Sends the read message, either initially at record
 * creation or after a lost connection has been re-established
 *
 * @private
 * @returns {void}
 */
Record.prototype._sendRead = function () {
  this._connection.sendMsg(C.TOPIC.RECORD, C.ACTIONS.CREATEORREAD, [this.name])
}

/**
 * Compares the new values for every path with the previously stored ones and
 * updates the subscribers if the value has changed
 *
 * @private
 * @returns {void}
 */
Record.prototype._applyChange = function (newData) {
  if (this.isDestroyed) {
    return
  }

  const oldData = this._$data
  this._$data = newData

  const paths = this._eventEmitter.eventNames()
  for (let i = 0; i < paths.length; i++) {
    const newValue = jsonPath.get(newData, paths[i], false)
    const oldValue = jsonPath.get(oldData, paths[i], false)

    if (newValue !== oldValue) {
      this._eventEmitter.emit(paths[i], this.get(paths[i]))
    }
  }
}

/**
 * Creates a map based on the types of the provided arguments
 *
 * @param {Arguments} args
 *
 * @private
 * @returns {Object} arguments map
 */
Record.prototype._normalizeArguments = function (args) {
  // If arguments is already a map of normalized parameters
  // (e.g. when called by AnonymousRecord), just return it.
  if (args.length === 1 && typeof args[0] === 'object') {
    return args[0]
  }

>>>>>>> d3ea151d
  const result = Object.create(null)

  for (let i = 0; i < args.length; i++) {
    if (typeof args[i] === 'string') {
      result.path = args[i]
    } else if (typeof args[i] === 'function') {
      result.callback = args[i]
    } else if (typeof args[i] === 'boolean') {
      result.triggerNow = args[i]
    }
  }

  return result
}

<<<<<<< HEAD
=======
/**
 * Clears all timeouts that are set when the record is created
 *
 * @private
 * @returns {void}
 */
Record.prototype._clearTimeouts = function () {
  this._ackTimeoutRegistry.remove({ ackId: this._readAckTimeout, silent: true })
  this._ackTimeoutRegistry.remove({ ackId: this._responseTimeout, silent: true })
  this._ackTimeoutRegistry.remove({ ackId: this._deleteAckTimeout, silent: true })
  this._ackTimeoutRegistry.remove({ ackId: this._discardTimeout, silent: true })
}

/**
 * A quick check that's carried out by most methods that interact with the record
 * to make sure it hasn't been destroyed yet - and to handle it gracefully if it has.
 *
 * @param   {String} methodName The name of the method that invoked this check
 *
 * @private
 * @returns {Boolean} is destroyed
 */
Record.prototype._checkDestroyed = function (methodName) {
  if (this.isDestroyed) {
    this.emit('error', `Can't invoke '${methodName}'. Record '${this.name}' is already destroyed`)
    return true
  }

  return false
}

/**
 * Destroys the record and nulls all
 * its dependencies
 *
 * @private
 * @returns {void}
 */
Record.prototype._destroy = function () {
  this._clearTimeouts()
  this._eventEmitter.off()
  this._resubscribeNotifier.destroy()
  this.isDestroyed = true
  this.isReady = false
  this._client = null
  this._eventEmitter = null
  this._connection = null
}

>>>>>>> d3ea151d
module.exports = Record<|MERGE_RESOLUTION|>--- conflicted
+++ resolved
@@ -1,4 +1,3 @@
-<<<<<<< HEAD
 const jsonPath = require('./json-path')
 const utils = require('../utils/utils')
 const EventEmitter = require('component-emitter2')
@@ -9,39 +8,12 @@
 const lz = require('lz-string')
 
 const Record = function (name, connection, client) {
-=======
-'use strict'
-
-const jsonPath = require('./json-path')
-const ResubscribeNotifier = require('../utils/resubscribe-notifier')
-const EventEmitter = require('component-emitter2')
-const C = require('../constants/constants')
-const messageBuilder = require('../message/message-builder')
-const messageParser = require('../message/message-parser')
-
-/**
- * This class represents a single record - an observable
- * dataset returned by client.record.getRecord()
- *
- * @extends {EventEmitter}
- *
- * @param {String} name              The unique name of the record
- * @param {Object} recordOptions     A map of options, e.g. { persist: true }
- * @param {Connection} Connection    The instance of the server connection
- * @param {Object} options        Deepstream options
- * @param {Client} client        deepstream.io client
- *
- * @constructor
- */
-const Record = function (name, recordOptions, connection, options, client) {
->>>>>>> d3ea151d
   if (typeof name !== 'string' || name.length === 0) {
     throw new Error('invalid argument name')
   }
 
   this.name = name
   this.usages = 0
-<<<<<<< HEAD
   this.isDestroyed = false
   this.isSubscribed = false
   this.isReady = false
@@ -59,48 +31,11 @@
 
   this._client.on('connectionStateChanged', this._handleConnectionStateChange)
 
-=======
-  this._recordOptions = recordOptions
-  this._connection = connection
-  this._client = client
-  this._options = options
-  this.isReady = false
-  this.isDestroyed = false
-  this.hasProvider = false
-  this._$data = Object.create(null)
-  this.version = null
-  this._eventEmitter = new EventEmitter()
-  this._queuedMethodCalls = []
-  this._writeCallbacks = {}
-
-  this._mergeStrategy = null
-  if (options.mergeStrategy) {
-    this.setMergeStrategy(options.mergeStrategy)
-  }
-
-  this._ackTimeoutRegistry = client._$getAckTimeoutRegistry()
-  this._resubscribeNotifier = new ResubscribeNotifier(this._client, this._sendRead.bind(this))
-
-  this._readAckTimeout = this._ackTimeoutRegistry.add({
-    topic: C.TOPIC.RECORD,
-    name,
-    action: C.ACTIONS.SUBSCRIBE,
-    timeout: this._options.recordReadAckTimeout
-  })
-  this._responseTimeout = this._ackTimeoutRegistry.add({
-    topic: C.TOPIC.RECORD,
-    name,
-    action: C.ACTIONS.READ,
-    event: C.EVENT.RESPONSE_TIMEOUT,
-    timeout: this._options.recordReadTimeout
-  })
->>>>>>> d3ea151d
   this._sendRead()
 }
 
 EventEmitter(Record.prototype)
 
-<<<<<<< HEAD
 Record.prototype.get = function (path) {
   invariant(this.usages !== 0, `"get" cannot use discarded record ${this.name}`)
 
@@ -153,144 +88,6 @@
     return
   }
 
-=======
-/**
- * Set a merge strategy to resolve any merge conflicts that may occur due
- * to offline work or write conflicts. The function will be called with the
- * local record, the remote version/data and a callback to call once the merge has
- * completed or if an error occurs ( which leaves it in an inconsistent state until
- * the next update merge attempt ).
- *
- * @param   {Function} mergeStrategy A Function that can resolve merge issues.
- *
- * @public
- * @returns {void}
- */
-Record.prototype.setMergeStrategy = function (mergeStrategy) {
-  if (typeof mergeStrategy === 'function') {
-    this._mergeStrategy = mergeStrategy
-  } else {
-    throw new Error('Invalid merge strategy: Must be a Function')
-  }
-}
-
-
-/**
- * Returns a copy of either the entire dataset of the record
- * or - if called with a path - the value of that path within
- * the record's dataset.
- *
- * Returning a copy rather than the actual value helps to prevent
- * the record getting out of sync due to unintentional changes to
- * its data
- *
- * @param   {[String]} path A JSON path, e.g. users[ 2 ].firstname
- *
- * @public
- * @returns {Mixed} value
- */
-Record.prototype.get = function (path) {
-  return jsonPath.get(this._$data, path, this._options.recordDeepCopy)
-}
-
-/**
- * Sets the value of either the entire dataset
- * or of a specific path within the record
- * and submits the changes to the server
- *
- * If the new data is equal to the current data, nothing will happen
- *
- * @param {[String|Object]} pathOrData Either a JSON path when called with
- *                                     two arguments or the data itself
- * @param {Object} data     The data that should be stored in the record
- *
- * @public
- * @returns {void}
- */
-Record.prototype.set = function (pathOrData, dataOrCallback, callback) {
-  let path
-  let data
-
-  // set( object )
-  if (arguments.length === 1) {
-    if (typeof pathOrData !== 'object') { throw new Error('invalid argument data') }
-    data = pathOrData
-  } else if (arguments.length === 2) {
-    if ((typeof pathOrData === 'string' && pathOrData.length !== 0) && typeof dataOrCallback !== 'function') {
-      // set( path, data )
-      path = pathOrData
-      data = dataOrCallback
-    } else if (typeof pathOrData === 'object' && typeof dataOrCallback === 'function') {
-      // set( data, callback )
-      data = pathOrData
-      callback = dataOrCallback
-    } else {
-      throw new Error('invalid argument path')
-    }
-  } else if (arguments.length === 3) {
-    // set( path, data, callback )
-    if (typeof pathOrData !== 'string' || pathOrData.length === 0 || typeof callback !== 'function') {
-      throw new Error('invalid arguments, must pass in a string, a value and a function')
-    }
-    path = pathOrData
-    data = dataOrCallback
-  }
-
-  if (this._checkDestroyed('set')) {
-    return this
-  }
-
-  if (!this.isReady) {
-    this._queuedMethodCalls.push({ method: 'set', args: arguments })
-    return this
-  }
-
-  const oldValue = this._$data
-  const newValue = jsonPath.set(oldValue, path, data, this._options.recordDeepCopy)
-
-  if (oldValue === newValue) {
-    return this
-  }
-
-  let config
-  if (callback !== undefined) {
-    config = {}
-    config.writeSuccess = true
-    this._setUpCallback(this.version, callback)
-    const connectionState = this._client.getConnectionState()
-    if (
-        connectionState === C.CONNECTION_STATE.CLOSED ||
-        connectionState === C.CONNECTION_STATE.RECONNECTING
-      ) {
-      callback('Connection error: error updating record as connection was closed')
-    }
-  }
-  this._sendUpdate(path, data, config)
-  this._applyChange(newValue)
-  return this
-}
-
-/**
- * Subscribes to changes to the records dataset.
- *
- * Callback is the only mandatory argument.
- *
- * When called with a path, it will only subscribe to updates
- * to that path, rather than the entire record
- *
- * If called with true for triggerNow, the callback will
- * be called immediatly with the current value
- *
- * @param   {[String]}    path      A JSON path within the record to subscribe to
- * @param   {Function}    callback         Callback function to notify on changes
- * @param   {[Boolean]}   triggerNow      A flag to specify whether the callback should
- *                                         be invoked immediatly with the current value
- *
- * @public
- * @returns {void}
- */
-Record.prototype.subscribe = function (path, callback, triggerNow) {
->>>>>>> d3ea151d
   const args = this._normalizeArguments(arguments)
 
   if (args.path !== undefined && (typeof args.path !== 'string' || args.path.length === 0)) {
@@ -300,7 +97,6 @@
     throw new Error('invalid argument callback')
   }
 
-<<<<<<< HEAD
   this._eventEmitter.on(args.path, args.callback)
 
   if (args.triggerNow && this._data) {
@@ -315,41 +111,6 @@
     return
   }
 
-=======
-  if (this._checkDestroyed('subscribe')) {
-    return
-  }
-
-  if (args.triggerNow) {
-    this.whenReady(() => {
-      this._eventEmitter.on(args.path, args.callback)
-      args.callback(this.get(args.path))
-    })
-  } else {
-    this._eventEmitter.on(args.path, args.callback)
-  }
-}
-
-/**
- * Removes a subscription that was previously made using record.subscribe()
- *
- * Can be called with a path to remove the callback for this specific
- * path or only with a callback which removes it from the generic subscriptions
- *
- * Please Note: unsubscribe is a purely client side operation. If the app is no longer
- * interested in receiving updates for this record from the server it needs to call
- * discard instead
- *
- * @param   {[String|Function]}   pathOrCallback A JSON path
- * @param   {Function}         callback     The callback method. Please note, if a bound
- *                                          method was passed to subscribe, the same method
- *                                          must be passed to unsubscribe as well.
- *
- * @public
- * @returns {void}
- */
-Record.prototype.unsubscribe = function (pathOrCallback, callback) {
->>>>>>> d3ea151d
   const args = this._normalizeArguments(arguments)
 
   if (args.path !== undefined && (typeof args.path !== 'string' || args.path.length === 0)) {
@@ -359,7 +120,6 @@
     throw new Error('invalid argument callback')
   }
 
-<<<<<<< HEAD
   this._eventEmitter.off(args.path, args.callback)
 }
 
@@ -410,7 +170,9 @@
 
   if (this.isDestroyed) {
     return
-  } else if (message.action === C.ACTIONS.UPDATE) {
+  }
+
+  if (message.action === C.ACTIONS.UPDATE) {
     if (!this.isReady) {
       this._onRead(message)
     } else {
@@ -419,7 +181,6 @@
   } else if (message.action === C.ACTIONS.SUBSCRIPTION_HAS_PROVIDER) {
     this.hasProvider = messageParser.convertTyped(message.data[1], this._client)
     this.emit('hasProviderChanged', this.hasProvider)
-    return
   }
 }
 
@@ -503,357 +264,6 @@
 }
 
 Record.prototype._normalizeArguments = function (args) {
-=======
-  if (this._checkDestroyed('unsubscribe')) {
-    return
-  }
-  this._eventEmitter.off(args.path, args.callback)
-}
-
-/**
- * Removes all change listeners and notifies the server that the client is
- * no longer interested in updates for this record
- *
- * @public
- * @returns {void}
- */
-Record.prototype.discard = function () {
-  if (this._checkDestroyed('discard')) {
-    return
-  }
-  this.whenReady(() => {
-    this.usages--
-    if (this.usages <= 0) {
-      this.emit('destroyPending')
-      this._discardTimeout = this._ackTimeoutRegistry.add({
-        topic: C.TOPIC.RECORD,
-        name: this.name,
-        action: C.ACTIONS.UNSUBSCRIBE
-      })
-      this._connection.sendMsg(C.TOPIC.RECORD, C.ACTIONS.UNSUBSCRIBE, [this.name])
-    }
-  })
-}
-
-/**
- * Deletes the record on the server.
- *
- * @public
- * @returns {void}
- */
-Record.prototype.delete = function () {
-  if (this._checkDestroyed('delete')) {
-    return
-  }
-  this.whenReady(() => {
-    this.emit('destroyPending')
-    this._deleteAckTimeout = this._ackTimeoutRegistry.add({
-      topic: C.TOPIC.RECORD,
-      name: this.name,
-      action: C.ACTIONS.DELETE,
-      event: C.EVENT.DELETE_TIMEOUT,
-      timeout: this._options.recordDeleteTimeout
-    })
-    this._connection.sendMsg(C.TOPIC.RECORD, C.ACTIONS.DELETE, [this.name])
-  })
-}
-
-/**
- * Convenience method, similar to promises. Executes callback
- * whenever the record is ready, either immediatly or once the ready
- * event is fired
- *
- * @param   {Function} callback Will be called when the record is ready
- *
- * @returns {void}
- */
-Record.prototype.whenReady = function (callback) {
-  if (this.isReady === true) {
-    callback(this)
-  } else {
-    this.once('ready', callback.bind(this, this))
-  }
-}
-
-/**
- * Callback for incoming messages from the message handler
- *
- * @param   {Object} message parsed and validated deepstream message
- *
- * @package private
- * @returns {void}
- */
-Record.prototype._$onMessage = function (message) {
-  if (message.action === C.ACTIONS.READ) {
-    if (this.version === null) {
-      this._ackTimeoutRegistry.clear(message)
-      this._onRead(message)
-    } else {
-      this._applyUpdate(message, this._client)
-    }
-  } else if (message.action === C.ACTIONS.ACK) {
-    this._processAckMessage(message)
-  } else if (message.action === C.ACTIONS.UPDATE || message.action === C.ACTIONS.PATCH) {
-    this._applyUpdate(message, this._client)
-  } else if (message.action === C.ACTIONS.WRITE_ACKNOWLEDGEMENT) {
-    const versions = JSON.parse(message.data[1])
-    for (let i = 0; i < versions.length; i++) {
-      const callback = this._writeCallbacks[versions[i]]
-      if (callback !== undefined) {
-        callback(messageParser.convertTyped(message.data[2], this._client))
-        delete this._writeCallbacks[versions[i]]
-      }
-    }
-  } else if (message.data[0] === C.EVENT.VERSION_EXISTS) {
-    // Otherwise it should be an error, and dealt with accordingly
-    this._recoverRecord(message.data[2], JSON.parse(message.data[3]), message)
-  } else if (message.data[0] === C.EVENT.MESSAGE_DENIED) {
-    this._clearTimeouts()
-  } else if (message.action === C.ACTIONS.SUBSCRIPTION_HAS_PROVIDER) {
-    const hasProvider = messageParser.convertTyped(message.data[1], this._client)
-    this.hasProvider = hasProvider
-    this.emit('hasProviderChanged', hasProvider)
-  }
-}
-
-/**
- * Called when a merge conflict is detected by a VERSION_EXISTS error or if an update recieved
- * is directly after the clients. If no merge strategy is configure it will emit a VERSION_EXISTS
- * error and the record will remain in an inconsistent state.
- *
- * @param   {Number} remoteVersion The remote version number
- * @param   {Object} remoteData The remote object data
- * @param   {Object} message parsed and validated deepstream message
- *
- * @private
- * @returns {void}
- */
-Record.prototype._recoverRecord = function (remoteVersion, remoteData, message) {
-  message.processedError = true
-  if (this._mergeStrategy) {
-    this._mergeStrategy(
-      this,
-      remoteData,
-      remoteVersion,
-      this._onRecordRecovered.bind(this, remoteVersion, remoteData, message)
-    )
-  } else {
-    this.emit(
-      'error',
-      C.EVENT.VERSION_EXISTS,
-      `received update for ${remoteVersion} but version is ${this.version}`
-    )
-  }
-}
-
-Record.prototype._sendUpdate = function (path, data, config) {
-  this.version++
-  let msgData
-  if (!path) {
-    msgData = config === undefined ?
-      [this.name, this.version, data] :
-      [this.name, this.version, data, config]
-    this._connection.sendMsg(C.TOPIC.RECORD, C.ACTIONS.UPDATE, msgData)
-  } else {
-    msgData = config === undefined ?
-      [this.name, this.version, path, messageBuilder.typed(data)] :
-      [this.name, this.version, path, messageBuilder.typed(data), config]
-    this._connection.sendMsg(C.TOPIC.RECORD, C.ACTIONS.PATCH, msgData)
-  }
-}
-
-/**
- * Callback once the record merge has completed. If successful it will set the
- * record state, else emit and error and the record will remain in an
- * inconsistent state until the next update.
- *
- * @param   {Number} remoteVersion The remote version number
- * @param   {Object} remoteData The remote object data
- * @param   {Object} message parsed and validated deepstream message
- *
- * @private
- * @returns {void}
- */
-Record.prototype._onRecordRecovered = function (remoteVersion, remoteData, message, error, data) {
-  if (!error) {
-    const oldVersion = this.version
-    this.version = remoteVersion
-
-    const oldValue = this._$data
-    const newValue = jsonPath.set(oldValue, undefined, data, false)
-    if (oldValue === newValue) {
-      return
-    }
-
-    const config = message.data[4]
-    if (config && JSON.parse(config).writeSuccess) {
-      const callback = this._writeCallbacks[oldVersion]
-      delete this._writeCallbacks[oldVersion]
-      this._setUpCallback(this.version, callback)
-    }
-    this._sendUpdate(undefined, data, config)
-    this._applyChange(newValue)
-  } else {
-    this.emit(
-      'error',
-      C.EVENT.VERSION_EXISTS,
-      `received update for ${remoteVersion} but version is ${this.version}`
-    )
-  }
-}
-
-/**
- * Callback for ack-messages. Acks can be received for
- * subscriptions, discards and deletes
- *
- * @param   {Object} message parsed and validated deepstream message
- *
- * @private
- * @returns {void}
- */
-Record.prototype._processAckMessage = function (message) {
-  const acknowledgedAction = message.data[0]
-
-  if (acknowledgedAction === C.ACTIONS.SUBSCRIBE) {
-    this._ackTimeoutRegistry.clear(message)
-  } else if (acknowledgedAction === C.ACTIONS.DELETE) {
-    this.emit('delete')
-    this._destroy()
-  } else if (acknowledgedAction === C.ACTIONS.UNSUBSCRIBE) {
-    this.emit('discard')
-    this._destroy()
-  }
-}
-
-/**
- * Applies incoming updates and patches to the record's dataset
- *
- * @param   {Object} message parsed and validated deepstream message
- *
- * @private
- * @returns {void}
- */
-Record.prototype._applyUpdate = function (message) {
-  const version = parseInt(message.data[1], 10)
-  let data
-  if (message.action === C.ACTIONS.PATCH) {
-    data = messageParser.convertTyped(message.data[3], this._client)
-  } else {
-    data = JSON.parse(message.data[2])
-  }
-
-  if (this.version === null) {
-    this.version = version
-  } else if (this.version + 1 !== version) {
-    if (message.action === C.ACTIONS.PATCH) {
-      /**
-      * Request a snapshot so that a merge can be done with the read reply which contains
-      * the full state of the record
-      **/
-      this._connection.sendMsg(C.TOPIC.RECORD, C.ACTIONS.SNAPSHOT, [this.name])
-    } else {
-      this._recoverRecord(version, data, message)
-    }
-    return
-  }
-
-  this.version = version
-  this._applyChange(
-    jsonPath.set(
-      this._$data,
-      message.action === C.ACTIONS.PATCH ? message.data[2] : undefined, data
-    )
-  )
-}
-
-/**
- * Callback for incoming read messages
- *
- * @param   {Object} message parsed and validated deepstream message
- *
- * @private
- * @returns {void}
- */
-Record.prototype._onRead = function (message) {
-  this.version = parseInt(message.data[1], 10)
-  this._applyChange(jsonPath.set(this._$data, undefined, JSON.parse(message.data[2])))
-  this._setReady()
-}
-
-/**
- * Invokes method calls that where queued while the record wasn't ready
- * and emits the ready event
- *
- * @private
- * @returns {void}
- */
-Record.prototype._setReady = function () {
-  this.isReady = true
-  for (let i = 0; i < this._queuedMethodCalls.length; i++) {
-    this[this._queuedMethodCalls[i].method].apply(this, this._queuedMethodCalls[i].args)
-  }
-  this._queuedMethodCalls = []
-  this.emit('ready')
-}
-
-Record.prototype._setUpCallback = function (currentVersion, callback) {
-  const newVersion = Number(this.version) + 1
-  this._writeCallbacks[newVersion] = callback
-}
-
-/**
- * Sends the read message, either initially at record
- * creation or after a lost connection has been re-established
- *
- * @private
- * @returns {void}
- */
-Record.prototype._sendRead = function () {
-  this._connection.sendMsg(C.TOPIC.RECORD, C.ACTIONS.CREATEORREAD, [this.name])
-}
-
-/**
- * Compares the new values for every path with the previously stored ones and
- * updates the subscribers if the value has changed
- *
- * @private
- * @returns {void}
- */
-Record.prototype._applyChange = function (newData) {
-  if (this.isDestroyed) {
-    return
-  }
-
-  const oldData = this._$data
-  this._$data = newData
-
-  const paths = this._eventEmitter.eventNames()
-  for (let i = 0; i < paths.length; i++) {
-    const newValue = jsonPath.get(newData, paths[i], false)
-    const oldValue = jsonPath.get(oldData, paths[i], false)
-
-    if (newValue !== oldValue) {
-      this._eventEmitter.emit(paths[i], this.get(paths[i]))
-    }
-  }
-}
-
-/**
- * Creates a map based on the types of the provided arguments
- *
- * @param {Arguments} args
- *
- * @private
- * @returns {Object} arguments map
- */
-Record.prototype._normalizeArguments = function (args) {
-  // If arguments is already a map of normalized parameters
-  // (e.g. when called by AnonymousRecord), just return it.
-  if (args.length === 1 && typeof args[0] === 'object') {
-    return args[0]
-  }
-
->>>>>>> d3ea151d
   const result = Object.create(null)
 
   for (let i = 0; i < args.length; i++) {
@@ -869,56 +279,4 @@
   return result
 }
 
-<<<<<<< HEAD
-=======
-/**
- * Clears all timeouts that are set when the record is created
- *
- * @private
- * @returns {void}
- */
-Record.prototype._clearTimeouts = function () {
-  this._ackTimeoutRegistry.remove({ ackId: this._readAckTimeout, silent: true })
-  this._ackTimeoutRegistry.remove({ ackId: this._responseTimeout, silent: true })
-  this._ackTimeoutRegistry.remove({ ackId: this._deleteAckTimeout, silent: true })
-  this._ackTimeoutRegistry.remove({ ackId: this._discardTimeout, silent: true })
-}
-
-/**
- * A quick check that's carried out by most methods that interact with the record
- * to make sure it hasn't been destroyed yet - and to handle it gracefully if it has.
- *
- * @param   {String} methodName The name of the method that invoked this check
- *
- * @private
- * @returns {Boolean} is destroyed
- */
-Record.prototype._checkDestroyed = function (methodName) {
-  if (this.isDestroyed) {
-    this.emit('error', `Can't invoke '${methodName}'. Record '${this.name}' is already destroyed`)
-    return true
-  }
-
-  return false
-}
-
-/**
- * Destroys the record and nulls all
- * its dependencies
- *
- * @private
- * @returns {void}
- */
-Record.prototype._destroy = function () {
-  this._clearTimeouts()
-  this._eventEmitter.off()
-  this._resubscribeNotifier.destroy()
-  this.isDestroyed = true
-  this.isReady = false
-  this._client = null
-  this._eventEmitter = null
-  this._connection = null
-}
-
->>>>>>> d3ea151d
 module.exports = Record