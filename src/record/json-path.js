const utils = require('../utils/utils')
const PARTS_REG_EXP = /([^\.\[\]\s]+)/g

const cache = new Map()
const EMPTY = Object.create(null)

module.exports.get = function (data, path) {
  const tokens = module.exports.tokenize(path)

  data = data || EMPTY

  for (let i = 0; i < tokens.length; i++) {
    if (data === undefined) {
      return undefined
    }
    if (typeof data !== 'object') {
      throw new Error('invalid data or path')
    }
    data = data[tokens[i]]
  }

  return data
}

module.exports.set = function (data, path, value) {
  const tokens = module.exports.tokenize(path)

  if (tokens.length === 0) {
    return module.exports.patch(data, value)
  }

  const oldValue = module.exports.get(data, path)
  const newValue = module.exports.patch(oldValue, value)

  if (newValue === oldValue) {
    return data
  }

  const result = data ? utils.shallowCopy(data) : Object.create(null)

  let node = result
  for (let i = 0; i < tokens.length; i++) {
    if (i === tokens.length - 1) {
      node[tokens[i]] = newValue
    } else if (node[tokens[i]] !== undefined) {
      node = node[tokens[i]] = utils.shallowCopy(node[tokens[i]])
    } else if (tokens[i + 1] && !isNaN(tokens[i + 1])) {
      node = node[tokens[i]] = []
    } else {
      node = node[tokens[i]] = Object.create(null)
    }
  }
  return result
}

module.exports.patch = function (oldValue, newValue) {
<<<<<<< HEAD
  if (JSON.stringify(oldValue) === JSON.stringify(newValue)) {
    return oldValue
  } else if (oldValue === null || newValue === null) {
=======
  if (oldValue === null || newValue === null) {
>>>>>>> 3a38c9bf
    return newValue
  } else if (Array.isArray(oldValue) && Array.isArray(newValue)) {
    let arr
    for (let i = 0; i < newValue.length; i++) {
      const value = module.exports.patch(oldValue[i], newValue[i])
      if (!arr) {
        if (value === oldValue[i]) {
          continue
        }
        arr = []
        for (let j = 0; j < i; ++j) {
          arr[j] = oldValue[j]
        }
      }
      arr[i] = value
    }
    return arr || (oldValue.length === newValue.length ? oldValue : newValue)
  } else if (!Array.isArray(newValue) && typeof oldValue === 'object' && typeof newValue === 'object') {
    let obj
    let props = Object.keys(newValue)
    for (let i = 0; i < props.length; i++) {
      const value = module.exports.patch(oldValue[props[i]], newValue[props[i]])
      if (!obj) {
        if (value === oldValue[props[i]]) {
          continue
        }
        obj = Object.create(null)
        for (let j = 0; j < i; ++j) {
          obj[props[j]] = oldValue[props[j]]
        }
      }
      obj[props[i]] = newValue[props[i]]
    }
    return obj || (Object.keys(oldValue).length === props.length ? oldValue : newValue)
  } else {
    return newValue === oldValue ? oldValue : newValue
  }
}

module.exports.tokenize = function (path) {
  let parts = cache.get(path)

  if (parts) {
    return parts
  }

  parts = path && String(path) !== 'undefined' ? String(path).match(PARTS_REG_EXP) : []

  if (!parts) {
    throw new Error('invalid path ' + path)
  }

  cache.set(path, parts)

  return parts
}<|MERGE_RESOLUTION|>--- conflicted
+++ resolved
@@ -54,13 +54,7 @@
 }
 
 module.exports.patch = function (oldValue, newValue) {
-<<<<<<< HEAD
-  if (JSON.stringify(oldValue) === JSON.stringify(newValue)) {
-    return oldValue
-  } else if (oldValue === null || newValue === null) {
-=======
   if (oldValue === null || newValue === null) {
->>>>>>> 3a38c9bf
     return newValue
   } else if (Array.isArray(oldValue) && Array.isArray(newValue)) {
     let arr
