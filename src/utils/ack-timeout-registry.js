<<<<<<< HEAD
var C = require('../constants/constants'),
  EventEmitter = require('component-emitter2')
=======
'use strict'

const C = require('../constants/constants')
const EventEmitter = require('component-emitter2')
>>>>>>> d3ea151d

/**
 * Subscriptions to events are in a pending state until deepstream acknowledges
 * them. This is a pattern that's used by numerour classes. This registry aims
 * to centralise the functionality necessary to keep track of subscriptions and
 * their respective timeouts.
 *
 * @param {Client} client          The deepstream client
 * @param {String} topic           Constant. One of C.TOPIC
 * @param {Number} timeoutDuration The duration of the timeout in milliseconds
 *
 * @extends {EventEmitter}
 * @constructor
 */
<<<<<<< HEAD
var AckTimeoutRegistry = function (client, topic, timeoutDuration) {
  this._client = client
  this._topic = topic
  this._timeoutDuration = timeoutDuration
  this._register = {}
=======
const AckTimeoutRegistry = function (client, options) {
  this._options = options
  this._client = client
  this._register = {}
  this._counter = 1
  client.on('connectionStateChanged', this._onConnectionStateChanged.bind(this))
>>>>>>> d3ea151d
}

EventEmitter(AckTimeoutRegistry.prototype)

/**
 * Add an entry
 *
 * @param {String} name An identifier for the subscription, e.g. a record name or an event name.
 *
 * @public
 * @returns {Number} The timeout identifier
 */
<<<<<<< HEAD
AckTimeoutRegistry.prototype.add = function (name, action) {
  var uniqueName = action ? action + name : name

  this.remove(name, action)
  this._register[ uniqueName ] = setTimeout(this._onTimeout.bind(this, uniqueName, name), this._timeoutDuration)
=======
AckTimeoutRegistry.prototype.add = function (timeout) {
  const timeoutDuration = timeout.timeout || this._options.subscriptionTimeout

  if (this._client.getConnectionState() !== C.CONNECTION_STATE.OPEN || timeoutDuration < 1) {
    return -1
  }

  this.remove(timeout)
  timeout.ackId = this._counter++
  timeout.event = timeout.event || C.EVENT.ACK_TIMEOUT
  timeout.__timeout = setTimeout(
    this._onTimeout.bind(this, timeout),
    timeoutDuration
  )
  this._register[this._getUniqueName(timeout)] = timeout
  return timeout.ackId
>>>>>>> d3ea151d
}

/**
 * Remove an entry
 *
 * @param {String} name An identifier for the subscription, e.g. a record name or an event name.
 *
 * @public
 * @returns {void}
 */
<<<<<<< HEAD
AckTimeoutRegistry.prototype.remove = function (name, action) {
  var uniqueName = action ? action + name : name

  if (this._register[ uniqueName ]) {
    this.clear({
      data: [ action, name ]
=======
AckTimeoutRegistry.prototype.remove = function (timeout) {
  if (timeout.ackId) {
    for (const uniqueName in this._register) {
      if (timeout.ackId === this._register[uniqueName].ackId) {
        this.clear({
          topic: this._register[uniqueName].topic,
          action: this._register[uniqueName].action,
          data: [this._register[uniqueName].name]
        })
      }
    }
  }

  if (this._register[this._getUniqueName(timeout)]) {
    this.clear({
      topic: timeout.topic,
      action: timeout.action,
      data: [timeout.name]
>>>>>>> d3ea151d
    })
  }
}

/**
 * Processes an incoming ACK-message and removes the corresponding subscription
 *
 * @param   {Object} message A parsed deepstream ACK message
 *
 * @public
 * @returns {void}
 */
AckTimeoutRegistry.prototype.clear = function (message) {
<<<<<<< HEAD
  var name = message.data[ 1 ]
  var uniqueName = message.data[ 0 ] + name
  var timeout = this._register[ uniqueName ] || this._register[ name ]

  if (timeout) {
    clearTimeout(timeout)
  } else {
    this._client._$onError(this._topic, C.EVENT.UNSOLICITED_MESSAGE, message.raw)
  }
=======
  let uniqueName
  if (message.action === C.ACTIONS.ACK && message.data.length > 1) {
    uniqueName = message.topic + message.data[0] + (message.data[1] ? message.data[1] : '')
  } else {
    uniqueName = message.topic + message.action + message.data[0]
  }

  if (this._register[uniqueName]) {
    clearTimeout(this._register[uniqueName].__timeout)
  }

  delete this._register[uniqueName]
>>>>>>> d3ea151d
}

/**
 * Will be invoked if the timeout has occured before the ack message was received
 *
 * @param {Object} name The timeout object registered
 *
 * @private
 * @returns {void}
 */
AckTimeoutRegistry.prototype._onTimeout = function (timeout) {
  delete this._register[this._getUniqueName(timeout)]

  if (timeout.callback) {
    delete timeout.__timeout
    delete timeout.timeout
    timeout.callback(timeout)
  } else {
    const msg = `No ACK message received in time${timeout.name ? ` for ${timeout.name}` : ''}`
    this._client._$onError(timeout.topic, timeout.event, msg)
  }
}

/**
 * Returns a unique name from the timeout
 *
 * @private
 * @returns {void}
 */
AckTimeoutRegistry.prototype._getUniqueName = function (timeout) {
  return timeout.topic + timeout.action + (timeout.name ? timeout.name : '')
}

/**
 * Remote all timeouts when connection disconnects
 *
 * @private
 * @returns {void}
 */
<<<<<<< HEAD
AckTimeoutRegistry.prototype._onTimeout = function (uniqueName, name) {
  delete this._register[ uniqueName ]
  var msg = 'No ACK message received in time for ' + name
  this._client._$onError(this._topic, C.EVENT.ACK_TIMEOUT, msg)
  this.emit('timeout', name)
=======
AckTimeoutRegistry.prototype._onConnectionStateChanged = function (connectionState) {
  if (connectionState !== C.CONNECTION_STATE.OPEN) {
    for (const uniqueName in this._register) {
      clearTimeout(this._register[uniqueName].__timeout)
    }
  }
>>>>>>> d3ea151d
}

module.exports = AckTimeoutRegistry<|MERGE_RESOLUTION|>--- conflicted
+++ resolved
@@ -1,12 +1,7 @@
-<<<<<<< HEAD
-var C = require('../constants/constants'),
-  EventEmitter = require('component-emitter2')
-=======
 'use strict'
 
 const C = require('../constants/constants')
 const EventEmitter = require('component-emitter2')
->>>>>>> d3ea151d
 
 /**
  * Subscriptions to events are in a pending state until deepstream acknowledges
@@ -21,20 +16,12 @@
  * @extends {EventEmitter}
  * @constructor
  */
-<<<<<<< HEAD
-var AckTimeoutRegistry = function (client, topic, timeoutDuration) {
-  this._client = client
-  this._topic = topic
-  this._timeoutDuration = timeoutDuration
-  this._register = {}
-=======
 const AckTimeoutRegistry = function (client, options) {
   this._options = options
   this._client = client
   this._register = {}
   this._counter = 1
   client.on('connectionStateChanged', this._onConnectionStateChanged.bind(this))
->>>>>>> d3ea151d
 }
 
 EventEmitter(AckTimeoutRegistry.prototype)
@@ -47,13 +34,6 @@
  * @public
  * @returns {Number} The timeout identifier
  */
-<<<<<<< HEAD
-AckTimeoutRegistry.prototype.add = function (name, action) {
-  var uniqueName = action ? action + name : name
-
-  this.remove(name, action)
-  this._register[ uniqueName ] = setTimeout(this._onTimeout.bind(this, uniqueName, name), this._timeoutDuration)
-=======
 AckTimeoutRegistry.prototype.add = function (timeout) {
   const timeoutDuration = timeout.timeout || this._options.subscriptionTimeout
 
@@ -70,7 +50,6 @@
   )
   this._register[this._getUniqueName(timeout)] = timeout
   return timeout.ackId
->>>>>>> d3ea151d
 }
 
 /**
@@ -81,14 +60,6 @@
  * @public
  * @returns {void}
  */
-<<<<<<< HEAD
-AckTimeoutRegistry.prototype.remove = function (name, action) {
-  var uniqueName = action ? action + name : name
-
-  if (this._register[ uniqueName ]) {
-    this.clear({
-      data: [ action, name ]
-=======
 AckTimeoutRegistry.prototype.remove = function (timeout) {
   if (timeout.ackId) {
     for (const uniqueName in this._register) {
@@ -107,7 +78,6 @@
       topic: timeout.topic,
       action: timeout.action,
       data: [timeout.name]
->>>>>>> d3ea151d
     })
   }
 }
@@ -121,17 +91,6 @@
  * @returns {void}
  */
 AckTimeoutRegistry.prototype.clear = function (message) {
-<<<<<<< HEAD
-  var name = message.data[ 1 ]
-  var uniqueName = message.data[ 0 ] + name
-  var timeout = this._register[ uniqueName ] || this._register[ name ]
-
-  if (timeout) {
-    clearTimeout(timeout)
-  } else {
-    this._client._$onError(this._topic, C.EVENT.UNSOLICITED_MESSAGE, message.raw)
-  }
-=======
   let uniqueName
   if (message.action === C.ACTIONS.ACK && message.data.length > 1) {
     uniqueName = message.topic + message.data[0] + (message.data[1] ? message.data[1] : '')
@@ -144,7 +103,6 @@
   }
 
   delete this._register[uniqueName]
->>>>>>> d3ea151d
 }
 
 /**
@@ -184,20 +142,12 @@
  * @private
  * @returns {void}
  */
-<<<<<<< HEAD
-AckTimeoutRegistry.prototype._onTimeout = function (uniqueName, name) {
-  delete this._register[ uniqueName ]
-  var msg = 'No ACK message received in time for ' + name
-  this._client._$onError(this._topic, C.EVENT.ACK_TIMEOUT, msg)
-  this.emit('timeout', name)
-=======
 AckTimeoutRegistry.prototype._onConnectionStateChanged = function (connectionState) {
   if (connectionState !== C.CONNECTION_STATE.OPEN) {
     for (const uniqueName in this._register) {
       clearTimeout(this._register[uniqueName].__timeout)
     }
   }
->>>>>>> d3ea151d
 }
 
 module.exports = AckTimeoutRegistry