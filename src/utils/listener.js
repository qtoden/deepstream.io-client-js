--- conflicted
+++ resolved
@@ -1,12 +1,7 @@
-<<<<<<< HEAD
-var C = require('../constants/constants')
-var ResubscribeNotifier = require('./resubscribe-notifier')
-=======
 'use strict'
 
 const C = require('../constants/constants')
 const ResubscribeNotifier = require('./resubscribe-notifier')
->>>>>>> d3ea151d
 
 /*
  * Creates a listener instance which is usedby deepstream Records and Events.
@@ -21,21 +16,13 @@
  *
  * @constructor
  */
-<<<<<<< HEAD
-var Listener = function (type, pattern, callback, options, client, connection) {
-  this._type = type
-=======
 const Listener = function (topic, pattern, callback, options, client, connection) {
   this._topic = topic
->>>>>>> d3ea151d
   this._callback = callback
   this._pattern = pattern
   this._options = options
   this._client = client
   this._connection = connection
-<<<<<<< HEAD
-  this._ackTimeout = setTimeout(this._onAckTimeout.bind(this), this._options.subscriptionTimeout)
-=======
   this._ackTimeoutRegistry = client._$getAckTimeoutRegistry()
   this._ackTimeoutRegistry.add({
     topic: this._topic,
@@ -43,25 +30,16 @@
     action: C.ACTIONS.LISTEN
   })
 
->>>>>>> d3ea151d
   this._resubscribeNotifier = new ResubscribeNotifier(client, this._sendListen.bind(this))
   this._sendListen()
   this.destroyPending = false
 }
-<<<<<<< HEAD
-
-Listener.prototype.sendDestroy = function () {
-  this.destroyPending = true
-  this._connection.sendMsg(this._type, C.ACTIONS.UNLISTEN, [ this._pattern ])
-  this._resubscribeNotifier.destroy()
-=======
 
 Listener.prototype.sendDestroy = function () {
   this.destroyPending = true
   this._connection.sendMsg(this._topic, C.ACTIONS.UNLISTEN, [this._pattern])
   this._resubscribeNotifier.destroy()
 
->>>>>>> d3ea151d
 }
 
 /*
@@ -86,11 +64,7 @@
  * @returns {void}
  */
 Listener.prototype.accept = function (name) {
-<<<<<<< HEAD
-  this._connection.sendMsg(this._type, C.ACTIONS.LISTEN_ACCEPT, [ this._pattern, name ])
-=======
   this._connection.sendMsg(this._topic, C.ACTIONS.LISTEN_ACCEPT, [this._pattern, name])
->>>>>>> d3ea151d
 }
 
 /*
@@ -104,11 +78,7 @@
  * @returns {void}
  */
 Listener.prototype.reject = function (name) {
-<<<<<<< HEAD
-  this._connection.sendMsg(this._type, C.ACTIONS.LISTEN_REJECT, [ this._pattern, name ])
-=======
   this._connection.sendMsg(this._topic, C.ACTIONS.LISTEN_REJECT, [this._pattern, name])
->>>>>>> d3ea151d
 }
 
 /*
@@ -119,13 +89,8 @@
  */
 Listener.prototype._createCallbackResponse = function (message) {
   return {
-<<<<<<< HEAD
-    accept: this.accept.bind(this, message.data[ 1 ]),
-    reject: this.reject.bind(this, message.data[ 1 ])
-=======
     accept: this.accept.bind(this, message.data[1]),
     reject: this.reject.bind(this, message.data[1])
->>>>>>> d3ea151d
   }
 }
 
@@ -137,15 +102,6 @@
  */
 Listener.prototype._$onMessage = function (message) {
   if (message.action === C.ACTIONS.ACK) {
-<<<<<<< HEAD
-    clearTimeout(this._ackTimeout)
-  } else if (message.action === C.ACTIONS.SUBSCRIPTION_FOR_PATTERN_FOUND) {
-    this._callback(message.data[ 1 ], true, this._createCallbackResponse(message))
-  } else if (message.action === C.ACTIONS.SUBSCRIPTION_FOR_PATTERN_REMOVED) {
-    this._callback(message.data[ 1 ], false)
-  } else {
-    this._client._$onError(this._type, C.EVENT.UNSOLICITED_MESSAGE, message.data[ 0 ] + '|' + message.data[ 1 ])
-=======
     this._ackTimeoutRegistry.clear(message)
   } else if (message.action === C.ACTIONS.SUBSCRIPTION_FOR_PATTERN_FOUND) {
     this._callback(message.data[1], true, this._createCallbackResponse(message))
@@ -153,7 +109,6 @@
     this._callback(message.data[1], false)
   } else {
     this._client._$onError(this._topic, C.EVENT.UNSOLICITED_MESSAGE, `${message.data[0]}|${message.data[1]}`)
->>>>>>> d3ea151d
   }
 }
 
@@ -164,21 +119,7 @@
  * @returns {void}
  */
 Listener.prototype._sendListen = function () {
-<<<<<<< HEAD
-  this._connection.sendMsg(this._type, C.ACTIONS.LISTEN, [ this._pattern ])
-}
-
-/*
- * Sends a C.EVENT.ACK_TIMEOUT to deepstream.
- *
- * @private
- * @returns {void}
- */
-Listener.prototype._onAckTimeout = function () {
-  this._client._$onError(this._type, C.EVENT.ACK_TIMEOUT, 'No ACK message received in time for ' + this._pattern)
-=======
   this._connection.sendMsg(this._topic, C.ACTIONS.LISTEN, [this._pattern])
->>>>>>> d3ea151d
 }
 
 module.exports = Listener