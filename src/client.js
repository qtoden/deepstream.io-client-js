<<<<<<< HEAD
var C = require( './constants/constants' ),
	MS = require( './constants/merge-strategies' ),
	Emitter = require( 'component-emitter' ),
	Connection = require( './message/connection' ),
	EventHandler = require( './event/event-handler' ),
	RpcHandler = require( './rpc/rpc-handler' ),
	RecordHandler = require( './record/record-handler' ),
	PresenceHandler = require( './presence/presence-handler' ),
	defaultOptions = require( './default-options' ),
	messageBuilder = require( './message/message-builder' ),
	xuid = require( 'xuid' );
=======
'use strict'

const C = require('./constants/constants')
const MS = require('./constants/merge-strategies')
const Emitter = require('component-emitter2')
const Connection = require('./message/connection')
const EventHandler = require('./event/event-handler')
const RpcHandler = require('./rpc/rpc-handler')
const RecordHandler = require('./record/record-handler')
const PresenceHandler = require('./presence/presence-handler')
const defaultOptions = require('./default-options')
const AckTimeoutRegistry = require('./utils/ack-timeout-registry')
>>>>>>> d3ea151d

/**
 * deepstream.io javascript client
 *
 * @copyright 2016 deepstreamHub GmbH
 * @author deepstreamHub GmbH
 *
 *
 * @{@link http://deepstream.io}
 *
 *
 * @param {String} url     URL to connect to. The protocol can be ommited, e.g. <host>:<port>.
 * @param {Object} options A map of options that extend the ones specified in default-options.js
 *
 * @public
 * @constructor
 */
const Client = function (url, options) {
  this._url = url
  this._options = this._getOptions(options || {})

  this._connection = new Connection(this, this._url, this._options)
  this._ackTimeoutRegistry = new AckTimeoutRegistry(this, this._options)

<<<<<<< HEAD
  this.nuid = xuid;
	this.event = new EventHandler( this._options, this._connection, this );
	this.rpc = new RpcHandler( this._options, this._connection, this );
	this.record = new RecordHandler( this._options, this._connection, this );
	this.presence = new PresenceHandler( this._options, this._connection, this );
=======
  this.event = new EventHandler(this._options, this._connection, this)
  this.rpc = new RpcHandler(this._options, this._connection, this)
  this.record = new RecordHandler(this._options, this._connection, this)
  this.presence = new PresenceHandler(this._options, this._connection, this)
>>>>>>> d3ea151d

  this._messageCallbacks = {}
  this._messageCallbacks[C.TOPIC.EVENT] = this.event._$handle.bind(this.event)
  this._messageCallbacks[C.TOPIC.RPC] = this.rpc._$handle.bind(this.rpc)
  this._messageCallbacks[C.TOPIC.RECORD] = this.record._$handle.bind(this.record)
  this._messageCallbacks[C.TOPIC.PRESENCE] = this.presence._$handle.bind(this.presence)
  this._messageCallbacks[C.TOPIC.ERROR] = this._onErrorMessage.bind(this)
}

Emitter(Client.prototype)

/**
 * Send authentication parameters to the client to fully open
 * the connection.
 *
 * Please note: Authentication parameters are send over an already established
 * connection, rather than appended to the server URL. This means the parameters
 * will be encrypted when used with a WSS / HTTPS connection. If the deepstream server
 * on the other side has message logging enabled it will however be written to the logs in
 * plain text. If additional security is a requirement it might therefor make sense to hash
 * the password on the client.
 *
 * If the connection is not yet established the authentication parameter will be
 * stored and send once it becomes available
 *
 * authParams can be any JSON serializable data structure and its up for the
 * permission handler on the server to make sense of them, although something
 * like { username: 'someName', password: 'somePass' } will probably make the most sense.
 *
 * login can be called multiple times until either the connection is authenticated or
 * forcefully closed by the server since its maxAuthAttempts threshold has been exceeded
 *
 * @param   {Object}   authParams JSON.serializable authentication data
 * @param   {Function} callback   Will be called with either (true) or (false, data)
 *
 * @public
 * @returns {Client}
 */
Client.prototype.login = function (authParams, callback) {
  this._connection.authenticate(authParams || {}, callback)
  return this
}

/**
 * Closes the connection to the server.
 *
 * @public
 * @returns {void}
 */
Client.prototype.close = function () {
  this._connection.close()
}

/**
 * Returns the current state of the connection.
 *
 * connectionState is one of CONSTANTS.CONNECTION_STATE
 *
 * @returns {[type]} [description]
 */
Client.prototype.getConnectionState = function () {
  return this._connection.getState()
}

/**
 * Returns a random string. The first block of characters
 * is a timestamp, in order to allow databases to optimize for semi-
 * sequentuel numberings
 *
 * @public
 * @returns {String} unique id
 */
Client.prototype.getUid = function () {
  const timestamp = (new Date()).getTime().toString(36)
  const randomString = (Math.random() * 10000000000000000).toString(36).replace('.', '')

  return `${timestamp}-${randomString}`
}

/**
 * Package private ack timeout registry. This is how all classes can get access to
 * register timeouts.
 * (Well... that's the intention anyways)
 *
 * @package private
 * @returns {AckTimeoutRegistry}
 */
Client.prototype._$getAckTimeoutRegistry = function () {
  return this._ackTimeoutRegistry
}

/**
 * Package private callback for parsed incoming messages. Will be invoked
 * by the connection class
 *
 * @param   {Object} message parsed deepstream message
 *
 * @package private
 * @returns {void}
 */
Client.prototype._$onMessage = function (message) {
  if (this._messageCallbacks[message.topic]) {
    this._messageCallbacks[message.topic](message)
  } else {
    message.processedError = true
    this._$onError(
      message.topic,
      C.EVENT.MESSAGE_PARSE_ERROR,
      `Received message for unknown topic ${message.topic}`
    )
  }

  if (message.action === C.ACTIONS.ERROR && !message.processedError) {
    this._$onError(message.topic, message.data[0], message.data.slice(0))
  }
}

/**
 * Package private error callback. This is the single point at which
 * errors are thrown in the client. (Well... that's the intention anyways)
 *
 * The expectations would be for implementations to subscribe
 * to the client's error event to prevent errors from being thrown
 * and then decide based on the event and topic parameters how
 * to handle the errors
 *
 * IMPORTANT: Errors that are specific to a request, e.g. a RPC
 * timing out or a record not being permissioned are passed directly
 * to the method that requested them
 *
 * @param   {String} topic One of CONSTANTS.TOPIC
 * @param   {String} event One of CONSTANTS.EVENT
 * @param   {String} msg   Error dependent message
 *
 * @package private
 * @returns {void}
 */
Client.prototype._$onError = function (topic, event, msg) {
  let errorMsg

  /*
   * Help to diagnose the problem quicker by checking for
   * some common problems
   */
  if (event === C.EVENT.ACK_TIMEOUT || event === C.EVENT.RESPONSE_TIMEOUT) {
    if (this.getConnectionState() === C.CONNECTION_STATE.AWAITING_AUTHENTICATION) {
      errorMsg = 'Your message timed out because you\'re not authenticated. Have you called login()?'
      setTimeout(this._$onError.bind(this, C.EVENT.NOT_AUTHENTICATED, C.TOPIC.ERROR, errorMsg), 1)
    }
  }

  if (this.hasListeners('error')) {
    this.emit('error', msg, event, topic)
    this.emit(event, topic, msg)
  } else {
    console.log('--- You can catch all deepstream errors by subscribing to the error event ---')

    errorMsg = `${event}: ${msg}`

    if (topic) {
      errorMsg += ` (${topic})`
    }

    throw new Error(errorMsg)
  }
}

/**
 * Passes generic messages from the error topic
 * to the _$onError handler
 *
 * @param {Object} errorMessage parsed deepstream error message
 *
 * @private
 * @returns {void}
 */
Client.prototype._onErrorMessage = function (errorMessage) {
  this._$onError(errorMessage.topic, errorMessage.data[0], errorMessage.data[1])
}

/**
 * Creates a new options map by extending default
 * options with the passed in options
 *
 * @param   {Object} options The user specified client configuration options
 *
 * @private
 * @returns {Object}  merged options
 */
Client.prototype._getOptions = function (options) {
  const mergedOptions = {}

  for (const key in defaultOptions) {
    if (typeof options[key] === 'undefined') {
      mergedOptions[key] = defaultOptions[key]
    } else {
      mergedOptions[key] = options[key]
    }
  }

  return mergedOptions
}

/**
 * Exports factory function to adjust to the current JS style of
 * disliking 'new' :-)
 *
 * @param {String} url     URL to connect to. The protocol can be ommited, e.g. <host>:<port>.
 * @param {Object} options A map of options that extend the ones specified in default-options.js
 *
 * @public
 * @returns {void}
 */
function createDeepstream(url, options) {
  return new Client(url, options)
}

/**
 * Expose constants to allow consumers to access them
*/
Client.prototype.CONSTANTS = C
createDeepstream.CONSTANTS = C

<<<<<<< HEAD
module.exports = createDeepstream;
=======
/**
 * Expose merge strategies to allow consumers to access them
*/
Client.prototype.MERGE_STRATEGIES = MS
createDeepstream.MERGE_STRATEGIES = MS

module.exports = createDeepstream
>>>>>>> d3ea151d
<|MERGE_RESOLUTION|>--- conflicted
+++ resolved
@@ -1,20 +1,4 @@
-<<<<<<< HEAD
-var C = require( './constants/constants' ),
-	MS = require( './constants/merge-strategies' ),
-	Emitter = require( 'component-emitter' ),
-	Connection = require( './message/connection' ),
-	EventHandler = require( './event/event-handler' ),
-	RpcHandler = require( './rpc/rpc-handler' ),
-	RecordHandler = require( './record/record-handler' ),
-	PresenceHandler = require( './presence/presence-handler' ),
-	defaultOptions = require( './default-options' ),
-	messageBuilder = require( './message/message-builder' ),
-	xuid = require( 'xuid' );
-=======
-'use strict'
-
 const C = require('./constants/constants')
-const MS = require('./constants/merge-strategies')
 const Emitter = require('component-emitter2')
 const Connection = require('./message/connection')
 const EventHandler = require('./event/event-handler')
@@ -23,7 +7,7 @@
 const PresenceHandler = require('./presence/presence-handler')
 const defaultOptions = require('./default-options')
 const AckTimeoutRegistry = require('./utils/ack-timeout-registry')
->>>>>>> d3ea151d
+const xuid = require('xuid')
 
 /**
  * deepstream.io javascript client
@@ -48,18 +32,11 @@
   this._connection = new Connection(this, this._url, this._options)
   this._ackTimeoutRegistry = new AckTimeoutRegistry(this, this._options)
 
-<<<<<<< HEAD
-  this.nuid = xuid;
-	this.event = new EventHandler( this._options, this._connection, this );
-	this.rpc = new RpcHandler( this._options, this._connection, this );
-	this.record = new RecordHandler( this._options, this._connection, this );
-	this.presence = new PresenceHandler( this._options, this._connection, this );
-=======
+  this.nuid = xuid
   this.event = new EventHandler(this._options, this._connection, this)
   this.rpc = new RpcHandler(this._options, this._connection, this)
   this.record = new RecordHandler(this._options, this._connection, this)
   this.presence = new PresenceHandler(this._options, this._connection, this)
->>>>>>> d3ea151d
 
   this._messageCallbacks = {}
   this._messageCallbacks[C.TOPIC.EVENT] = this.event._$handle.bind(this.event)
@@ -273,7 +250,7 @@
  * @public
  * @returns {void}
  */
-function createDeepstream(url, options) {
+function createDeepstream (url, options) {
   return new Client(url, options)
 }
 
@@ -283,14 +260,4 @@
 Client.prototype.CONSTANTS = C
 createDeepstream.CONSTANTS = C
 
-<<<<<<< HEAD
-module.exports = createDeepstream;
-=======
-/**
- * Expose merge strategies to allow consumers to access them
-*/
-Client.prototype.MERGE_STRATEGIES = MS
-createDeepstream.MERGE_STRATEGIES = MS
-
-module.exports = createDeepstream
->>>>>>> d3ea151d
+module.exports = createDeepstream