--- conflicted
+++ resolved
@@ -1,80 +1,3 @@
-<<<<<<< HEAD
-module.exports = {
-	/**
-	 * @param {Number} heartBeatInterval How often you expect the heartbeat to be sent. If two heatbeats are missed
-	 * in a row the client will consider the server to have disconnected and will close the connection in order to
-	 * establish a new one.
-	 */
-  heartbeatInterval: 30000,
-
-	/**
-	 * @param {Boolean} recordPersistDefault Whether records should be
-	 *                                       persisted by default. Can be overwritten
-	 *                                       for individual records when calling getRecord( name, persist );
-	 */
-  recordPersistDefault: true,
-
-	/**
-	 * @param {Number} reconnectIntervalIncrement Specifies the number of milliseconds by which the time until
-	 *                                            the next reconnection attempt will be incremented after every
-	 *                                            unsuccesful attempt.
-	 *                                            E.g. for 1500: if the connection is lost, the client will attempt to reconnect
-	 *                                            immediatly, if that fails it will try again after 1.5 seconds, if that fails
-	 *                                            it will try again after 3 seconds and so on
-	 */
-  reconnectIntervalIncrement: 4000,
-
-	/**
-	 * @param {Number} maxReconnectInterval       Specifies the maximum number of milliseconds for the reconnectIntervalIncrement
-	 *                                            The amount of reconnections will reach this value
-	 *                                            then reconnectIntervalIncrement will be ignored.
-	 */
-  maxReconnectInterval: 180000,
-
-	/**
-	 * @param {Number} maxReconnectAttempts		The number of reconnection attempts until the client gives
-	 *                                       	up and declares the connection closed
-	 */
-  maxReconnectAttempts: 5,
-
-	/**
-	 * @param {Number} rpcAckTimeout			The number of milliseconds after which a rpc will create an error if
-	 * 											no Ack-message has been received
-	 */
-  rpcAckTimeout: 6000,
-
-	/**
-	 * @param {Number} rpcResponseTimeout		The number of milliseconds after which a rpc will create an error if
-	 * 											no response-message has been received
-	 */
-  rpcResponseTimeout: 10000,
-
-	/**
-	 * @param {Number} subscriptionTimeout		The number of milliseconds that can pass after providing/unproviding a RPC or subscribing/unsubscribing/
-	 * 											listening to a record before an error is thrown
-	 */
-
-  subscriptionTimeout: 2000,
-
-	/**
-	 * @param {Number} maxMessagesPerPacket	If the implementation tries to send a large number of messages at the same
-	 *                                      	time, the deepstream client will try to split them into smaller packets and send
-	 *                                      	these every <timeBetweenSendingQueuedPackages> ms.
-	 *
-	 *                                       	This parameter specifies the number of messages after which deepstream sends the
-	 *                                       	packet and queues the remaining messages. Set to Infinity to turn the feature off.
-	 *
-	 */
-  maxMessagesPerPacket: 100,
-
-	/**
-	 * @param {String} path path to connect to
-	 */
-  path: '/deepstream'
-
-=======
-const MERGE_STRATEGIES = require('./constants/merge-strategies')
-
 module.exports = {
   /**
    * @param {Number} heartBeatInterval           How often you expect the heartbeat to be sent.
@@ -84,14 +7,6 @@
    *                                             establish a new one.
    */
   heartbeatInterval: 30000,
-
-  /**
-   * @param {Boolean} recordPersistDefault       Whether records should be
-   *                                             persisted by default. Can be overwritten
-   *                                             for individual records when calling
-   *                                             getRecord( name, persist );
-   */
-  recordPersistDefault: true,
 
   /**
    * @param {Number} reconnectIntervalIncrement  Specifies the number of milliseconds by
@@ -156,69 +71,8 @@
    */
   maxMessagesPerPacket: 100,
 
-
-  /**
-   * @param {Number} timeBetweenSendingQueuedPackages
-   *                                             Please see description for
-   *                                             maxMessagesPerPacket. Sets the time in ms.
-   */
-  timeBetweenSendingQueuedPackages: 16,
-
-  /**
-   * @param {Number} recordReadAckTimeout       The number of milliseconds from the moment
-   *                                            client.record.getRecord() is called until an error
-   *                                            is thrown since no ack message has been received.
-   */
-  recordReadAckTimeout: 15000,
-
-  /**
-   * @param {Number} recordReadTimeout           The number of milliseconds from the moment
-   *                                             client.record.getRecord() is called until an error
-   *                                             is thrown since no data has been received.
-   */
-  recordReadTimeout: 15000,
-
-  /**
-   * @param {Number} recordDeleteTimeout         The number of milliseconds from the moment
-   *                                             record.delete() is called until an error is
-   *                                             thrown since no delete ack message had been
-   *                                             received.
-   *                                             Please take into account that the deletion is only
-   *                                             complete after the record has been deleted from
-   *                                             both cache and storage
-   */
-  recordDeleteTimeout: 15000,
-
   /**
    * @param {String} path path to connect to
    */
-  path: '/deepstream',
-
-  /**
-   *  @param {Function} mergeStrategy            This provides the default strategy used to
-   *                                             deal with merge conflicts.
-   *                                             If the merge strategy is not succesfull it will
-   *                                             set an error, else set the returned data as the
-   *                                             latest revision. This can be overriden on a per
-   *                                             record basis by setting the `setMergeStrategy`.
-   */
-  mergeStrategy: MERGE_STRATEGIES.REMOTE_WINS,
-
-  /**
-   * @param {Boolean} recordDeepCopy             Setting to false disabled deepcopying of record
-   *                                             data when provided via `get()` in a `subscribe`
-   *                                             callback. This improves speed at the expense of
-   *                                             the user having to ensure object immutability.
-   */
-  recordDeepCopy: true,
-
-  /**
-   * https://github.com/websockets/ws/blob/master/doc/ws.md#new-websocketaddress-protocols-options
-   *
-   * @param {Object} nodeSocketOptions           Options to pass to the websocket constructor in
-   *                                             node.
-   * @default null
-   */
-  nodeSocketOptions: null
->>>>>>> d3ea151d
+  path: '/deepstream'
 }