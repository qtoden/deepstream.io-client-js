<<<<<<< HEAD
=======
var MERGE_STRATEGIES = require('./constants/merge-strategies');

>>>>>>> 36c62b46
module.exports = {
	/**
	 * @param {Number} heartBeatInterval How often you expect the heartbeat to be sent. If two heatbeats are missed
	 * in a row the client will consider the server to have disconnected and will close the connection in order to
	 * establish a new one.
	 */
	heartbeatInterval: 30000,

	/**
	 * @param {Boolean} recordPersistDefault Whether records should be
	 *                                       persisted by default. Can be overwritten
	 *                                       for individual records when calling getRecord( name, persist );
	 */
	recordPersistDefault: true,

	/**
	 * @param {Number} reconnectIntervalIncrement Specifies the number of milliseconds by which the time until
	 *                                            the next reconnection attempt will be incremented after every
	 *                                            unsuccesful attempt.
	 *                                            E.g. for 1500: if the connection is lost, the client will attempt to reconnect
	 *                                            immediatly, if that fails it will try again after 1.5 seconds, if that fails
	 *                                            it will try again after 3 seconds and so on
	 */
	reconnectIntervalIncrement: 4000,

	/**
	 * @param {Number} maxReconnectInterval       Specifies the maximum number of milliseconds for the reconnectIntervalIncrement
	 *                                            The amount of reconnections will reach this value
	 *                                            then reconnectIntervalIncrement will be ignored.
	 */
	maxReconnectInterval: 180000,

	/**
	 * @param {Number} maxReconnectAttempts		The number of reconnection attempts until the client gives
	 *                                       	up and declares the connection closed
	 */
	maxReconnectAttempts: 5,

	/**
	 * @param {Number} rpcAckTimeout			The number of milliseconds after which a rpc will create an error if
	 * 											no Ack-message has been received
	 */
	rpcAckTimeout: 6000,

	/**
	 * @param {Number} rpcResponseTimeout		The number of milliseconds after which a rpc will create an error if
	 * 											no response-message has been received
	 */
	rpcResponseTimeout: 10000,

	/**
	 * @param {Number} subscriptionTimeout		The number of milliseconds that can pass after providing/unproviding a RPC or subscribing/unsubscribing/
	 * 											listening to a record before an error is thrown
	 */
<<<<<<< HEAD
	 subscriptionTimeout: 2000,

	 /**
	  * @param {Number} maxMessagesPerPacket	If the implementation tries to send a large number of messages at the same
	  *                                      	time, the deepstream client will try to split them into smaller packets and send
	  *                                      	these every <timeBetweenSendingQueuedPackages> ms.
	  *
	  *                                       	This parameter specifies the number of messages after which deepstream sends the
	  *                                       	packet and queues the remaining messages. Set to Infinity to turn the feature off.
	  *
	  */
	 maxMessagesPerPacket: 100,

	 /**
	  * @param {Number} timeBetweenSendingQueuedPackages Please see description for maxMessagesPerPacket. Sets the time in ms.
	  */
	 timeBetweenSendingQueuedPackages: 16,

	 /**
	  * @param {Number} recordReadAckTimeout 	The number of milliseconds from the moment client.record.getRecord() is called
	  *                                       	until an error is thrown since no ack message has been received.
	  */
	 recordReadAckTimeout: 1000,

	 /**
	  * @param {Number} recordReadTimeout 		The number of milliseconds from the moment client.record.getRecord() is called
	  *                                       	until an error is thrown since no data has been received.
	  */
	 recordReadTimeout: 3000,

	 /**
	  * @param {Number} calleeAckTimeout 		The number of milliseconds from the moment webrtc.registerCallee has been
	  *                                    		called until an error is thrown since no ACK response has been received
	  */
	 calleeAckTimeout: 3000,

	 /**
	  * @param {Object} rtcPeerConnectionConfig An RTCConfiguration (https://developer.mozilla.org/en/docs/Web/API/RTCConfiguration). This
	  *                                         is used to establish your public IP address when behind a NAT (Network Address Translation)
	  *                                         Set to null if you only intend to use WebRTC within your local network
	  */
	 rtcPeerConnectionConfig: { iceServers: [
		{ url: 'stun:stun.services.mozilla.com' },
		{ url: 'stun:stun.l.google.com:19302' }
	]},


	/**
	 * Use TCP to connect if NodeJS. TCP is deprecated and will be removed by end
	 * of 2017 so is recommend to only use this for backwards compatability until
	 * then
	 * @param {Boolean} whether to use TCP in a NodeJS environment
	 */
	useTCP: false,
=======
	subscriptionTimeout: 2000,

	/**
	 * @param {Number} maxMessagesPerPacket	If the implementation tries to send a large number of messages at the same
	 *                                      	time, the deepstream client will try to split them into smaller packets and send
	 *                                      	these every <timeBetweenSendingQueuedPackages> ms.
	 *
	 *                                       	This parameter specifies the number of messages after which deepstream sends the
	 *                                       	packet and queues the remaining messages. Set to Infinity to turn the feature off.
	 *
	 */
	maxMessagesPerPacket: 100,


	/**
	 * @param {Number} timeBetweenSendingQueuedPackages Please see description for maxMessagesPerPacket. Sets the time in ms.
	 */
	timeBetweenSendingQueuedPackages: 16,

	/**
	 * @param {Number} recordReadAckTimeout 	The number of milliseconds from the moment client.record.getRecord() is called
	 *                                       	until an error is thrown since no ack message has been received.
	 */
	recordReadAckTimeout: 1000,

	/**
	 * @param {Number} recordReadTimeout 		The number of milliseconds from the moment client.record.getRecord() is called
	 *                                       	until an error is thrown since no data has been received.
	 */
	recordReadTimeout: 3000,

	/**
	 * @param {Number} recordDeleteTimeout 	The number of milliseconds from the moment record.delete() is called
	 *                                       	until an error is thrown since no delete ack message had been received. Please
	 *                                       	take into account that the deletion is only complete after the record has been
	 *                                       	deleted from both cache and storage
	 */
	recordDeleteTimeout: 3000,
>>>>>>> 36c62b46

	/**
	 * @param {String} path path to connect to
	 */
	path: '/deepstream'

<<<<<<< HEAD
=======
	/**
	 *  @param {Function} mergeStrategy 	This provides the default strategy used to deal with merge conflicts.
	 *                                  If the merge strategy is not succesfull it will set an error, else set the
	 *                                  returned data as the latest revision. This can be overriden on a per record
	 *                                  basis by setting the `setMergeStrategy`.
	 */
	mergeStrategy: MERGE_STRATEGIES.REMOTE_WINS,

	/**
	 * @param {Boolean} recordDeepCopy Setting to false disabled deepcopying of record data
	 *                                  when provided via `get()` in a `subscribe` callback. This
	 *                                  improves speed at the expense of the user having to ensure
	 *                                  object immutability.
	 */
	recordDeepCopy: true
>>>>>>> 36c62b46
};<|MERGE_RESOLUTION|>--- conflicted
+++ resolved
@@ -1,8 +1,3 @@
-<<<<<<< HEAD
-=======
-var MERGE_STRATEGIES = require('./constants/merge-strategies');
-
->>>>>>> 36c62b46
 module.exports = {
 	/**
 	 * @param {Number} heartBeatInterval How often you expect the heartbeat to be sent. If two heatbeats are missed
@@ -57,62 +52,7 @@
 	 * @param {Number} subscriptionTimeout		The number of milliseconds that can pass after providing/unproviding a RPC or subscribing/unsubscribing/
 	 * 											listening to a record before an error is thrown
 	 */
-<<<<<<< HEAD
-	 subscriptionTimeout: 2000,
 
-	 /**
-	  * @param {Number} maxMessagesPerPacket	If the implementation tries to send a large number of messages at the same
-	  *                                      	time, the deepstream client will try to split them into smaller packets and send
-	  *                                      	these every <timeBetweenSendingQueuedPackages> ms.
-	  *
-	  *                                       	This parameter specifies the number of messages after which deepstream sends the
-	  *                                       	packet and queues the remaining messages. Set to Infinity to turn the feature off.
-	  *
-	  */
-	 maxMessagesPerPacket: 100,
-
-	 /**
-	  * @param {Number} timeBetweenSendingQueuedPackages Please see description for maxMessagesPerPacket. Sets the time in ms.
-	  */
-	 timeBetweenSendingQueuedPackages: 16,
-
-	 /**
-	  * @param {Number} recordReadAckTimeout 	The number of milliseconds from the moment client.record.getRecord() is called
-	  *                                       	until an error is thrown since no ack message has been received.
-	  */
-	 recordReadAckTimeout: 1000,
-
-	 /**
-	  * @param {Number} recordReadTimeout 		The number of milliseconds from the moment client.record.getRecord() is called
-	  *                                       	until an error is thrown since no data has been received.
-	  */
-	 recordReadTimeout: 3000,
-
-	 /**
-	  * @param {Number} calleeAckTimeout 		The number of milliseconds from the moment webrtc.registerCallee has been
-	  *                                    		called until an error is thrown since no ACK response has been received
-	  */
-	 calleeAckTimeout: 3000,
-
-	 /**
-	  * @param {Object} rtcPeerConnectionConfig An RTCConfiguration (https://developer.mozilla.org/en/docs/Web/API/RTCConfiguration). This
-	  *                                         is used to establish your public IP address when behind a NAT (Network Address Translation)
-	  *                                         Set to null if you only intend to use WebRTC within your local network
-	  */
-	 rtcPeerConnectionConfig: { iceServers: [
-		{ url: 'stun:stun.services.mozilla.com' },
-		{ url: 'stun:stun.l.google.com:19302' }
-	]},
-
-
-	/**
-	 * Use TCP to connect if NodeJS. TCP is deprecated and will be removed by end
-	 * of 2017 so is recommend to only use this for backwards compatability until
-	 * then
-	 * @param {Boolean} whether to use TCP in a NodeJS environment
-	 */
-	useTCP: false,
-=======
 	subscriptionTimeout: 2000,
 
 	/**
@@ -151,29 +91,10 @@
 	 *                                       	deleted from both cache and storage
 	 */
 	recordDeleteTimeout: 3000,
->>>>>>> 36c62b46
 
 	/**
 	 * @param {String} path path to connect to
 	 */
 	path: '/deepstream'
 
-<<<<<<< HEAD
-=======
-	/**
-	 *  @param {Function} mergeStrategy 	This provides the default strategy used to deal with merge conflicts.
-	 *                                  If the merge strategy is not succesfull it will set an error, else set the
-	 *                                  returned data as the latest revision. This can be overriden on a per record
-	 *                                  basis by setting the `setMergeStrategy`.
-	 */
-	mergeStrategy: MERGE_STRATEGIES.REMOTE_WINS,
-
-	/**
-	 * @param {Boolean} recordDeepCopy Setting to false disabled deepcopying of record data
-	 *                                  when provided via `get()` in a `subscribe` callback. This
-	 *                                  improves speed at the expense of the user having to ensure
-	 *                                  object immutability.
-	 */
-	recordDeepCopy: true
->>>>>>> 36c62b46
 };