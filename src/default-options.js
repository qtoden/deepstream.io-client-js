--- conflicted
+++ resolved
@@ -4,7 +4,7 @@
 	************************************************/
 	/**
 	 * @param {Number} heartBeatInterval How often you expect the heartbeat to be sent. If two heatbeats are missed
-	 * in a row the client will consider the server to have disconnected and will close the connection in order to 
+	 * in a row the client will consider the server to have disconnected and will close the connection in order to
 	 * establish a new one.
 	 */
 	heartbeatInterval: 30000,
@@ -113,40 +113,6 @@
 	/**
 	 * @param {String} path path to connect to
 	 */
-	path: '/deepstream',
+	path: '/deepstream'
 
-	/**
-<<<<<<< HEAD
-	 * @param {Array} transports        a list of transports to try (in order). Engine always
-	 *                                  attempts to connect directly with the first one,
-	 *                                  provided the feature detection test for it passes.
-	 */
-	transports: [ 'polling', 'websocket' ],
-
-	/**
-	 * @param {Boolean} rememberUpgrade If true and if the previous websocket connection to
-	 *                                  the server succeeded, the connection attempt will bypass the normal
-	 *                                  upgrade process and will initially try websocket. A connection
-	 *                                  attempt following a transport error will use the normal upgrade
-	 *                                  process. It is recommended you turn this on only when using
-	 *                                  SSL/TLS connections, or if you know that
-	 *                                  your network does not block websockets.
-	 */
-	rememberUpgrade: false
-=======
-   *  @param {Function} mergeStrategy 	This provides the default strategy used to deal with merge conflicts.
-	 *                                  If the merge strategy is not succesfull it will set an error, else set the
-	 *                                  returned data as the latest revision. This can be overriden on a per record
-	 *                                  basis by setting the `setMergeStrategy`.
-	 */
-	mergeStrategy: MERGE_STRATEGIES.REMOTE_WINS,
-
-	/**
-	 * @param {Boolean} recordDeepCopy Setting to false disabled deepcopying of record data
-	 *                                  when provided via `get()` in a `subscribe` callback. This
-	 *                                  improves speed at the expense of the user having to ensure
-	 *                                  object immutability.
-	 */
-	recordDeepCopy: true
->>>>>>> bc8a3b80
 };