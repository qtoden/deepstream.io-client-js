--- conflicted
+++ resolved
@@ -1,10 +1,4 @@
-<<<<<<< HEAD
-var C = require('../constants/constants')
-=======
-'use strict'
-
 const C = require('../constants/constants')
->>>>>>> d3ea151d
 
 /**
  * Parses ASCII control character seperated
@@ -12,11 +6,7 @@
  *
  * @constructor
  */
-<<<<<<< HEAD
-var MessageParser = function () {
-=======
 const MessageParser = function () {
->>>>>>> d3ea151d
   this._actions = this._getActions()
 }
 
@@ -40,22 +30,12 @@
  *                  }
  */
 MessageParser.prototype.parse = function (message, client) {
-<<<<<<< HEAD
-  var parsedMessages = [],
-    rawMessages = message.split(C.MESSAGE_SEPERATOR),
-    i
-
-  for (i = 0; i < rawMessages.length; i++) {
-    if (rawMessages[ i ].length > 2) {
-      parsedMessages.push(this._parseMessage(rawMessages[ i ], client))
-=======
   const parsedMessages = []
   const rawMessages = message.split(C.MESSAGE_SEPERATOR)
 
   for (let i = 0; i < rawMessages.length; i++) {
     if (rawMessages[i].length > 2) {
       parsedMessages.push(this._parseMessage(rawMessages[i], client))
->>>>>>> d3ea151d
     }
   }
 
@@ -72,11 +52,7 @@
  * @returns {Mixed} original value
  */
 MessageParser.prototype.convertTyped = function (value, client) {
-<<<<<<< HEAD
-  var type = value.charAt(0)
-=======
   const type = value.charAt(0)
->>>>>>> d3ea151d
 
   if (type === C.TYPES.STRING) {
     return value.substr(1)
@@ -86,13 +62,8 @@
     try {
       return JSON.parse(value.substr(1))
     } catch (e) {
-<<<<<<< HEAD
-      client._$onError(C.TOPIC.ERROR, C.EVENT.MESSAGE_PARSE_ERROR, e.toString() + '(' + value + ')')
-      return
-=======
       client._$onError(C.TOPIC.ERROR, C.EVENT.MESSAGE_PARSE_ERROR, `${e.toString()}(${value})`)
       return undefined
->>>>>>> d3ea151d
     }
   }
 
@@ -116,12 +87,9 @@
     return undefined
   }
 
-<<<<<<< HEAD
-  client._$onError(C.TOPIC.ERROR, C.EVENT.MESSAGE_PARSE_ERROR, 'UNKNOWN_TYPE (' + value + ')')
-=======
   client._$onError(C.TOPIC.ERROR, C.EVENT.MESSAGE_PARSE_ERROR, `UNKNOWN_TYPE (${value})`)
+
   return undefined
->>>>>>> d3ea151d
 }
 
 /**
@@ -133,29 +101,17 @@
  * @returns {Object} actions
  */
 MessageParser.prototype._getActions = function () {
-<<<<<<< HEAD
-  var actions = {},
-    key
-
-  for (key in C.ACTIONS) {
-    actions[ C.ACTIONS[ key ] ] = key
-=======
   const actions = {}
 
   for (const key in C.ACTIONS) {
     actions[C.ACTIONS[key]] = key
->>>>>>> d3ea151d
   }
 
   return actions
 }
 
 /**
-<<<<<<< HEAD
- * Parses an individual message (as oposed to a
-=======
  * Parses an individual message (as oppnosed to a
->>>>>>> d3ea151d
  * block of multiple messages as is processed by .parse())
  *
  * @param   {String} message
@@ -165,41 +121,22 @@
  * @returns {Object} parsedMessage
  */
 MessageParser.prototype._parseMessage = function (message, client) {
-<<<<<<< HEAD
-  var parts = message.split(C.MESSAGE_PART_SEPERATOR),
-    messageObject = {}
-
-  if (parts.length < 2) {
-    message.processedError = true
-=======
   const parts = message.split(C.MESSAGE_PART_SEPERATOR)
   const messageObject = {}
 
   if (parts.length < 2) {
->>>>>>> d3ea151d
     client._$onError(C.TOPIC.ERROR, C.EVENT.MESSAGE_PARSE_ERROR, 'Insufficiant message parts')
     return null
   }
 
-<<<<<<< HEAD
-  if (this._actions[ parts[ 1 ] ] === undefined) {
-    message.processedError = true
-    client._$onError(C.TOPIC.ERROR, C.EVENT.MESSAGE_PARSE_ERROR, 'Unknown action ' + parts[ 1 ])
-=======
   if (this._actions[parts[1]] === undefined) {
     client._$onError(C.TOPIC.ERROR, C.EVENT.MESSAGE_PARSE_ERROR, `Unknown action ${parts[1]}`)
->>>>>>> d3ea151d
     return null
   }
 
   messageObject.raw = message
-<<<<<<< HEAD
-  messageObject.topic = parts[ 0 ]
-  messageObject.action = parts[ 1 ]
-=======
   messageObject.topic = parts[0]
   messageObject.action = parts[1]
->>>>>>> d3ea151d
   messageObject.data = parts.splice(2)
 
   return messageObject
