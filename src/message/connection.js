var BrowserWebSocket = global.WebSocket || global.MozWebSocket,
	NodeWebSocket =  require( 'ws' ),
	messageParser = require( './message-parser' ),
	messageBuilder = require( './message-builder' ),
	utils = require( '../utils/utils' ),
	C = require( '../constants/constants' );

/**
 * Establishes a connection to a deepstream server using websockets
 *
 * @param {Client} client
 * @param {String} url     Short url, e.g. <host>:<port>. Deepstream works out the protocol
 * @param {Object} options connection options
 *
 * @constructor
 */
var Connection = function( client, url, options ) {
	this._client = client;
	this._options = options;
	this._authParams = null;
	this._authCallback = null;
	this._deliberateClose = false;
	this._redirecting = false;
	this._tooManyAuthAttempts = false;
	this._connectionAuthenticationTimeout = false;
	this._challengeDenied = false;
	this._queuedMessages = [];
	this._parsedMessages = [];
	this._rawMessages = [];
	this._reconnectTimeout = null;
	this._reconnectionAttempt = 0;
	this._currentPacketMessageCount = 0;
	this._sendNextPacketTimeout = null;
	this._currentMessageResetTimeout = null;
	this._endpoint = null;
<<<<<<< HEAD
	this._lastHeartBeat = null;
	this._heartbeatInterval = null;

	this._originalUrl = utils.parseUrl( url, this._options.path );
	this._url = this._originalUrl;
=======
	this._idleTimeout = (Math.min(
		options.rpcAckTimeout,
		options.rpcResponseTimeout,
		options.subscriptionTimeout,
		options.recordReadAckTimeout,
		options.recordReadTimeout,
		options.recordDeleteTimeout,
		10000
	) || 1000) - 200
>>>>>>> 516ef242

	this._state = C.CONNECTION_STATE.CLOSED;
	this._createEndpoint();
};

/**
 * Returns the current connection state.
 * (One of constants.CONNECTION_STATE)
 *
 * @public
 * @returns {String} connectionState
 */
Connection.prototype.getState = function() {
	return this._state;
};

/**
 * Sends the specified authentication parameters
 * to the server. Can be called up to <maxAuthAttempts>
 * times for the same connection.
 *
 * @param   {Object}   authParams A map of user defined auth parameters. E.g. { username:<String>, password:<String> }
 * @param   {Function} callback   A callback that will be invoked with the authenticationr result
 *
 * @public
 * @returns {void}
 */
Connection.prototype.authenticate = function( authParams, callback ) {
	this._authParams = authParams;
	this._authCallback = callback;

	if( this._tooManyAuthAttempts || this._challengeDenied || this._connectionAuthenticationTimeout ) {
		this._client._$onError( C.TOPIC.ERROR, C.EVENT.IS_CLOSED, 'this client\'s connection was closed' );
		return;
	}
	else if( this._deliberateClose === true && this._state === C.CONNECTION_STATE.CLOSED ) {
		this._createEndpoint();
		this._deliberateClose = false;
		return;
	}

	if( this._state === C.CONNECTION_STATE.AWAITING_AUTHENTICATION ) {
		this._sendAuthParams();
	}
};

/**
 * High level send message method. Creates a deepstream message
 * string and invokes the actual send method.
 *
 * @param   {String} topic  One of C.TOPIC
 * @param   {String} action One of C.ACTIONS
 * @param   {[Mixed]} data 	Date that will be added to the message. Primitive values will
 *                          be appended directly, objects and arrays will be serialized as JSON
 *
 * @private
 * @returns {void}
 */
Connection.prototype.sendMsg = function( topic, action, data ) {
	this.send( messageBuilder.getMsg( topic, action, data ) );
};

/**
 * Main method for sending messages. Doesn't send messages instantly,
 * but instead achieves conflation by adding them to the message
 * buffer that will be drained on the next tick
 *
 * @param   {String} message deepstream message
 *
 * @public
 * @returns {void}
 */
Connection.prototype.send = function( message ) {
	this._queuedMessages.push( message );
	this._currentPacketMessageCount++;

	if( this._currentMessageResetTimeout === null ) {
		this._currentMessageResetTimeout = utils.nextTick( this._resetCurrentMessageCount.bind( this ) );
	}

	if( this._state === C.CONNECTION_STATE.OPEN &&
		this._queuedMessages.length < this._options.maxMessagesPerPacket &&
		this._currentPacketMessageCount < this._options.maxMessagesPerPacket ) {
		this._sendQueuedMessages();
	}
	else if( this._sendNextPacketTimeout === null ) {
		this._queueNextPacket();
	}
};

/**
 * Closes the connection. Using this method
 * sets a _deliberateClose flag that will prevent the client from
 * reconnecting.
 *
 * @public
 * @returns {void}
 */
Connection.prototype.close = function() {
	clearInterval( this._heartbeatInterval );
	this._deliberateClose = true;
	this._endpoint.close();
	if (this._messageHandler) {
		utils.cancelIdleCallback(this._messageHandler);
	}
};

/**
 * Creates the endpoint to connect to using the url deepstream
 * was initialised with.
 *
 * @private
 * @returns {void}
 */
Connection.prototype._createEndpoint = function() {
	this._endpoint = BrowserWebSocket ? new BrowserWebSocket( this._url ) : new NodeWebSocket( this._url );

	this._endpoint.onopen = this._onOpen.bind( this );
	this._endpoint.onerror = this._onError.bind( this );
	this._endpoint.onclose = this._onClose.bind( this );
	this._endpoint.onmessage = this._onMessage.bind( this );
};

/**
 * When the implementation tries to send a large
 * number of messages in one execution thread, the first
 * <maxMessagesPerPacket> are send straight away.
 *
 * _currentPacketMessageCount keeps track of how many messages
 * went into that first packet. Once this number has been exceeded
 * the remaining messages are written to a queue and this message
 * is invoked on a timeout to reset the count.
 *
 * @private
 * @returns {void}
 */
Connection.prototype._resetCurrentMessageCount = function() {
	this._currentPacketMessageCount = 0;
	this._currentMessageResetTimeout = null;
};

/**
 * Concatenates the messages in the current message queue
 * and sends them as a single package. This will also
 * empty the message queue and conclude the send process.
 *
 * @private
 * @returns {void}
 */
Connection.prototype._sendQueuedMessages = function() {
	if( this._state !== C.CONNECTION_STATE.OPEN ) {
		return;
	}

	if( this._queuedMessages.length === 0 ) {
		this._sendNextPacketTimeout = null;
		return;
	}

	var message = this._queuedMessages.splice( 0, this._options.maxMessagesPerPacket ).join( '' );

	if( this._queuedMessages.length !== 0 ) {
		this._queueNextPacket();
	} else {
		this._sendNextPacketTimeout = null;
	}

	this._endpoint.send( message );
};

/**
 * Schedules the next packet whilst the connection is under
 * heavy load.
 *
 * @private
 * @returns {void}
 */
Connection.prototype._queueNextPacket = function() {
	var fn = this._sendQueuedMessages.bind( this ),
		delay = this._options.timeBetweenSendingQueuedPackages;

	this._sendNextPacketTimeout = setTimeout( fn, delay );
};

/**
 * Sends authentication params to the server. Please note, this
 * doesn't use the queued message mechanism, but rather sends the message directly
 *
 * @private
 * @returns {void}
 */
Connection.prototype._sendAuthParams = function() {
	this._setState( C.CONNECTION_STATE.AUTHENTICATING );
	var authMessage = messageBuilder.getMsg( C.TOPIC.AUTH, C.ACTIONS.REQUEST, [ this._authParams ] );
	this._endpoint.send( authMessage );
};

/**
 * Ensures that a heartbeat was not missed more than once, otherwise it considers the connection
 * to have been lost and closes it for reconnection.
 * @return {void}
 */
Connection.prototype._checkHeartBeat = function() {
	var heartBeatTolerance = this._options.heartbeatInterval * 2;

	if( Date.now() - this._lastHeartBeat > heartBeatTolerance ) {
		clearInterval( this._heartbeatInterval );
		this._endpoint.close();
		this._onError( 'Two connections heartbeats missed successively' );
	}
};

/**
 * Will be invoked once the connection is established. The client
 * can't send messages yet, and needs to get a connection ACK or REDIRECT
 * from the server before authenticating
 *
 * @private
 * @returns {void}
 */
Connection.prototype._onOpen = function() {
	this._clearReconnect();
	this._lastHeartBeat = Date.now();
	this._heartbeatInterval = utils.setInterval( this._checkHeartBeat.bind( this ), this._options.heartbeatInterval );
	this._setState( C.CONNECTION_STATE.AWAITING_CONNECTION );
};

/**
 * Callback for generic connection errors. Forwards
 * the error to the client.
 *
 * The connection is considered broken once this method has been
 * invoked.
 *
 * @param   {String|Error} error connection error
 *
 * @private
 * @returns {void}
 */
Connection.prototype._onError = function( error ) {
	clearInterval( this._heartbeatInterval );
	this._setState( C.CONNECTION_STATE.ERROR );

	/*
	 * If the implementation isn't listening on the error event this will throw
	 * an error. So let's defer it to allow the reconnection to kick in.
	 */
	setTimeout(function(){
		var msg;
		if( error.code === 'ECONNRESET' || error.code === 'ECONNREFUSED' ) {
			msg = 'Can\'t connect! Deepstream server unreachable on ' + this._originalUrl;
		} else {
			msg = error.toString();
		}
		this._client._$onError( C.TOPIC.CONNECTION, C.EVENT.CONNECTION_ERROR, msg );
	}.bind( this ), 1);
};

/**
 * Callback when the connection closes. This might have been a deliberate
 * close triggered by the client or the result of the connection getting
 * lost.
 *
 * In the latter case the client will try to reconnect using the configured
 * strategy.
 *
 * @private
 * @returns {void}
 */
Connection.prototype._onClose = function() {
	clearInterval( this._heartbeatInterval );

	if( this._redirecting === true ) {
		this._redirecting = false;
		this._createEndpoint();
	}
	else if( this._deliberateClose === true ) {
		this._setState( C.CONNECTION_STATE.CLOSED );
	}
	else {
		this._tryReconnect();
	}
};

/**
 * Callback for messages received on the connection.
 *
 * @param   {String} message deepstream message
 *
 * @private
 * @returns {void}
 */
Connection.prototype._onMessage = function( message ) {
<<<<<<< HEAD
	var parsedMessages = messageParser.parse( message.data, this._client ),
		i;
=======
	this._rawMessages.push( message );
	if (!this._messageHandler) {
		this._messageHandler = utils.requestIdleCallback( this._handleMessages.bind( this ), { timeout: this._idleTimeout } );
	}
};
>>>>>>> 516ef242

Connection.prototype._handleMessages = function (deadline) {
	do {
		if (this._parsedMessages.length === 0) {
			var message = this._rawMessages.shift();
			if (!message) {
				break;
			}
			this._parsedMessages = messageParser.parse( message, this._client );
		}
		else {
			var parsedMessage = this._parsedMessages.shift();
			if (!parsedMessage) {
				continue;
			}
			else if( parsedMessage.topic === C.TOPIC.CONNECTION ) {
				this._handleConnectionResponse( parsedMessage );
			}
			else if( parsedMessage.topic === C.TOPIC.AUTH ) {
				this._handleAuthResponse( parsedMessage );
			}
			else {
				this._client._$onMessage( parsedMessage );
			}
		}
	} while( deadline.timeRemaining() > 4 )

	if ((this._parsedMessages.length > 0 || this._rawMessages.length > 0) && !this._deliberateClose) {
		this._messageHandler = utils.requestIdleCallback( this._handleMessages.bind( this ), { timeout: this._idleTimeout } );
	}
	else {
		this._messageHandler = null;
	}
}

/**
 * The connection response will indicate whether the deepstream connection
 * can be used or if it should be forwarded to another instance. This
 * allows us to introduce load-balancing if needed.
 *
 * If authentication parameters are already provided this will kick of
 * authentication immediately. The actual 'open' event won't be emitted
 * by the client until the authentication is successful.
 *
 * If a challenge is received, the user will send the url to the server
 * in response to get the appropriate redirect. If the URL is invalid the
 * server will respond with a REJECTION resulting in the client connection
 * being permanently closed.
 *
 * If a redirect is received, this connection is closed and updated with
 * a connection to the url supplied in the message.
 *
 * @param   {Object} message parsed connection message
 *
 * @private
 * @returns {void}
 */
Connection.prototype._handleConnectionResponse = function( message ) {
	var data;

	if( message.action === C.ACTIONS.PING ) {
		this._lastHeartBeat = Date.now();
		this._endpoint.send( messageBuilder.getMsg( C.TOPIC.CONNECTION, C.ACTIONS.PONG ) );
	}
	else if( message.action === C.ACTIONS.ACK ) {
		this._setState( C.CONNECTION_STATE.AWAITING_AUTHENTICATION );
		if( this._authParams ) {
			this._sendAuthParams();
		}
	}
	else if( message.action === C.ACTIONS.CHALLENGE ) {
		this._setState( C.CONNECTION_STATE.CHALLENGING );
		this._endpoint.send( messageBuilder.getMsg( C.TOPIC.CONNECTION, C.ACTIONS.CHALLENGE_RESPONSE, [ this._originalUrl ] ) );
	}
	else if( message.action === C.ACTIONS.REJECTION ) {
		this._challengeDenied = true;
		this.close();
	}
	else if( message.action === C.ACTIONS.REDIRECT ) {
		this._url = message.data[ 0 ];
		this._redirecting = true;
		this._endpoint.close();
	}
	else if( message.action === C.ACTIONS.ERROR ) {
		if( message.data[ 0 ] === C.EVENT.CONNECTION_AUTHENTICATION_TIMEOUT ) {
			this._deliberateClose = true;
			this._connectionAuthenticationTimeout = true;
			this._client._$onError( C.TOPIC.CONNECTION, message.data[ 0 ], message.data[ 1 ] );
		}
	}
};

/**
 * Callback for messages received for the AUTH topic. If
 * the authentication was successful this method will
 * open the connection and send all messages that the client
 * tried to send so far.
 *
 * @param   {Object} message parsed auth message
 *
 * @private
 * @returns {void}
 */
Connection.prototype._handleAuthResponse = function( message ) {
	var data;

	if( message.action === C.ACTIONS.ERROR ) {

		if( message.data[ 0 ] === C.EVENT.TOO_MANY_AUTH_ATTEMPTS ) {
			this._deliberateClose = true;
			this._tooManyAuthAttempts = true;
		} else {
			this._setState( C.CONNECTION_STATE.AWAITING_AUTHENTICATION );
		}

		if( this._authCallback ) {
			this._authCallback( false, this._getAuthData( message.data[ 1 ] ) );
		}

	} else if( message.action === C.ACTIONS.ACK ) {
		this._setState( C.CONNECTION_STATE.OPEN );

		if( this._authCallback ) {
			this._authCallback( true, this._getAuthData( message.data[ 0 ] ) );
		}

		this._sendQueuedMessages();
	}
};

/**
 * Checks if data is present with login ack and converts it
 * to the correct type
 *
 * @param {Object} message parsed and validated deepstream message
 *
 * @private
 * @returns {object}
 */
Connection.prototype._getAuthData = function( data ) {
	if( data === undefined ) {
		return null;
	} else {
		return messageParser.convertTyped( data, this._client );
	}
};

/**
 * Updates the connection state and emits the
 * connectionStateChanged event on the client
 *
 * @private
 * @returns {void}
 */
Connection.prototype._setState = function( state ) {
	this._state = state;
	this._client.emit( C.EVENT.CONNECTION_STATE_CHANGED, state );
};

/**
 * If the connection drops or is closed in error this
 * method schedules increasing reconnection intervals
 *
 * If the number of failed reconnection attempts exceeds
 * options.maxReconnectAttempts the connection is closed
 *
 * @private
 * @returns {void}
 */
Connection.prototype._tryReconnect = function() {
	if( this._reconnectTimeout !== null ) {
		return;
	}

	if( this._reconnectionAttempt < this._options.maxReconnectAttempts ) {
		this._setState( C.CONNECTION_STATE.RECONNECTING );
		this._reconnectTimeout = setTimeout(
			this._tryOpen.bind( this ),
			Math.min(
				this._options.maxReconnectInterval,
				this._options.reconnectIntervalIncrement * this._reconnectionAttempt
			)
		);
		this._reconnectionAttempt++;
	} else {
		this._clearReconnect();
		this.close();
		this._client.emit( C.MAX_RECONNECTION_ATTEMPTS_REACHED, this._reconnectionAttempt );
	}
};

/**
 * Attempts to open a errourosly closed connection
 *
 * @private
 * @returns {void}
 */
Connection.prototype._tryOpen = function() {
	if( this._originalUrl !== this._url ) {
		this._url = this._originalUrl;
	}
	this._createEndpoint();
	this._reconnectTimeout = null;
};

/**
 * Stops all further reconnection attempts,
 * either because the connection is open again
 * or because the maximal number of reconnection
 * attempts has been exceeded
 *
 * @private
 * @returns {void}
 */
Connection.prototype._clearReconnect = function() {
	clearTimeout( this._reconnectTimeout );
	this._reconnectTimeout = null;
	this._reconnectionAttempt = 0;
};

module.exports = Connection;<|MERGE_RESOLUTION|>--- conflicted
+++ resolved
@@ -33,13 +33,11 @@
 	this._sendNextPacketTimeout = null;
 	this._currentMessageResetTimeout = null;
 	this._endpoint = null;
-<<<<<<< HEAD
 	this._lastHeartBeat = null;
 	this._heartbeatInterval = null;
 
 	this._originalUrl = utils.parseUrl( url, this._options.path );
 	this._url = this._originalUrl;
-=======
 	this._idleTimeout = (Math.min(
 		options.rpcAckTimeout,
 		options.rpcResponseTimeout,
@@ -47,9 +45,9 @@
 		options.recordReadAckTimeout,
 		options.recordReadTimeout,
 		options.recordDeleteTimeout,
+		options.heartbeatInterval - 2000,
 		10000
 	) || 1000) - 200
->>>>>>> 516ef242
 
 	this._state = C.CONNECTION_STATE.CLOSED;
 	this._createEndpoint();
@@ -343,16 +341,11 @@
  * @returns {void}
  */
 Connection.prototype._onMessage = function( message ) {
-<<<<<<< HEAD
-	var parsedMessages = messageParser.parse( message.data, this._client ),
-		i;
-=======
 	this._rawMessages.push( message );
 	if (!this._messageHandler) {
 		this._messageHandler = utils.requestIdleCallback( this._handleMessages.bind( this ), { timeout: this._idleTimeout } );
 	}
 };
->>>>>>> 516ef242
 
 Connection.prototype._handleMessages = function (deadline) {
 	do {
