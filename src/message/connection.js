const BrowserWebSocket = global.WebSocket || global.MozWebSocket
const NodeWebSocket = require('ws')
const messageParser = require('./message-parser')
const messageBuilder = require('./message-builder')
const utils = require('../utils/utils')
const C = require('../constants/constants')

/**
 * Establishes a connection to a deepstream server using websockets
 *
 * @param {Client} client
 * @param {String} url     Short url, e.g. <host>:<port>. Deepstream works out the protocol
 * @param {Object} options connection options
 *
 * @constructor
 */
const Connection = function (client, url, options) {
  this._client = client
  this._options = options
  this._authParams = null
  this._authCallback = null
  this._deliberateClose = false
  this._redirecting = false
  this._tooManyAuthAttempts = false
  this._connectionAuthenticationTimeout = false
  this._challengeDenied = false
  this._queuedMessages = []
  this._parsedMessages = []
  this._rawMessages = []
  this._reconnectTimeout = null
  this._reconnectionAttempt = 0
  this._currentPacketMessageCount = 0
  this._sendNextPacketTimeout = null
  this._currentMessageResetTimeout = null
  this._endpoint = null
  this._lastHeartBeat = null
  this._heartbeatInterval = null

  this._originalUrl = utils.parseUrl(url, this._options.path)
  this._url = this._originalUrl
  this._idleTimeout = (Math.min(
    options.rpcAckTimeout,
    options.rpcResponseTimeout,
    options.subscriptionTimeout,
    options.recordReadAckTimeout,
    options.recordReadTimeout,
    options.recordDeleteTimeout,
    options.heartbeatInterval - 2000,
    10000
  ) || 1000) - 200

  this._state = C.CONNECTION_STATE.CLOSED
  this._createEndpoint()
}

/**
 * Returns the current connection state.
 * (One of constants.CONNECTION_STATE)
 *
 * @public
 * @returns {String} connectionState
 */
Connection.prototype.getState = function () {
  return this._state
}

/**
 * Sends the specified authentication parameters
 * to the server. Can be called up to <maxAuthAttempts>
 * times for the same connection.
 *
 * @param   {Object}   authParams A map of user defined auth parameters. E.g. { username:<String>, password:<String> }
 * @param   {Function} callback   A callback that will be invoked with the authenticationr result
 *
 * @public
 * @returns {void}
 */
Connection.prototype.authenticate = function (authParams, callback) {
  this._authParams = authParams
  this._authCallback = callback

  if (this._tooManyAuthAttempts || this._challengeDenied || this._connectionAuthenticationTimeout) {
    this._client._$onError(C.TOPIC.ERROR, C.EVENT.IS_CLOSED, 'this client\'s connection was closed')
    return
  } else if (this._deliberateClose === true && this._state === C.CONNECTION_STATE.CLOSED) {
    this._createEndpoint()
    this._deliberateClose = false
    return
  }

  if (this._state === C.CONNECTION_STATE.AWAITING_AUTHENTICATION) {
    this._sendAuthParams()
  }
}

/**
 * High level send message method. Creates a deepstream message
 * string and invokes the actual send method.
 *
 * @param   {String} topic  One of C.TOPIC
 * @param   {String} action One of C.ACTIONS
 * @param   {[Mixed]} data   Date that will be added to the message. Primitive values will
 *                          be appended directly, objects and arrays will be serialized as JSON
 *
 * @private
 * @returns {void}
 */
Connection.prototype.sendMsg = function (topic, action, data) {
  this.send(messageBuilder.getMsg(topic, action, data))
}

/**
 * Main method for sending messages. Doesn't send messages instantly,
 * but instead achieves conflation by adding them to the message
 * buffer that will be drained on the next tick
 *
 * @param   {String} message deepstream message
 *
 * @public
 * @returns {void}
 */
Connection.prototype.send = function (message) {
  this._queuedMessages.push(message)
  this._currentPacketMessageCount++

  if (this._currentMessageResetTimeout === null) {
    this._currentMessageResetTimeout = utils.nextTick(this._resetCurrentMessageCount.bind(this))
  }

  if (this._state === C.CONNECTION_STATE.OPEN &&
    this._queuedMessages.length < this._options.maxMessagesPerPacket &&
    this._currentPacketMessageCount < this._options.maxMessagesPerPacket) {
    this._sendQueuedMessages()
  } else if (this._sendNextPacketTimeout === null) {
    this._queueNextPacket()
  }
}

/**
 * Closes the connection. Using this method
 * sets a _deliberateClose flag that will prevent the client from
 * reconnecting.
 *
 * @public
 * @returns {void}
 */
Connection.prototype.close = function () {
  clearInterval(this._heartbeatInterval)
  this._deliberateClose = true
  this._endpoint.close()
  if (this._messageHandler) {
    utils.cancelIdleCallback(this._messageHandler)
  }
}

/**
 * Creates the endpoint to connect to using the url deepstream
 * was initialised with.
 *
 * @private
 * @returns {void}
 */
Connection.prototype._createEndpoint = function () {
  this._endpoint = BrowserWebSocket ? new BrowserWebSocket(this._url) : new NodeWebSocket(this._url)

  this._endpoint.onopen = this._onOpen.bind(this)
  this._endpoint.onerror = this._onError.bind(this)
  this._endpoint.onclose = this._onClose.bind(this)
  this._endpoint.onmessage = this._onMessage.bind(this)
}

/**
 * When the implementation tries to send a large
 * number of messages in one execution thread, the first
 * <maxMessagesPerPacket> are send straight away.
 *
 * _currentPacketMessageCount keeps track of how many messages
 * went into that first packet. Once this number has been exceeded
 * the remaining messages are written to a queue and this message
 * is invoked on a timeout to reset the count.
 *
 * @private
 * @returns {void}
 */
Connection.prototype._resetCurrentMessageCount = function () {
  this._currentPacketMessageCount = 0
  this._currentMessageResetTimeout = null
}

/**
 * Concatenates the messages in the current message queue
 * and sends them as a single package. This will also
 * empty the message queue and conclude the send process.
 *
 * @private
 * @returns {void}
 */
<<<<<<< HEAD
Connection.prototype._sendQueuedMessages = function () {
  if (this._state !== C.CONNECTION_STATE.OPEN) {
    return
  }

  this._sendNextPacketTimeout = null

  if (this._queuedMessages.length === 0) {
    return
  }

  const messages = this._queuedMessages.splice(0, this._options.maxMessagesPerPacket)

  try {
    this._endpoint.send(messages.join(''))
    if (this._queuedMessages.length > 0) {
      this._queueNextPacket()
    }
  } catch (error) {
    this._queuedMessages = messages.concat(this._queuedMessages)
    this._onError(error)
  }
}
=======
Connection.prototype._sendQueuedMessages = function() {
	if( this._state !== C.CONNECTION_STATE.OPEN || this._endpoint.readyState !== this._endpoint.OPEN ) {
		return;
	}

	if( this._queuedMessages.length === 0 ) {
		this._sendNextPacketTimeout = null;
		return;
	}

	var message = this._queuedMessages.splice( 0, this._options.maxMessagesPerPacket ).join( '' );

	if( this._queuedMessages.length !== 0 ) {
		this._queueNextPacket();
	} else {
		this._sendNextPacketTimeout = null;
	}

	this._endpoint.send( message );
};
>>>>>>> 93305300

/**
 * Schedules the next packet whilst the connection is under
 * heavy load.
 *
 * @private
 * @returns {void}
 */
Connection.prototype._queueNextPacket = function () {
  const fn = this._sendQueuedMessages.bind(this)
  const delay = this._options.timeBetweenSendingQueuedPackages

  this._sendNextPacketTimeout = setTimeout(fn, delay)
}

/**
 * Sends authentication params to the server. Please note, this
 * doesn't use the queued message mechanism, but rather sends the message directly
 *
 * @private
 * @returns {void}
 */
Connection.prototype._sendAuthParams = function () {
  this._setState(C.CONNECTION_STATE.AUTHENTICATING)
  var authMessage = messageBuilder.getMsg(C.TOPIC.AUTH, C.ACTIONS.REQUEST, [ this._authParams ])
  this._endpoint.send(authMessage)
}

/**
 * Ensures that a heartbeat was not missed more than once, otherwise it considers the connection
 * to have been lost and closes it for reconnection.
 * @return {void}
 */
Connection.prototype._checkHeartBeat = function () {
  var heartBeatTolerance = this._options.heartbeatInterval * 2

  if (Date.now() - this._lastHeartBeat > heartBeatTolerance) {
    clearInterval(this._heartbeatInterval)
    this._endpoint.close()
    this._onError('Two connections heartbeats missed successively')
  }
}

/**
 * Will be invoked once the connection is established. The client
 * can't send messages yet, and needs to get a connection ACK or REDIRECT
 * from the server before authenticating
 *
 * @private
 * @returns {void}
 */
Connection.prototype._onOpen = function () {
  this._clearReconnect()
  this._lastHeartBeat = Date.now()
  this._heartbeatInterval = utils.setInterval(this._checkHeartBeat.bind(this), this._options.heartbeatInterval)
  this._setState(C.CONNECTION_STATE.AWAITING_CONNECTION)
}

/**
 * Callback for generic connection errors. Forwards
 * the error to the client.
 *
 * The connection is considered broken once this method has been
 * invoked.
 *
 * @param   {String|Error} error connection error
 *
 * @private
 * @returns {void}
 */
Connection.prototype._onError = function (error) {
  clearInterval(this._heartbeatInterval)
  this._setState(C.CONNECTION_STATE.ERROR)

  /*
   * If the implementation isn't listening on the error event this will throw
   * an error. So let's defer it to allow the reconnection to kick in.
   */
  setTimeout(() => {
    let msg
    if (error.code === 'ECONNRESET' || error.code === 'ECONNREFUSED') {
      msg = 'Can\'t connect! Deepstream server unreachable on ' + this._originalUrl
    } else {
      msg = error.toString()
    }
    this._client._$onError(C.TOPIC.CONNECTION, C.EVENT.CONNECTION_ERROR, msg)
  }, 1)
}

/**
 * Callback when the connection closes. This might have been a deliberate
 * close triggered by the client or the result of the connection getting
 * lost.
 *
 * In the latter case the client will try to reconnect using the configured
 * strategy.
 *
 * @private
 * @returns {void}
 */
Connection.prototype._onClose = function () {
  clearInterval(this._heartbeatInterval)

  if (this._redirecting === true) {
    this._redirecting = false
    this._createEndpoint()
  } else if (this._deliberateClose === true) {
    this._setState(C.CONNECTION_STATE.CLOSED)
  } else {
    this._tryReconnect()
  }
}

/**
 * Callback for messages received on the connection.
 *
 * @param   {String} message deepstream message
 *
 * @private
 * @returns {void}
 */
Connection.prototype._onMessage = function (message) {
  this._rawMessages.push(message)
  if (!this._messageHandler) {
    this._messageHandler = utils.requestIdleCallback(this._handleMessages.bind(this), { timeout: this._idleTimeout })
  }
}

Connection.prototype._handleMessages = function (deadline) {
  do {
    if (this._parsedMessages.length === 0) {
      var message = this._rawMessages.shift()
      if (!message) {
        break
      }
      this._parsedMessages = messageParser.parse(message.data, this._client)
    } else {
      var parsedMessage = this._parsedMessages.shift()
      if (!parsedMessage) {
        continue
      } else if (parsedMessage.topic === C.TOPIC.CONNECTION) {
        this._handleConnectionResponse(parsedMessage)
      } else if (parsedMessage.topic === C.TOPIC.AUTH) {
        this._handleAuthResponse(parsedMessage)
      } else {
        this._client._$onMessage(parsedMessage)
      }
    }
  } while (deadline.timeRemaining() > 4)

  if ((this._parsedMessages.length > 0 || this._rawMessages.length > 0) && !this._deliberateClose) {
    this._messageHandler = utils.requestIdleCallback(this._handleMessages.bind(this), { timeout: this._idleTimeout })
  } else {
    this._messageHandler = null
  }
}

/**
 * The connection response will indicate whether the deepstream connection
 * can be used or if it should be forwarded to another instance. This
 * allows us to introduce load-balancing if needed.
 *
 * If authentication parameters are already provided this will kick of
 * authentication immediately. The actual 'open' event won't be emitted
 * by the client until the authentication is successful.
 *
 * If a challenge is received, the user will send the url to the server
 * in response to get the appropriate redirect. If the URL is invalid the
 * server will respond with a REJECTION resulting in the client connection
 * being permanently closed.
 *
 * If a redirect is received, this connection is closed and updated with
 * a connection to the url supplied in the message.
 *
 * @param   {Object} message parsed connection message
 *
 * @private
 * @returns {void}
 */
Connection.prototype._handleConnectionResponse = function (message) {
  if (message.action === C.ACTIONS.PING) {
    this._lastHeartBeat = Date.now()
    this._endpoint.send(messageBuilder.getMsg(C.TOPIC.CONNECTION, C.ACTIONS.PONG))
  } else if (message.action === C.ACTIONS.ACK) {
    this._setState(C.CONNECTION_STATE.AWAITING_AUTHENTICATION)
    if (this._authParams) {
      this._sendAuthParams()
    }
  } else if (message.action === C.ACTIONS.CHALLENGE) {
    this._setState(C.CONNECTION_STATE.CHALLENGING)
    this._endpoint.send(messageBuilder.getMsg(C.TOPIC.CONNECTION, C.ACTIONS.CHALLENGE_RESPONSE, [ this._originalUrl ]))
  } else if (message.action === C.ACTIONS.REJECTION) {
    this._challengeDenied = true
    this.close()
  } else if (message.action === C.ACTIONS.REDIRECT) {
    this._url = message.data[ 0 ]
    this._redirecting = true
    this._endpoint.close()
  } else if (message.action === C.ACTIONS.ERROR) {
    if (message.data[ 0 ] === C.EVENT.CONNECTION_AUTHENTICATION_TIMEOUT) {
      this._deliberateClose = true
      this._connectionAuthenticationTimeout = true
      this._client._$onError(C.TOPIC.CONNECTION, message.data[ 0 ], message.data[ 1 ])
    }
  }
}

/**
 * Callback for messages received for the AUTH topic. If
 * the authentication was successful this method will
 * open the connection and send all messages that the client
 * tried to send so far.
 *
 * @param   {Object} message parsed auth message
 *
 * @private
 * @returns {void}
 */
Connection.prototype._handleAuthResponse = function (message) {
  if (message.action === C.ACTIONS.ERROR) {
    if (message.data[ 0 ] === C.EVENT.TOO_MANY_AUTH_ATTEMPTS) {
      this._deliberateClose = true
      this._tooManyAuthAttempts = true
    } else {
      this._setState(C.CONNECTION_STATE.AWAITING_AUTHENTICATION)
    }

    if (this._authCallback) {
      this._authCallback(false, this._getAuthData(message.data[ 1 ]))
    }
  } else if (message.action === C.ACTIONS.ACK) {
    this._setState(C.CONNECTION_STATE.OPEN)

    if (this._authCallback) {
      this._authCallback(true, this._getAuthData(message.data[ 0 ]))
    }

    this._sendQueuedMessages()
  }
}

/**
 * Checks if data is present with login ack and converts it
 * to the correct type
 *
 * @param {Object} message parsed and validated deepstream message
 *
 * @private
 * @returns {object}
 */
Connection.prototype._getAuthData = function (data) {
  if (data === undefined) {
    return null
  } else {
    return messageParser.convertTyped(data, this._client)
  }
}

/**
 * Updates the connection state and emits the
 * connectionStateChanged event on the client
 *
 * @private
 * @returns {void}
 */
Connection.prototype._setState = function (state) {
  this._state = state
  this._client.emit(C.EVENT.CONNECTION_STATE_CHANGED, state)
}

/**
 * If the connection drops or is closed in error this
 * method schedules increasing reconnection intervals
 *
 * If the number of failed reconnection attempts exceeds
 * options.maxReconnectAttempts the connection is closed
 *
 * @private
 * @returns {void}
 */
Connection.prototype._tryReconnect = function () {
  if (this._reconnectTimeout !== null) {
    return
  }

  if (this._reconnectionAttempt < this._options.maxReconnectAttempts) {
    this._setState(C.CONNECTION_STATE.RECONNECTING)
    this._reconnectTimeout = setTimeout(
      this._tryOpen.bind(this),
      Math.min(
        this._options.maxReconnectInterval,
        this._options.reconnectIntervalIncrement * this._reconnectionAttempt
      )
    )
    this._reconnectionAttempt++
  } else {
    this._clearReconnect()
    this.close()
    this._client.emit(C.MAX_RECONNECTION_ATTEMPTS_REACHED, this._reconnectionAttempt)
  }
}

/**
 * Attempts to open a errourosly closed connection
 *
 * @private
 * @returns {void}
 */
Connection.prototype._tryOpen = function () {
  if (this._originalUrl !== this._url) {
    this._url = this._originalUrl
  }
  this._createEndpoint()
  this._reconnectTimeout = null
}

/**
 * Stops all further reconnection attempts,
 * either because the connection is open again
 * or because the maximal number of reconnection
 * attempts has been exceeded
 *
 * @private
 * @returns {void}
 */
Connection.prototype._clearReconnect = function () {
  clearTimeout(this._reconnectTimeout)
  this._reconnectTimeout = null
  this._reconnectionAttempt = 0
}

module.exports = Connection<|MERGE_RESOLUTION|>--- conflicted
+++ resolved
@@ -195,52 +195,26 @@
  * @private
  * @returns {void}
  */
-<<<<<<< HEAD
-Connection.prototype._sendQueuedMessages = function () {
-  if (this._state !== C.CONNECTION_STATE.OPEN) {
+Connection.prototype._sendQueuedMessages = function() {
+  if (this._state !== C.CONNECTION_STATE.OPEN || this._endpoint.readyState !== this._endpoint.OPEN) {
+    return;
+  }
+
+  if (this._queuedMessages.length === 0) {
+    this._sendNextPacketTimeout = null
     return
   }
 
-  this._sendNextPacketTimeout = null
-
-  if (this._queuedMessages.length === 0) {
-    return
-  }
-
-  const messages = this._queuedMessages.splice(0, this._options.maxMessagesPerPacket)
-
-  try {
-    this._endpoint.send(messages.join(''))
-    if (this._queuedMessages.length > 0) {
-      this._queueNextPacket()
-    }
-  } catch (error) {
-    this._queuedMessages = messages.concat(this._queuedMessages)
-    this._onError(error)
-  }
-}
-=======
-Connection.prototype._sendQueuedMessages = function() {
-	if( this._state !== C.CONNECTION_STATE.OPEN || this._endpoint.readyState !== this._endpoint.OPEN ) {
-		return;
-	}
-
-	if( this._queuedMessages.length === 0 ) {
-		this._sendNextPacketTimeout = null;
-		return;
-	}
-
-	var message = this._queuedMessages.splice( 0, this._options.maxMessagesPerPacket ).join( '' );
-
-	if( this._queuedMessages.length !== 0 ) {
-		this._queueNextPacket();
-	} else {
-		this._sendNextPacketTimeout = null;
-	}
-
-	this._endpoint.send( message );
-};
->>>>>>> 93305300
+  const message = this._queuedMessages.splice(0, this._options.maxMessagesPerPacket ).join( '' )
+
+  if (this._queuedMessages.length !== 0) {
+    this._queueNextPacket();
+  } else {
+    this._sendNextPacketTimeout = null
+  }
+
+  this._endpoint.send(message)
+}
 
 /**
  * Schedules the next packet whilst the connection is under
