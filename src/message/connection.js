--- conflicted
+++ resolved
@@ -213,13 +213,8 @@
     this._sendNextPacketTimeout = null
   }
 
-<<<<<<< HEAD
-  this._endpoint.send(message)
-}
-=======
-	this._submit( message );
-};
->>>>>>> 7e2bad3e
+  this._submit(message)
+}
 
 /**
  * Sends a message to over the endpoint connection directly
@@ -230,12 +225,12 @@
  * @private
  * @returns {void}
  */
-Connection.prototype._submit = function( message ) {
-	if( this._endpoint.readyState === this._endpoint.OPEN ) {
-		this._endpoint.send( message );
-	} else {
-		this._onError( 'Tried to send message on a closed websocket connection' );
-	}
+Connection.prototype._submit = function (message) {
+  if (this._endpoint.readyState === this._endpoint.OPEN) {
+    this._endpoint.send(message)
+  } else {
+    this._onError('Tried to send message on a closed websocket connection')
+  }
 }
 
 /**
@@ -259,19 +254,11 @@
  * @private
  * @returns {void}
  */
-<<<<<<< HEAD
 Connection.prototype._sendAuthParams = function () {
   this._setState(C.CONNECTION_STATE.AUTHENTICATING)
-  var authMessage = messageBuilder.getMsg(C.TOPIC.AUTH, C.ACTIONS.REQUEST, [ this._authParams ])
-  this._endpoint.send(authMessage)
-}
-=======
-Connection.prototype._sendAuthParams = function() {
-	this._setState( C.CONNECTION_STATE.AUTHENTICATING );
-	var authMessage = messageBuilder.getMsg( C.TOPIC.AUTH, C.ACTIONS.REQUEST, [ this._authParams ] );
-	this._submit( authMessage );
-};
->>>>>>> 7e2bad3e
+  const authMessage = messageBuilder.getMsg(C.TOPIC.AUTH, C.ACTIONS.REQUEST, [ this._authParams ])
+  this._submit(authMessage)
+}
 
 /**
  * Ensures that a heartbeat was not missed more than once, otherwise it considers the connection
@@ -424,11 +411,10 @@
  * @private
  * @returns {void}
  */
-<<<<<<< HEAD
 Connection.prototype._handleConnectionResponse = function (message) {
   if (message.action === C.ACTIONS.PING) {
     this._lastHeartBeat = Date.now()
-    this._endpoint.send(messageBuilder.getMsg(C.TOPIC.CONNECTION, C.ACTIONS.PONG))
+    this._submit(messageBuilder.getMsg(C.TOPIC.CONNECTION, C.ACTIONS.PONG))
   } else if (message.action === C.ACTIONS.ACK) {
     this._setState(C.CONNECTION_STATE.AWAITING_AUTHENTICATION)
     if (this._authParams) {
@@ -436,7 +422,7 @@
     }
   } else if (message.action === C.ACTIONS.CHALLENGE) {
     this._setState(C.CONNECTION_STATE.CHALLENGING)
-    this._endpoint.send(messageBuilder.getMsg(C.TOPIC.CONNECTION, C.ACTIONS.CHALLENGE_RESPONSE, [ this._originalUrl ]))
+    this._submit(messageBuilder.getMsg(C.TOPIC.CONNECTION, C.ACTIONS.CHALLENGE_RESPONSE, [ this._originalUrl ]))
   } else if (message.action === C.ACTIONS.REJECTION) {
     this._challengeDenied = true
     this.close()
@@ -452,42 +438,6 @@
     }
   }
 }
-=======
-Connection.prototype._handleConnectionResponse = function( message ) {
-	var data;
-
-	if( message.action === C.ACTIONS.PING ) {
-		this._lastHeartBeat = Date.now();
-		this._submit( messageBuilder.getMsg( C.TOPIC.CONNECTION, C.ACTIONS.PONG ) );
-	}
-	else if( message.action === C.ACTIONS.ACK ) {
-		this._setState( C.CONNECTION_STATE.AWAITING_AUTHENTICATION );
-		if( this._authParams ) {
-			this._sendAuthParams();
-		}
-	}
-	else if( message.action === C.ACTIONS.CHALLENGE ) {
-		this._setState( C.CONNECTION_STATE.CHALLENGING );
-		this._submit( messageBuilder.getMsg( C.TOPIC.CONNECTION, C.ACTIONS.CHALLENGE_RESPONSE, [ this._originalUrl ] ) );
-	}
-	else if( message.action === C.ACTIONS.REJECTION ) {
-		this._challengeDenied = true;
-		this.close();
-	}
-	else if( message.action === C.ACTIONS.REDIRECT ) {
-		this._url = message.data[ 0 ];
-		this._redirecting = true;
-		this._endpoint.close();
-	}
-	else if( message.action === C.ACTIONS.ERROR ) {
-		if( message.data[ 0 ] === C.EVENT.CONNECTION_AUTHENTICATION_TIMEOUT ) {
-			this._deliberateClose = true;
-			this._connectionAuthenticationTimeout = true;
-			this._client._$onError( C.TOPIC.CONNECTION, message.data[ 0 ], message.data[ 1 ] );
-		}
-	}
-};
->>>>>>> 7e2bad3e
 
 /**
  * Callback for messages received for the AUTH topic. If
