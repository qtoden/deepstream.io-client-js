<<<<<<< HEAD
=======
'use strict'

>>>>>>> d3ea151d
const BrowserWebSocket = global.WebSocket || global.MozWebSocket
const NodeWebSocket = require('ws')
const messageParser = require('./message-parser')
const messageBuilder = require('./message-builder')
const utils = require('../utils/utils')
const C = require('../constants/constants')

/**
 * Establishes a connection to a deepstream server using websockets
 *
 * @param {Client} client
 * @param {String} url     Short url, e.g. <host>:<port>. Deepstream works out the protocol
 * @param {Object} options connection options
 *
 * @constructor
 */
const Connection = function (client, url, options) {
  this._client = client
  this._options = options
  this._authParams = null
  this._authCallback = null
  this._deliberateClose = false
  this._redirecting = false
  this._tooManyAuthAttempts = false
  this._connectionAuthenticationTimeout = false
  this._challengeDenied = false
  this._queuedMessages = []
<<<<<<< HEAD
  this._parsedMessages = []
  this._rawMessages = []
  this._reconnectTimeout = null
  this._reconnectionAttempt = 0
  this._messageSender = null
=======
  this._reconnectTimeout = null
  this._reconnectionAttempt = 0
  this._currentPacketMessageCount = 0
  this._sendNextPacketTimeout = null
  this._currentMessageResetTimeout = null
>>>>>>> d3ea151d
  this._endpoint = null
  this._lastHeartBeat = null
  this._heartbeatInterval = null

<<<<<<< HEAD
  this._handleMessages = this._handleMessages.bind(this)
  this._sendQueuedMessages = this._sendQueuedMessages.bind(this)

  this._originalUrl = utils.parseUrl(url, this._options.path)
  this._url = this._originalUrl
  this._idleTimeout = (Math.min(
    options.rpcAckTimeout,
    options.rpcResponseTimeout,
    options.subscriptionTimeout,
    options.recordReadAckTimeout,
    options.recordReadTimeout,
    options.recordDeleteTimeout,
    options.heartbeatInterval - 2000,
    10000
  ) || 1000) - 200
=======
  this._originalUrl = utils.parseUrl(url, this._options.path)
  this._url = this._originalUrl
>>>>>>> d3ea151d

  this._state = C.CONNECTION_STATE.CLOSED
  this._createEndpoint()
}

/**
 * Returns the current connection state.
 * (One of constants.CONNECTION_STATE)
 *
 * @public
 * @returns {String} connectionState
 */
Connection.prototype.getState = function () {
  return this._state
}

/**
 * Sends the specified authentication parameters
 * to the server. Can be called up to <maxAuthAttempts>
 * times for the same connection.
 *
 * @param   {Object}   authParams A map of user defined auth parameters.
 *                                E.g. { username:<String>, password:<String> }
 * @param   {Function} callback   A callback that will be invoked with the authenticationr result
 *
 * @public
 * @returns {void}
 */
Connection.prototype.authenticate = function (authParams, callback) {
  this._authParams = authParams
  this._authCallback = callback

  if (this._tooManyAuthAttempts || this._challengeDenied || this._connectionAuthenticationTimeout) {
    this._client._$onError(C.TOPIC.ERROR, C.EVENT.IS_CLOSED, 'this client\'s connection was closed')
    return
  } else if (this._deliberateClose === true && this._state === C.CONNECTION_STATE.CLOSED) {
    this._createEndpoint()
    this._deliberateClose = false
    return
  }

  if (this._state === C.CONNECTION_STATE.AWAITING_AUTHENTICATION) {
    this._sendAuthParams()
  }
}

/**
 * High level send message method. Creates a deepstream message
 * string and invokes the actual send method.
 *
 * @param   {String} topic  One of C.TOPIC
 * @param   {String} action One of C.ACTIONS
 * @param   {[Mixed]} data   Date that will be added to the message. Primitive values will
 *                          be appended directly, objects and arrays will be serialized as JSON
 *
 * @private
 * @returns {void}
 */
Connection.prototype.sendMsg = function (topic, action, data) {
  this.send(messageBuilder.getMsg(topic, action, data))
}

/**
 * Main method for sending messages. Doesn't send messages instantly,
 * but instead achieves conflation by adding them to the message
 * buffer that will be drained on the next tick
 *
 * @param   {String} message deepstream message
 *
 * @public
 * @returns {void}
 */
Connection.prototype.send = function (message) {
  this._queuedMessages.push(message)
<<<<<<< HEAD
  if (!this._messageSender) {
=======
  this._currentPacketMessageCount++

  if (this._currentMessageResetTimeout === null) {
    this._currentMessageResetTimeout = utils.nextTick(this._resetCurrentMessageCount.bind(this))
  }

  if (this._state === C.CONNECTION_STATE.OPEN &&
    this._queuedMessages.length < this._options.maxMessagesPerPacket &&
    this._currentPacketMessageCount < this._options.maxMessagesPerPacket) {
    this._sendQueuedMessages()
  } else if (this._sendNextPacketTimeout === null) {
>>>>>>> d3ea151d
    this._queueNextPacket()
  }
}

/**
 * Closes the connection. Using this method
 * sets a _deliberateClose flag that will prevent the client from
 * reconnecting.
 *
 * @public
 * @returns {void}
 */
Connection.prototype.close = function () {
  clearInterval(this._heartbeatInterval)
  this._deliberateClose = true
  this._endpoint.close()
<<<<<<< HEAD
  if (this._messageHandler) {
    utils.cancelIdleCallback(this._messageHandler)
  }
=======
>>>>>>> d3ea151d
}

/**
 * Creates the endpoint to connect to using the url deepstream
 * was initialised with.
 *
 * @private
 * @returns {void}
 */
Connection.prototype._createEndpoint = function () {
<<<<<<< HEAD
  this._endpoint = BrowserWebSocket ? new BrowserWebSocket(this._url) : new NodeWebSocket(this._url)

  this._endpoint.onopen = this._onOpen.bind(this)
  this._endpoint.onerror = this._onError.bind(this)
  this._endpoint.onclose = this._onClose.bind(this)
  this._endpoint.onmessage = this._onMessage.bind(this)
=======
  this._endpoint = BrowserWebSocket
    ? new BrowserWebSocket(this._url)
    : new NodeWebSocket(this._url, this._options.nodeSocketOptions)


  this._endpoint.onopen = this._onOpen.bind(this)
  this._endpoint.onerror = this._onError.bind(this)
  this._endpoint.onclose = this._onClose.bind(this)
  this._endpoint.onmessage = this._onMessage.bind(this)
}

/**
 * When the implementation tries to send a large
 * number of messages in one execution thread, the first
 * <maxMessagesPerPacket> are send straight away.
 *
 * _currentPacketMessageCount keeps track of how many messages
 * went into that first packet. Once this number has been exceeded
 * the remaining messages are written to a queue and this message
 * is invoked on a timeout to reset the count.
 *
 * @private
 * @returns {void}
 */
Connection.prototype._resetCurrentMessageCount = function () {
  this._currentPacketMessageCount = 0
  this._currentMessageResetTimeout = null
>>>>>>> d3ea151d
}

/**
 * Concatenates the messages in the current message queue
 * and sends them as a single package. This will also
 * empty the message queue and conclude the send process.
 *
 * @private
 * @returns {void}
 */
<<<<<<< HEAD
Connection.prototype._sendQueuedMessages = function (deadline) {
  if (this._state !== C.CONNECTION_STATE.OPEN || this._endpoint.readyState !== this._endpoint.OPEN) {
    return
  }

  while (this._queuedMessages.length > 0) {
    this._submit(this._queuedMessages.splice(0, this._options.maxMessagesPerPacket).join(''))

    if (!deadline || deadline.timeRemaining() <= 4) {
      return this._queueNextPacket()
    }
  }

  this._messageSender = null
=======
Connection.prototype._sendQueuedMessages = function () {
  if (
    this._state !== C.CONNECTION_STATE.OPEN ||
    this._endpoint.readyState !== this._endpoint.OPEN
  ) {
    return
  }

  if (this._queuedMessages.length === 0) {
    this._sendNextPacketTimeout = null
    return
  }

  const message = this._queuedMessages.splice(0, this._options.maxMessagesPerPacket).join('')

  if (this._queuedMessages.length !== 0) {
    this._queueNextPacket()
  } else {
    this._sendNextPacketTimeout = null
  }

  this._submit(message)
>>>>>>> d3ea151d
}

/**
 * Schedules the next packet whilst the connection is under
 * heavy load.
 *
 * @private
 * @returns {void}
 */
<<<<<<< HEAD
Connection.prototype._queueNextPacket = function () {
  this._messageSender = utils.requestIdleCallback(this._sendQueuedMessages, {
    timeout: this._queuedMessages.length < this._options.maxMessagesPerPacket ? 1000 : 20
  })
=======
Connection.prototype._submit = function (message) {
  if (this._endpoint.readyState === this._endpoint.OPEN) {
    this._endpoint.send(message)
  } else {
    this._onError('Tried to send message on a closed websocket connection')
  }
>>>>>>> d3ea151d
}

/**
 * Sends a message to over the endpoint connection directly
 *
 * Will generate a connection error if the websocket was closed
 * prior to an onclose event.
 *
 * @private
 * @returns {void}
 */
<<<<<<< HEAD
Connection.prototype._submit = function (message) {
  if (this._endpoint.readyState === this._endpoint.OPEN) {
    this._endpoint.send(message)
  } else {
    this._onError('Tried to send message on a closed websocket connection')
  }
=======
Connection.prototype._queueNextPacket = function () {
  const fn = this._sendQueuedMessages.bind(this)
  const delay = this._options.timeBetweenSendingQueuedPackages

  this._sendNextPacketTimeout = setTimeout(fn, delay)
>>>>>>> d3ea151d
}

/**
 * Sends authentication params to the server. Please note, this
 * doesn't use the queued message mechanism, but rather sends the message directly
 *
 * @private
 * @returns {void}
 */
Connection.prototype._sendAuthParams = function () {
  this._setState(C.CONNECTION_STATE.AUTHENTICATING)
<<<<<<< HEAD
  const authMessage = messageBuilder.getMsg(C.TOPIC.AUTH, C.ACTIONS.REQUEST, [ this._authParams ])
=======
  const authMessage = messageBuilder.getMsg(C.TOPIC.AUTH, C.ACTIONS.REQUEST, [this._authParams])
>>>>>>> d3ea151d
  this._submit(authMessage)
}

/**
 * Ensures that a heartbeat was not missed more than once, otherwise it considers the connection
 * to have been lost and closes it for reconnection.
 * @return {void}
 */
Connection.prototype._checkHeartBeat = function () {
  const heartBeatTolerance = this._options.heartbeatInterval * 2

  if (Date.now() - this._lastHeartBeat > heartBeatTolerance) {
    clearInterval(this._heartbeatInterval)
    this._client._$onError(
      C.TOPIC.CONNECTION,
      C.EVENT.CONNECTION_ERROR,
<<<<<<< HEAD
			'heartbeat not received in the last ' + heartBeatTolerance + ' milliseconds')
=======
      'Two connections heartbeats missed successively')
>>>>>>> d3ea151d
    this._endpoint.close()
  }
}

/**
 * Will be invoked once the connection is established. The client
 * can't send messages yet, and needs to get a connection ACK or REDIRECT
 * from the server before authenticating
 *
 * @private
 * @returns {void}
 */
Connection.prototype._onOpen = function () {
  this._clearReconnect()
  this._lastHeartBeat = Date.now()
<<<<<<< HEAD
  this._heartbeatInterval = utils.setInterval(this._checkHeartBeat.bind(this), this._options.heartbeatInterval)
=======
  this._heartbeatInterval = utils.setInterval(
    this._checkHeartBeat.bind(this),
    this._options.heartbeatInterval
  )
>>>>>>> d3ea151d
  this._setState(C.CONNECTION_STATE.AWAITING_CONNECTION)
}

/**
 * Callback for generic connection errors. Forwards
 * the error to the client.
 *
 * The connection is considered broken once this method has been
 * invoked.
 *
 * @param   {String|Error} error connection error
 *
 * @private
 * @returns {void}
 */
Connection.prototype._onError = function (error) {
  clearInterval(this._heartbeatInterval)
  this._setState(C.CONNECTION_STATE.ERROR)

  /*
   * If the implementation isn't listening on the error event this will throw
   * an error. So let's defer it to allow the reconnection to kick in.
   */
  setTimeout(() => {
    let msg
    if (error.code === 'ECONNRESET' || error.code === 'ECONNREFUSED') {
<<<<<<< HEAD
      msg = 'Can\'t connect! Deepstream server unreachable on ' + this._originalUrl
=======
      msg = `Can't connect! Deepstream server unreachable on ${this._originalUrl}`
>>>>>>> d3ea151d
    } else {
      msg = error.toString()
    }
    this._client._$onError(C.TOPIC.CONNECTION, C.EVENT.CONNECTION_ERROR, msg)
  }, 1)
}

/**
 * Callback when the connection closes. This might have been a deliberate
 * close triggered by the client or the result of the connection getting
 * lost.
 *
 * In the latter case the client will try to reconnect using the configured
 * strategy.
 *
 * @private
 * @returns {void}
 */
Connection.prototype._onClose = function () {
  clearInterval(this._heartbeatInterval)

  if (this._redirecting === true) {
    this._redirecting = false
    this._createEndpoint()
  } else if (this._deliberateClose === true) {
    this._setState(C.CONNECTION_STATE.CLOSED)
  } else {
    this._tryReconnect()
  }
}

/**
 * Callback for messages received on the connection.
 *
 * @param   {String} message deepstream message
 *
 * @private
 * @returns {void}
 */
Connection.prototype._onMessage = function (message) {
<<<<<<< HEAD
  this._rawMessages.push(message)
  if (!this._messageHandler) {
    this._messageHandler = utils.requestIdleCallback(this._handleMessages, { timeout: this._idleTimeout })
  }
}

Connection.prototype._handleMessages = function (deadline) {
  do {
    if (this._parsedMessages.length === 0) {
      var message = this._rawMessages.shift()
      if (!message) {
        break
      }
      this._parsedMessages = messageParser.parse(message.data, this._client)
    } else {
      var parsedMessage = this._parsedMessages.shift()
      if (!parsedMessage) {
        continue
      } else if (parsedMessage.topic === C.TOPIC.CONNECTION) {
        this._handleConnectionResponse(parsedMessage)
      } else if (parsedMessage.topic === C.TOPIC.AUTH) {
        this._handleAuthResponse(parsedMessage)
      } else {
        this._client._$onMessage(parsedMessage)
      }
    }
  } while (deadline.timeRemaining() > 4)

  if ((this._parsedMessages.length > 0 || this._rawMessages.length > 0) && !this._deliberateClose) {
    this._messageHandler = utils.requestIdleCallback(this._handleMessages.bind(this), { timeout: this._idleTimeout })
  } else {
    this._messageHandler = null
=======
  const parsedMessages = messageParser.parse(message.data, this._client)

  for (let i = 0; i < parsedMessages.length; i++) {
    if (parsedMessages[i] === null) {
      continue
    } else if (parsedMessages[i].topic === C.TOPIC.CONNECTION) {
      this._handleConnectionResponse(parsedMessages[i])
    } else if (parsedMessages[i].topic === C.TOPIC.AUTH) {
      this._handleAuthResponse(parsedMessages[i])
    } else {
      this._client._$onMessage(parsedMessages[i])
    }
>>>>>>> d3ea151d
  }
}

/**
 * The connection response will indicate whether the deepstream connection
 * can be used or if it should be forwarded to another instance. This
 * allows us to introduce load-balancing if needed.
 *
 * If authentication parameters are already provided this will kick of
 * authentication immediately. The actual 'open' event won't be emitted
 * by the client until the authentication is successful.
 *
 * If a challenge is received, the user will send the url to the server
 * in response to get the appropriate redirect. If the URL is invalid the
 * server will respond with a REJECTION resulting in the client connection
 * being permanently closed.
 *
 * If a redirect is received, this connection is closed and updated with
 * a connection to the url supplied in the message.
 *
 * @param   {Object} message parsed connection message
 *
 * @private
 * @returns {void}
 */
Connection.prototype._handleConnectionResponse = function (message) {
  if (message.action === C.ACTIONS.PING) {
    this._lastHeartBeat = Date.now()
    this._submit(messageBuilder.getMsg(C.TOPIC.CONNECTION, C.ACTIONS.PONG))
  } else if (message.action === C.ACTIONS.ACK) {
    this._setState(C.CONNECTION_STATE.AWAITING_AUTHENTICATION)
    if (this._authParams) {
      this._sendAuthParams()
    }
  } else if (message.action === C.ACTIONS.CHALLENGE) {
    this._setState(C.CONNECTION_STATE.CHALLENGING)
<<<<<<< HEAD
    this._submit(messageBuilder.getMsg(C.TOPIC.CONNECTION, C.ACTIONS.CHALLENGE_RESPONSE, [ this._originalUrl ]))
=======
    this._submit(
      messageBuilder.getMsg(
        C.TOPIC.CONNECTION,
        C.ACTIONS.CHALLENGE_RESPONSE,
        [this._originalUrl]
      )
    )
>>>>>>> d3ea151d
  } else if (message.action === C.ACTIONS.REJECTION) {
    this._challengeDenied = true
    this.close()
  } else if (message.action === C.ACTIONS.REDIRECT) {
<<<<<<< HEAD
    this._url = message.data[ 0 ]
    this._redirecting = true
    this._endpoint.close()
  } else if (message.action === C.ACTIONS.ERROR) {
    if (message.data[ 0 ] === C.EVENT.CONNECTION_AUTHENTICATION_TIMEOUT) {
      this._deliberateClose = true
      this._connectionAuthenticationTimeout = true
      this._client._$onError(C.TOPIC.CONNECTION, message.data[ 0 ], message.data[ 1 ])
=======
    this._url = message.data[0]
    this._redirecting = true
    this._endpoint.close()
  } else if (message.action === C.ACTIONS.ERROR) {
    if (message.data[0] === C.EVENT.CONNECTION_AUTHENTICATION_TIMEOUT) {
      this._deliberateClose = true
      this._connectionAuthenticationTimeout = true
      this._client._$onError(C.TOPIC.CONNECTION, message.data[0], message.data[1])
>>>>>>> d3ea151d
    }
  }
}

/**
 * Callback for messages received for the AUTH topic. If
 * the authentication was successful this method will
 * open the connection and send all messages that the client
 * tried to send so far.
 *
 * @param   {Object} message parsed auth message
 *
 * @private
 * @returns {void}
 */
Connection.prototype._handleAuthResponse = function (message) {
  if (message.action === C.ACTIONS.ERROR) {
<<<<<<< HEAD
    if (message.data[ 0 ] === C.EVENT.TOO_MANY_AUTH_ATTEMPTS) {
=======

    if (message.data[0] === C.EVENT.TOO_MANY_AUTH_ATTEMPTS) {
>>>>>>> d3ea151d
      this._deliberateClose = true
      this._tooManyAuthAttempts = true
    } else {
      this._setState(C.CONNECTION_STATE.AWAITING_AUTHENTICATION)
    }

    if (this._authCallback) {
<<<<<<< HEAD
      this._authCallback(false, this._getAuthData(message.data[ 1 ]))
    }
=======
      this._authCallback(false, this._getAuthData(message.data[1]))
    }

>>>>>>> d3ea151d
  } else if (message.action === C.ACTIONS.ACK) {
    this._setState(C.CONNECTION_STATE.OPEN)

    if (this._authCallback) {
<<<<<<< HEAD
      this._authCallback(true, this._getAuthData(message.data[ 0 ]))
=======
      this._authCallback(true, this._getAuthData(message.data[0]))
>>>>>>> d3ea151d
    }

    this._sendQueuedMessages()
  }
}

/**
 * Checks if data is present with login ack and converts it
 * to the correct type
 *
 * @param {Object} message parsed and validated deepstream message
 *
 * @private
 * @returns {object}
 */
Connection.prototype._getAuthData = function (data) {
  if (data === undefined) {
    return null
<<<<<<< HEAD
  } else {
    return messageParser.convertTyped(data, this._client)
  }
=======
  }
  return messageParser.convertTyped(data, this._client)

>>>>>>> d3ea151d
}

/**
 * Updates the connection state and emits the
 * connectionStateChanged event on the client
 *
 * @private
 * @returns {void}
 */
Connection.prototype._setState = function (state) {
  this._state = state
  this._client.emit(C.EVENT.CONNECTION_STATE_CHANGED, state)
}

/**
 * If the connection drops or is closed in error this
 * method schedules increasing reconnection intervals
 *
 * If the number of failed reconnection attempts exceeds
 * options.maxReconnectAttempts the connection is closed
 *
 * @private
 * @returns {void}
 */
Connection.prototype._tryReconnect = function () {
<<<<<<< HEAD
  if (this._reconnectTimeout) {
=======
  if (this._reconnectTimeout !== null) {
>>>>>>> d3ea151d
    return
  }

  if (this._reconnectionAttempt < this._options.maxReconnectAttempts) {
    this._setState(C.CONNECTION_STATE.RECONNECTING)
    this._reconnectTimeout = setTimeout(
      this._tryOpen.bind(this),
      Math.min(
        this._options.maxReconnectInterval,
        this._options.reconnectIntervalIncrement * this._reconnectionAttempt
      )
    )
    this._reconnectionAttempt++
  } else {
    this._clearReconnect()
    this.close()
    this._client.emit(C.MAX_RECONNECTION_ATTEMPTS_REACHED, this._reconnectionAttempt)
  }
}

/**
 * Attempts to open a errourosly closed connection
 *
 * @private
 * @returns {void}
 */
Connection.prototype._tryOpen = function () {
  if (this._originalUrl !== this._url) {
    this._url = this._originalUrl
  }
  this._createEndpoint()
  this._reconnectTimeout = null
}

/**
 * Stops all further reconnection attempts,
 * either because the connection is open again
 * or because the maximal number of reconnection
 * attempts has been exceeded
 *
 * @private
 * @returns {void}
 */
Connection.prototype._clearReconnect = function () {
  clearTimeout(this._reconnectTimeout)
  this._reconnectTimeout = null
  this._reconnectionAttempt = 0
}

module.exports = Connection<|MERGE_RESOLUTION|>--- conflicted
+++ resolved
@@ -1,8 +1,3 @@
-<<<<<<< HEAD
-=======
-'use strict'
-
->>>>>>> d3ea151d
 const BrowserWebSocket = global.WebSocket || global.MozWebSocket
 const NodeWebSocket = require('ws')
 const messageParser = require('./message-parser')
@@ -30,24 +25,15 @@
   this._connectionAuthenticationTimeout = false
   this._challengeDenied = false
   this._queuedMessages = []
-<<<<<<< HEAD
   this._parsedMessages = []
   this._rawMessages = []
   this._reconnectTimeout = null
   this._reconnectionAttempt = 0
   this._messageSender = null
-=======
-  this._reconnectTimeout = null
-  this._reconnectionAttempt = 0
-  this._currentPacketMessageCount = 0
-  this._sendNextPacketTimeout = null
-  this._currentMessageResetTimeout = null
->>>>>>> d3ea151d
   this._endpoint = null
   this._lastHeartBeat = null
   this._heartbeatInterval = null
 
-<<<<<<< HEAD
   this._handleMessages = this._handleMessages.bind(this)
   this._sendQueuedMessages = this._sendQueuedMessages.bind(this)
 
@@ -63,10 +49,6 @@
     options.heartbeatInterval - 2000,
     10000
   ) || 1000) - 200
-=======
-  this._originalUrl = utils.parseUrl(url, this._options.path)
-  this._url = this._originalUrl
->>>>>>> d3ea151d
 
   this._state = C.CONNECTION_STATE.CLOSED
   this._createEndpoint()
@@ -88,8 +70,7 @@
  * to the server. Can be called up to <maxAuthAttempts>
  * times for the same connection.
  *
- * @param   {Object}   authParams A map of user defined auth parameters.
- *                                E.g. { username:<String>, password:<String> }
+ * @param   {Object}   authParams A map of user defined auth parameters. E.g. { username:<String>, password:<String> }
  * @param   {Function} callback   A callback that will be invoked with the authenticationr result
  *
  * @public
@@ -141,21 +122,7 @@
  */
 Connection.prototype.send = function (message) {
   this._queuedMessages.push(message)
-<<<<<<< HEAD
   if (!this._messageSender) {
-=======
-  this._currentPacketMessageCount++
-
-  if (this._currentMessageResetTimeout === null) {
-    this._currentMessageResetTimeout = utils.nextTick(this._resetCurrentMessageCount.bind(this))
-  }
-
-  if (this._state === C.CONNECTION_STATE.OPEN &&
-    this._queuedMessages.length < this._options.maxMessagesPerPacket &&
-    this._currentPacketMessageCount < this._options.maxMessagesPerPacket) {
-    this._sendQueuedMessages()
-  } else if (this._sendNextPacketTimeout === null) {
->>>>>>> d3ea151d
     this._queueNextPacket()
   }
 }
@@ -172,12 +139,9 @@
   clearInterval(this._heartbeatInterval)
   this._deliberateClose = true
   this._endpoint.close()
-<<<<<<< HEAD
   if (this._messageHandler) {
     utils.cancelIdleCallback(this._messageHandler)
   }
-=======
->>>>>>> d3ea151d
 }
 
 /**
@@ -188,42 +152,12 @@
  * @returns {void}
  */
 Connection.prototype._createEndpoint = function () {
-<<<<<<< HEAD
   this._endpoint = BrowserWebSocket ? new BrowserWebSocket(this._url) : new NodeWebSocket(this._url)
 
   this._endpoint.onopen = this._onOpen.bind(this)
   this._endpoint.onerror = this._onError.bind(this)
   this._endpoint.onclose = this._onClose.bind(this)
   this._endpoint.onmessage = this._onMessage.bind(this)
-=======
-  this._endpoint = BrowserWebSocket
-    ? new BrowserWebSocket(this._url)
-    : new NodeWebSocket(this._url, this._options.nodeSocketOptions)
-
-
-  this._endpoint.onopen = this._onOpen.bind(this)
-  this._endpoint.onerror = this._onError.bind(this)
-  this._endpoint.onclose = this._onClose.bind(this)
-  this._endpoint.onmessage = this._onMessage.bind(this)
-}
-
-/**
- * When the implementation tries to send a large
- * number of messages in one execution thread, the first
- * <maxMessagesPerPacket> are send straight away.
- *
- * _currentPacketMessageCount keeps track of how many messages
- * went into that first packet. Once this number has been exceeded
- * the remaining messages are written to a queue and this message
- * is invoked on a timeout to reset the count.
- *
- * @private
- * @returns {void}
- */
-Connection.prototype._resetCurrentMessageCount = function () {
-  this._currentPacketMessageCount = 0
-  this._currentMessageResetTimeout = null
->>>>>>> d3ea151d
 }
 
 /**
@@ -234,7 +168,6 @@
  * @private
  * @returns {void}
  */
-<<<<<<< HEAD
 Connection.prototype._sendQueuedMessages = function (deadline) {
   if (this._state !== C.CONNECTION_STATE.OPEN || this._endpoint.readyState !== this._endpoint.OPEN) {
     return
@@ -249,30 +182,6 @@
   }
 
   this._messageSender = null
-=======
-Connection.prototype._sendQueuedMessages = function () {
-  if (
-    this._state !== C.CONNECTION_STATE.OPEN ||
-    this._endpoint.readyState !== this._endpoint.OPEN
-  ) {
-    return
-  }
-
-  if (this._queuedMessages.length === 0) {
-    this._sendNextPacketTimeout = null
-    return
-  }
-
-  const message = this._queuedMessages.splice(0, this._options.maxMessagesPerPacket).join('')
-
-  if (this._queuedMessages.length !== 0) {
-    this._queueNextPacket()
-  } else {
-    this._sendNextPacketTimeout = null
-  }
-
-  this._submit(message)
->>>>>>> d3ea151d
 }
 
 /**
@@ -282,44 +191,27 @@
  * @private
  * @returns {void}
  */
-<<<<<<< HEAD
 Connection.prototype._queueNextPacket = function () {
   this._messageSender = utils.requestIdleCallback(this._sendQueuedMessages, {
     timeout: this._queuedMessages.length < this._options.maxMessagesPerPacket ? 1000 : 20
   })
-=======
+}
+
+/**
+ * Sends a message to over the endpoint connection directly
+ *
+ * Will generate a connection error if the websocket was closed
+ * prior to an onclose event.
+ *
+ * @private
+ * @returns {void}
+ */
 Connection.prototype._submit = function (message) {
   if (this._endpoint.readyState === this._endpoint.OPEN) {
     this._endpoint.send(message)
   } else {
     this._onError('Tried to send message on a closed websocket connection')
   }
->>>>>>> d3ea151d
-}
-
-/**
- * Sends a message to over the endpoint connection directly
- *
- * Will generate a connection error if the websocket was closed
- * prior to an onclose event.
- *
- * @private
- * @returns {void}
- */
-<<<<<<< HEAD
-Connection.prototype._submit = function (message) {
-  if (this._endpoint.readyState === this._endpoint.OPEN) {
-    this._endpoint.send(message)
-  } else {
-    this._onError('Tried to send message on a closed websocket connection')
-  }
-=======
-Connection.prototype._queueNextPacket = function () {
-  const fn = this._sendQueuedMessages.bind(this)
-  const delay = this._options.timeBetweenSendingQueuedPackages
-
-  this._sendNextPacketTimeout = setTimeout(fn, delay)
->>>>>>> d3ea151d
 }
 
 /**
@@ -331,11 +223,7 @@
  */
 Connection.prototype._sendAuthParams = function () {
   this._setState(C.CONNECTION_STATE.AUTHENTICATING)
-<<<<<<< HEAD
   const authMessage = messageBuilder.getMsg(C.TOPIC.AUTH, C.ACTIONS.REQUEST, [ this._authParams ])
-=======
-  const authMessage = messageBuilder.getMsg(C.TOPIC.AUTH, C.ACTIONS.REQUEST, [this._authParams])
->>>>>>> d3ea151d
   this._submit(authMessage)
 }
 
@@ -352,11 +240,7 @@
     this._client._$onError(
       C.TOPIC.CONNECTION,
       C.EVENT.CONNECTION_ERROR,
-<<<<<<< HEAD
-			'heartbeat not received in the last ' + heartBeatTolerance + ' milliseconds')
-=======
-      'Two connections heartbeats missed successively')
->>>>>>> d3ea151d
+      'heartbeat not received in the last ' + heartBeatTolerance + ' milliseconds')
     this._endpoint.close()
   }
 }
@@ -372,14 +256,7 @@
 Connection.prototype._onOpen = function () {
   this._clearReconnect()
   this._lastHeartBeat = Date.now()
-<<<<<<< HEAD
   this._heartbeatInterval = utils.setInterval(this._checkHeartBeat.bind(this), this._options.heartbeatInterval)
-=======
-  this._heartbeatInterval = utils.setInterval(
-    this._checkHeartBeat.bind(this),
-    this._options.heartbeatInterval
-  )
->>>>>>> d3ea151d
   this._setState(C.CONNECTION_STATE.AWAITING_CONNECTION)
 }
 
@@ -406,11 +283,7 @@
   setTimeout(() => {
     let msg
     if (error.code === 'ECONNRESET' || error.code === 'ECONNREFUSED') {
-<<<<<<< HEAD
       msg = 'Can\'t connect! Deepstream server unreachable on ' + this._originalUrl
-=======
-      msg = `Can't connect! Deepstream server unreachable on ${this._originalUrl}`
->>>>>>> d3ea151d
     } else {
       msg = error.toString()
     }
@@ -451,7 +324,6 @@
  * @returns {void}
  */
 Connection.prototype._onMessage = function (message) {
-<<<<<<< HEAD
   this._rawMessages.push(message)
   if (!this._messageHandler) {
     this._messageHandler = utils.requestIdleCallback(this._handleMessages, { timeout: this._idleTimeout })
@@ -484,20 +356,6 @@
     this._messageHandler = utils.requestIdleCallback(this._handleMessages.bind(this), { timeout: this._idleTimeout })
   } else {
     this._messageHandler = null
-=======
-  const parsedMessages = messageParser.parse(message.data, this._client)
-
-  for (let i = 0; i < parsedMessages.length; i++) {
-    if (parsedMessages[i] === null) {
-      continue
-    } else if (parsedMessages[i].topic === C.TOPIC.CONNECTION) {
-      this._handleConnectionResponse(parsedMessages[i])
-    } else if (parsedMessages[i].topic === C.TOPIC.AUTH) {
-      this._handleAuthResponse(parsedMessages[i])
-    } else {
-      this._client._$onMessage(parsedMessages[i])
-    }
->>>>>>> d3ea151d
   }
 }
 
@@ -534,22 +392,11 @@
     }
   } else if (message.action === C.ACTIONS.CHALLENGE) {
     this._setState(C.CONNECTION_STATE.CHALLENGING)
-<<<<<<< HEAD
     this._submit(messageBuilder.getMsg(C.TOPIC.CONNECTION, C.ACTIONS.CHALLENGE_RESPONSE, [ this._originalUrl ]))
-=======
-    this._submit(
-      messageBuilder.getMsg(
-        C.TOPIC.CONNECTION,
-        C.ACTIONS.CHALLENGE_RESPONSE,
-        [this._originalUrl]
-      )
-    )
->>>>>>> d3ea151d
   } else if (message.action === C.ACTIONS.REJECTION) {
     this._challengeDenied = true
     this.close()
   } else if (message.action === C.ACTIONS.REDIRECT) {
-<<<<<<< HEAD
     this._url = message.data[ 0 ]
     this._redirecting = true
     this._endpoint.close()
@@ -558,16 +405,6 @@
       this._deliberateClose = true
       this._connectionAuthenticationTimeout = true
       this._client._$onError(C.TOPIC.CONNECTION, message.data[ 0 ], message.data[ 1 ])
-=======
-    this._url = message.data[0]
-    this._redirecting = true
-    this._endpoint.close()
-  } else if (message.action === C.ACTIONS.ERROR) {
-    if (message.data[0] === C.EVENT.CONNECTION_AUTHENTICATION_TIMEOUT) {
-      this._deliberateClose = true
-      this._connectionAuthenticationTimeout = true
-      this._client._$onError(C.TOPIC.CONNECTION, message.data[0], message.data[1])
->>>>>>> d3ea151d
     }
   }
 }
@@ -585,12 +422,7 @@
  */
 Connection.prototype._handleAuthResponse = function (message) {
   if (message.action === C.ACTIONS.ERROR) {
-<<<<<<< HEAD
     if (message.data[ 0 ] === C.EVENT.TOO_MANY_AUTH_ATTEMPTS) {
-=======
-
-    if (message.data[0] === C.EVENT.TOO_MANY_AUTH_ATTEMPTS) {
->>>>>>> d3ea151d
       this._deliberateClose = true
       this._tooManyAuthAttempts = true
     } else {
@@ -598,23 +430,13 @@
     }
 
     if (this._authCallback) {
-<<<<<<< HEAD
       this._authCallback(false, this._getAuthData(message.data[ 1 ]))
     }
-=======
-      this._authCallback(false, this._getAuthData(message.data[1]))
-    }
-
->>>>>>> d3ea151d
   } else if (message.action === C.ACTIONS.ACK) {
     this._setState(C.CONNECTION_STATE.OPEN)
 
     if (this._authCallback) {
-<<<<<<< HEAD
       this._authCallback(true, this._getAuthData(message.data[ 0 ]))
-=======
-      this._authCallback(true, this._getAuthData(message.data[0]))
->>>>>>> d3ea151d
     }
 
     this._sendQueuedMessages()
@@ -633,15 +455,9 @@
 Connection.prototype._getAuthData = function (data) {
   if (data === undefined) {
     return null
-<<<<<<< HEAD
   } else {
     return messageParser.convertTyped(data, this._client)
   }
-=======
-  }
-  return messageParser.convertTyped(data, this._client)
-
->>>>>>> d3ea151d
 }
 
 /**
@@ -667,11 +483,7 @@
  * @returns {void}
  */
 Connection.prototype._tryReconnect = function () {
-<<<<<<< HEAD
   if (this._reconnectTimeout) {
-=======
-  if (this._reconnectTimeout !== null) {
->>>>>>> d3ea151d
     return
   }
 
