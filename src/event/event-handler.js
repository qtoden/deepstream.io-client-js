<<<<<<< HEAD
var messageBuilder = require('../message/message-builder'),
  messageParser = require('../message/message-parser'),
  AckTimeoutRegistry = require('../utils/ack-timeout-registry'),
  ResubscribeNotifier = require('../utils/resubscribe-notifier'),
  C = require('../constants/constants'),
  Listener = require('../utils/listener'),
  EventEmitter = require('component-emitter2')
=======
'use strict'

const messageBuilder = require('../message/message-builder')
const messageParser = require('../message/message-parser')
const ResubscribeNotifier = require('../utils/resubscribe-notifier')
const C = require('../constants/constants')
const Listener = require('../utils/listener')
const EventEmitter = require('component-emitter2')
>>>>>>> d3ea151d

/**
 * This class handles incoming and outgoing messages in relation
 * to deepstream events. It basically acts like an event-hub that's
 * replicated across all connected clients.
 *
 * @param {Object} options    deepstream options
 * @param {Connection} connection
 * @param {Client} client
 * @public
 * @constructor
 */
<<<<<<< HEAD
var EventHandler = function (options, connection, client) {
=======
const EventHandler = function (options, connection, client) {
>>>>>>> d3ea151d
  this._options = options
  this._connection = connection
  this._client = client
  this._emitter = new EventEmitter()
  this._listener = {}
<<<<<<< HEAD
  this._ackTimeoutRegistry = new AckTimeoutRegistry(client, C.TOPIC.EVENT, this._options.subscriptionTimeout)
=======
  this._ackTimeoutRegistry = client._$getAckTimeoutRegistry()
>>>>>>> d3ea151d
  this._resubscribeNotifier = new ResubscribeNotifier(this._client, this._resubscribe.bind(this))
}

/**
 * Subscribe to an event. This will receive both locally emitted events
 * as well as events emitted by other connected clients.
 *
 * @param   {String}   name
 * @param   {Function} callback
 *
 * @public
 * @returns {void}
 */
EventHandler.prototype.subscribe = function (name, callback) {
  if (typeof name !== 'string' || name.length === 0) {
    throw new Error('invalid argument name')
  }
  if (typeof callback !== 'function') {
    throw new Error('invalid argument callback')
  }

  if (!this._emitter.hasListeners(name)) {
<<<<<<< HEAD
    this._ackTimeoutRegistry.add(name, C.ACTIONS.SUBSCRIBE)
    this._connection.sendMsg(C.TOPIC.EVENT, C.ACTIONS.SUBSCRIBE, [ name ])
=======
    this._ackTimeoutRegistry.add({
      topic: C.TOPIC.EVENT,
      action: C.ACTIONS.SUBSCRIBE,
      name
    })
    this._connection.sendMsg(C.TOPIC.EVENT, C.ACTIONS.SUBSCRIBE, [name])
>>>>>>> d3ea151d
  }

  this._emitter.on(name, callback)
}

/**
 * Removes a callback for a specified event. If all callbacks
 * for an event have been removed, the server will be notified
 * that the client is unsubscribed as a listener
 *
 * @param   {String}   name
 * @param   {Function} callback
 *
 * @public
 * @returns {void}
 */
EventHandler.prototype.unsubscribe = function (name, callback) {
  if (typeof name !== 'string' || name.length === 0) {
    throw new Error('invalid argument name')
  }
  if (callback !== undefined && typeof callback !== 'function') {
    throw new Error('invalid argument callback')
  }
  this._emitter.off(name, callback)

  if (!this._emitter.hasListeners(name)) {
<<<<<<< HEAD
    this._ackTimeoutRegistry.add(name, C.ACTIONS.UNSUBSCRIBE)
    this._connection.sendMsg(C.TOPIC.EVENT, C.ACTIONS.UNSUBSCRIBE, [ name ])
=======
    this._ackTimeoutRegistry.add({
      topic: C.TOPIC.EVENT,
      action: C.ACTIONS.UNSUBSCRIBE,
      name
    })
    this._connection.sendMsg(C.TOPIC.EVENT, C.ACTIONS.UNSUBSCRIBE, [name])
>>>>>>> d3ea151d
  }
}

/**
 * Emits an event locally and sends a message to the server to
 * broadcast the event to the other connected clients
 *
 * @param   {String} name
 * @param   {Mixed} data will be serialized and deserialized to its original type.
 *
 * @public
 * @returns {void}
 */
EventHandler.prototype.emit = function (name, data) {
  if (typeof name !== 'string' || name.length === 0) {
    throw new Error('invalid argument name')
  }

<<<<<<< HEAD
  this._connection.sendMsg(C.TOPIC.EVENT, C.ACTIONS.EVENT, [ name, messageBuilder.typed(data) ])
=======
  this._connection.sendMsg(C.TOPIC.EVENT, C.ACTIONS.EVENT, [name, messageBuilder.typed(data)])
>>>>>>> d3ea151d
  this._emitter.emit(name, data)
}

/**
 * Allows to listen for event subscriptions made by this or other clients. This
 * is useful to create "active" data providers, e.g. providers that only provide
 * data for a particular event if a user is actually interested in it
 *
 * @param   {String}   pattern  A combination of alpha numeric characters and wildcards( * )
 * @param   {Function} callback
 *
 * @public
 * @returns {void}
 */
EventHandler.prototype.listen = function (pattern, callback) {
  if (typeof pattern !== 'string' || pattern.length === 0) {
    throw new Error('invalid argument pattern')
  }
  if (typeof callback !== 'function') {
    throw new Error('invalid argument callback')
  }

<<<<<<< HEAD
  if (this._listener[ pattern ] && !this._listener[ pattern ].destroyPending) {
    return this._client._$onError(C.TOPIC.EVENT, C.EVENT.LISTENER_EXISTS, pattern)
  } else if (this._listener[ pattern ]) {
    this._listener[ pattern ].destroy()
  }

  this._listener[ pattern ] = new Listener(C.TOPIC.EVENT, pattern, callback, this._options, this._client, this._connection)
=======
  if (this._listener[pattern] && !this._listener[pattern].destroyPending) {
    this._client._$onError(C.TOPIC.EVENT, C.EVENT.LISTENER_EXISTS, pattern)
    return
  } else if (this._listener[pattern]) {
    this._listener[pattern].destroy()
  }

  this._listener[pattern] = new Listener(
    C.TOPIC.EVENT,
    pattern,
    callback,
    this._options,
    this._client,
    this._connection
  )
>>>>>>> d3ea151d
}

/**
 * Removes a listener that was previously registered with listenForSubscriptions
 *
 * @param   {String}   pattern  A combination of alpha numeric characters and wildcards( * )
 * @param   {Function} callback
 *
 * @public
 * @returns {void}
 */
EventHandler.prototype.unlisten = function (pattern) {
  if (typeof pattern !== 'string' || pattern.length === 0) {
    throw new Error('invalid argument pattern')
  }

<<<<<<< HEAD
  var listener = this._listener[ pattern ]

  if (listener && !listener.destroyPending) {
    listener.sendDestroy()
  } else if (this._listener[ pattern ]) {
    this._ackTimeoutRegistry.add(pattern, C.EVENT.UNLISTEN)
    this._listener[ pattern ].destroy()
    delete this._listener[ pattern ]
=======
  const listener = this._listener[pattern]

  if (listener && !listener.destroyPending) {
    listener.sendDestroy()
  } else if (this._listener[pattern]) {
    this._ackTimeoutRegistry.add({
      topic: C.TOPIC.EVENT,
      action: C.EVENT.UNLISTEN,
      name: pattern
    })
    this._listener[pattern].destroy()
    delete this._listener[pattern]
>>>>>>> d3ea151d
  } else {
    this._client._$onError(C.TOPIC.RECORD, C.EVENT.NOT_LISTENING, pattern)
  }
}

/**
 * Handles incoming messages from the server
 *
 * @param   {Object} message parsed deepstream message
 *
 * @package private
 * @returns {void}
 */
EventHandler.prototype._$handle = function (message) {
<<<<<<< HEAD
  var name = message.data[ message.action === C.ACTIONS.ACK ? 1 : 0 ]

  if (message.action === C.ACTIONS.EVENT) {
    processed = true
    if (message.data && message.data.length === 2) {
      this._emitter.emit(name, messageParser.convertTyped(message.data[ 1 ], this._client))
=======
  const name = message.data[message.action === C.ACTIONS.ACK ? 1 : 0]

  if (message.action === C.ACTIONS.EVENT) {
    if (message.data && message.data.length === 2) {
      this._emitter.emit(name, messageParser.convertTyped(message.data[1], this._client))
>>>>>>> d3ea151d
    } else {
      this._emitter.emit(name)
    }
    return
  }

<<<<<<< HEAD
  if (message.action === C.ACTIONS.ACK && message.data[ 0 ] === C.ACTIONS.UNLISTEN &&
		this._listener[ name ] && this._listener[ name ].destroyPending
	) {
    this._listener[ name ].destroy()
    delete this._listener[ name ]
    return
  } else if (this._listener[ name ]) {
    processed = true
    this._listener[ name ]._$onMessage(message)
    return
  } else if (message.action === C.ACTIONS.SUBSCRIPTION_FOR_PATTERN_REMOVED) {
		// An unlisten ACK was received before an PATTERN_REMOVED which is a valid case
    return
  } else if (message.action === C.ACTIONS.SUBSCRIPTION_HAS_PROVIDER) {
		// record can receive a HAS_PROVIDER after discarding the record
=======
  if (message.action === C.ACTIONS.ACK && message.data[0] === C.ACTIONS.UNLISTEN &&
    this._listener[name] && this._listener[name].destroyPending
  ) {
    this._listener[name].destroy()
    delete this._listener[name]
    return
  } else if (this._listener[name]) {
    this._listener[name]._$onMessage(message)
    return
  } else if (message.action === C.ACTIONS.SUBSCRIPTION_FOR_PATTERN_REMOVED) {
    // An unlisten ACK was received before an PATTERN_REMOVED which is a valid case
    return
  } else if (message.action === C.ACTIONS.SUBSCRIPTION_HAS_PROVIDER) {
    // record can receive a HAS_PROVIDER after discarding the record
>>>>>>> d3ea151d
    return
  }

  if (message.action === C.ACTIONS.ACK) {
    this._ackTimeoutRegistry.clear(message)
    return
  }

  if (message.action === C.ACTIONS.ERROR) {
    if (message.data[0] === C.EVENT.MESSAGE_DENIED) {
<<<<<<< HEAD
      this._ackTimeoutRegistry.remove(message.data[1], message.data[2])
    } else if (message.data[0] === C.EVENT.NOT_SUBSCRIBED) {
      this._ackTimeoutRegistry.remove(message.data[1], C.ACTIONS.UNSUBSCRIBE)
    }
    message.processedError = true
    this._client._$onError(C.TOPIC.EVENT, message.data[ 0 ], message.data[ 1 ])
    return
  }
=======
      this._ackTimeoutRegistry.remove({
        topic: C.TOPIC.EVENT,
        name: message.data[1],
        action: message.data[2]
      })
    } else if (message.data[0] === C.EVENT.NOT_SUBSCRIBED) {
      this._ackTimeoutRegistry.remove({
        topic: C.TOPIC.EVENT,
        name: message.data[1],
        action: C.ACTIONS.UNSUBSCRIBE
      })
    }
    message.processedError = true
    this._client._$onError(C.TOPIC.EVENT, message.data[0], message.data[1])
    return
  }

  this._client._$onError(C.TOPIC.EVENT, C.EVENT.UNSOLICITED_MESSAGE, name)
}
>>>>>>> d3ea151d

  this._client._$onError(C.TOPIC.EVENT, C.EVENT.UNSOLICITED_MESSAGE, name)
}

/**
 * Resubscribes to events when connection is lost
 *
 * @package private
 * @returns {void}
 */
EventHandler.prototype._resubscribe = function () {
<<<<<<< HEAD
  var callbacks = this._emitter._callbacks
  for (var eventName in callbacks) {
    this._connection.sendMsg(C.TOPIC.EVENT, C.ACTIONS.SUBSCRIBE, [ eventName ])
=======
  const callbacks = this._emitter._callbacks
  for (const eventName in callbacks) {
    this._connection.sendMsg(C.TOPIC.EVENT, C.ACTIONS.SUBSCRIBE, [eventName])
>>>>>>> d3ea151d
  }
}

module.exports = EventHandler<|MERGE_RESOLUTION|>--- conflicted
+++ resolved
@@ -1,12 +1,3 @@
-<<<<<<< HEAD
-var messageBuilder = require('../message/message-builder'),
-  messageParser = require('../message/message-parser'),
-  AckTimeoutRegistry = require('../utils/ack-timeout-registry'),
-  ResubscribeNotifier = require('../utils/resubscribe-notifier'),
-  C = require('../constants/constants'),
-  Listener = require('../utils/listener'),
-  EventEmitter = require('component-emitter2')
-=======
 'use strict'
 
 const messageBuilder = require('../message/message-builder')
@@ -15,7 +6,6 @@
 const C = require('../constants/constants')
 const Listener = require('../utils/listener')
 const EventEmitter = require('component-emitter2')
->>>>>>> d3ea151d
 
 /**
  * This class handles incoming and outgoing messages in relation
@@ -28,21 +18,13 @@
  * @public
  * @constructor
  */
-<<<<<<< HEAD
-var EventHandler = function (options, connection, client) {
-=======
 const EventHandler = function (options, connection, client) {
->>>>>>> d3ea151d
   this._options = options
   this._connection = connection
   this._client = client
   this._emitter = new EventEmitter()
   this._listener = {}
-<<<<<<< HEAD
-  this._ackTimeoutRegistry = new AckTimeoutRegistry(client, C.TOPIC.EVENT, this._options.subscriptionTimeout)
-=======
   this._ackTimeoutRegistry = client._$getAckTimeoutRegistry()
->>>>>>> d3ea151d
   this._resubscribeNotifier = new ResubscribeNotifier(this._client, this._resubscribe.bind(this))
 }
 
@@ -65,17 +47,12 @@
   }
 
   if (!this._emitter.hasListeners(name)) {
-<<<<<<< HEAD
-    this._ackTimeoutRegistry.add(name, C.ACTIONS.SUBSCRIBE)
-    this._connection.sendMsg(C.TOPIC.EVENT, C.ACTIONS.SUBSCRIBE, [ name ])
-=======
     this._ackTimeoutRegistry.add({
       topic: C.TOPIC.EVENT,
       action: C.ACTIONS.SUBSCRIBE,
       name
     })
     this._connection.sendMsg(C.TOPIC.EVENT, C.ACTIONS.SUBSCRIBE, [name])
->>>>>>> d3ea151d
   }
 
   this._emitter.on(name, callback)
@@ -102,17 +79,12 @@
   this._emitter.off(name, callback)
 
   if (!this._emitter.hasListeners(name)) {
-<<<<<<< HEAD
-    this._ackTimeoutRegistry.add(name, C.ACTIONS.UNSUBSCRIBE)
-    this._connection.sendMsg(C.TOPIC.EVENT, C.ACTIONS.UNSUBSCRIBE, [ name ])
-=======
     this._ackTimeoutRegistry.add({
       topic: C.TOPIC.EVENT,
       action: C.ACTIONS.UNSUBSCRIBE,
       name
     })
     this._connection.sendMsg(C.TOPIC.EVENT, C.ACTIONS.UNSUBSCRIBE, [name])
->>>>>>> d3ea151d
   }
 }
 
@@ -131,11 +103,7 @@
     throw new Error('invalid argument name')
   }
 
-<<<<<<< HEAD
-  this._connection.sendMsg(C.TOPIC.EVENT, C.ACTIONS.EVENT, [ name, messageBuilder.typed(data) ])
-=======
   this._connection.sendMsg(C.TOPIC.EVENT, C.ACTIONS.EVENT, [name, messageBuilder.typed(data)])
->>>>>>> d3ea151d
   this._emitter.emit(name, data)
 }
 
@@ -158,15 +126,6 @@
     throw new Error('invalid argument callback')
   }
 
-<<<<<<< HEAD
-  if (this._listener[ pattern ] && !this._listener[ pattern ].destroyPending) {
-    return this._client._$onError(C.TOPIC.EVENT, C.EVENT.LISTENER_EXISTS, pattern)
-  } else if (this._listener[ pattern ]) {
-    this._listener[ pattern ].destroy()
-  }
-
-  this._listener[ pattern ] = new Listener(C.TOPIC.EVENT, pattern, callback, this._options, this._client, this._connection)
-=======
   if (this._listener[pattern] && !this._listener[pattern].destroyPending) {
     this._client._$onError(C.TOPIC.EVENT, C.EVENT.LISTENER_EXISTS, pattern)
     return
@@ -182,7 +141,6 @@
     this._client,
     this._connection
   )
->>>>>>> d3ea151d
 }
 
 /**
@@ -199,16 +157,6 @@
     throw new Error('invalid argument pattern')
   }
 
-<<<<<<< HEAD
-  var listener = this._listener[ pattern ]
-
-  if (listener && !listener.destroyPending) {
-    listener.sendDestroy()
-  } else if (this._listener[ pattern ]) {
-    this._ackTimeoutRegistry.add(pattern, C.EVENT.UNLISTEN)
-    this._listener[ pattern ].destroy()
-    delete this._listener[ pattern ]
-=======
   const listener = this._listener[pattern]
 
   if (listener && !listener.destroyPending) {
@@ -221,7 +169,6 @@
     })
     this._listener[pattern].destroy()
     delete this._listener[pattern]
->>>>>>> d3ea151d
   } else {
     this._client._$onError(C.TOPIC.RECORD, C.EVENT.NOT_LISTENING, pattern)
   }
@@ -236,43 +183,17 @@
  * @returns {void}
  */
 EventHandler.prototype._$handle = function (message) {
-<<<<<<< HEAD
-  var name = message.data[ message.action === C.ACTIONS.ACK ? 1 : 0 ]
-
-  if (message.action === C.ACTIONS.EVENT) {
-    processed = true
-    if (message.data && message.data.length === 2) {
-      this._emitter.emit(name, messageParser.convertTyped(message.data[ 1 ], this._client))
-=======
   const name = message.data[message.action === C.ACTIONS.ACK ? 1 : 0]
 
   if (message.action === C.ACTIONS.EVENT) {
     if (message.data && message.data.length === 2) {
       this._emitter.emit(name, messageParser.convertTyped(message.data[1], this._client))
->>>>>>> d3ea151d
     } else {
       this._emitter.emit(name)
     }
     return
   }
 
-<<<<<<< HEAD
-  if (message.action === C.ACTIONS.ACK && message.data[ 0 ] === C.ACTIONS.UNLISTEN &&
-		this._listener[ name ] && this._listener[ name ].destroyPending
-	) {
-    this._listener[ name ].destroy()
-    delete this._listener[ name ]
-    return
-  } else if (this._listener[ name ]) {
-    processed = true
-    this._listener[ name ]._$onMessage(message)
-    return
-  } else if (message.action === C.ACTIONS.SUBSCRIPTION_FOR_PATTERN_REMOVED) {
-		// An unlisten ACK was received before an PATTERN_REMOVED which is a valid case
-    return
-  } else if (message.action === C.ACTIONS.SUBSCRIPTION_HAS_PROVIDER) {
-		// record can receive a HAS_PROVIDER after discarding the record
-=======
   if (message.action === C.ACTIONS.ACK && message.data[0] === C.ACTIONS.UNLISTEN &&
     this._listener[name] && this._listener[name].destroyPending
   ) {
@@ -287,7 +208,6 @@
     return
   } else if (message.action === C.ACTIONS.SUBSCRIPTION_HAS_PROVIDER) {
     // record can receive a HAS_PROVIDER after discarding the record
->>>>>>> d3ea151d
     return
   }
 
@@ -298,16 +218,6 @@
 
   if (message.action === C.ACTIONS.ERROR) {
     if (message.data[0] === C.EVENT.MESSAGE_DENIED) {
-<<<<<<< HEAD
-      this._ackTimeoutRegistry.remove(message.data[1], message.data[2])
-    } else if (message.data[0] === C.EVENT.NOT_SUBSCRIBED) {
-      this._ackTimeoutRegistry.remove(message.data[1], C.ACTIONS.UNSUBSCRIBE)
-    }
-    message.processedError = true
-    this._client._$onError(C.TOPIC.EVENT, message.data[ 0 ], message.data[ 1 ])
-    return
-  }
-=======
       this._ackTimeoutRegistry.remove({
         topic: C.TOPIC.EVENT,
         name: message.data[1],
@@ -327,10 +237,6 @@
 
   this._client._$onError(C.TOPIC.EVENT, C.EVENT.UNSOLICITED_MESSAGE, name)
 }
->>>>>>> d3ea151d
-
-  this._client._$onError(C.TOPIC.EVENT, C.EVENT.UNSOLICITED_MESSAGE, name)
-}
 
 /**
  * Resubscribes to events when connection is lost
@@ -339,15 +245,9 @@
  * @returns {void}
  */
 EventHandler.prototype._resubscribe = function () {
-<<<<<<< HEAD
-  var callbacks = this._emitter._callbacks
-  for (var eventName in callbacks) {
-    this._connection.sendMsg(C.TOPIC.EVENT, C.ACTIONS.SUBSCRIBE, [ eventName ])
-=======
   const callbacks = this._emitter._callbacks
   for (const eventName in callbacks) {
     this._connection.sendMsg(C.TOPIC.EVENT, C.ACTIONS.SUBSCRIBE, [eventName])
->>>>>>> d3ea151d
   }
 }
 
