--- conflicted
+++ resolved
@@ -57,12 +57,8 @@
 			}
 		},
 		exec: {
-<<<<<<< HEAD
-			runUnitTestsOnce: 'node node_modules/jasmine/bin/jasmine JASMINE_CONFIG_PATH=jasmine.json'
-=======
 			runUnitTests: 'npm run-script watch',
 			runUnitTestsOnce: 'npm test'
->>>>>>> 9f44da17
 		},
 		_release: {
 			options: {
